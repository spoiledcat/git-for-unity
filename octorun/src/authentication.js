var endOfLine = require('os').EOL;
var config = require("./configuration");
var octokitWrapper = require("./octokit");

var lockedRegex = new RegExp("number of login attempts exceeded", "gi");
var twoFactorRegex = new RegExp("must specify two-factor authentication otp code", "gi");
var badCredentialsRegex = new RegExp("bad credentials", "gi");

<<<<<<< HEAD
var scopes = ["user", "repo", "gist", "write:public_key"];

var handleAuthentication = function (username, password, onSuccess, onFailure, twoFactor) {
=======
var handleBasicAuthentication = function (username, password, onSuccess, onRequiresTwoFa, onFailure) {
    if (!config.clientId || !config.clientSecret) {
        throw "clientId and/or clientSecret missing";
    }

    if (!config.appName) {
        throw "appName missing";
    }

    var octokit = octokitWrapper.createOctokit();

    octokit.authenticate({
        type: "basic",
        username: username,
        password: password
    });

    octokit.authorization.create({
        scopes: scopes,
        note: config.appName,
        client_id: config.clientId,
        client_secret: config.clientSecret
    }, function (err, res) {
        if (err) {
            if (twoFactorRegex.test(err.message)) {
                onRequiresTwoFa();
            }
            else if (lockedRegex.test(err.message)) {
                onFailure("Account locked.")
            }
            else if (badCredentialsRegex.test(err.message)) {
                onFailure("Bad credentials.")
            }
            else {
                onFailure(err)
            }
        }
        else {
            onSuccess(res.data.token);
        }
    });
}

var handleTwoFactorAuthentication = function (username, password, twoFactor, onSuccess, onFailure) {
    if (!config.clientId || !config.clientSecret) {
        throw "clientId and/or clientSecret missing";
    }

    if (!config.appName) {
        throw "appName missing";
    }
    
>>>>>>> c5d6949e
    var octokit = octokitWrapper.createOctokit();

    octokit.authenticate({
        type: "basic",
        username: username,
        password: password
    });

    var headers;
    if (twoFactor) {
        headers = {
            "X-GitHub-OTP": twoFactor
        };
    }

    octokit.authorization.create({
        scopes: scopes,
        client_id: config.clientId,
        client_secret: config.clientSecret,
<<<<<<< HEAD
        headers: headers
=======
        headers: {
            "X-GitHub-OTP": twoFactor,
            "user-agent": config.appName
        }
>>>>>>> c5d6949e
    }, function (err, res) {
        if (err) {
            if (twoFactor && err.code && err.code === 422) {
                //Two Factor Enterprise workaround
                onSuccess(password);
            }
            else if (twoFactorRegex.test(err.message)) {
                onSuccess(password, "2fa");
            }
            else if (lockedRegex.test(err.message)) {
                onFailure("locked")
            }
            else if (badCredentialsRegex.test(err.message)) {
                onFailure("badcredentials")
            }
            else {
                onFailure(err)
            }
        }
        else {
            onSuccess(res.data.token);
        }
    });
}

module.exports = {
    handleAuthentication: handleAuthentication,
};<|MERGE_RESOLUTION|>--- conflicted
+++ resolved
@@ -6,12 +6,9 @@
 var twoFactorRegex = new RegExp("must specify two-factor authentication otp code", "gi");
 var badCredentialsRegex = new RegExp("bad credentials", "gi");
 
-<<<<<<< HEAD
 var scopes = ["user", "repo", "gist", "write:public_key"];
 
 var handleAuthentication = function (username, password, onSuccess, onFailure, twoFactor) {
-=======
-var handleBasicAuthentication = function (username, password, onSuccess, onRequiresTwoFa, onFailure) {
     if (!config.clientId || !config.clientSecret) {
         throw "clientId and/or clientSecret missing";
     }
@@ -28,69 +25,20 @@
         password: password
     });
 
-    octokit.authorization.create({
-        scopes: scopes,
-        note: config.appName,
-        client_id: config.clientId,
-        client_secret: config.clientSecret
-    }, function (err, res) {
-        if (err) {
-            if (twoFactorRegex.test(err.message)) {
-                onRequiresTwoFa();
-            }
-            else if (lockedRegex.test(err.message)) {
-                onFailure("Account locked.")
-            }
-            else if (badCredentialsRegex.test(err.message)) {
-                onFailure("Bad credentials.")
-            }
-            else {
-                onFailure(err)
-            }
-        }
-        else {
-            onSuccess(res.data.token);
-        }
-    });
-}
-
-var handleTwoFactorAuthentication = function (username, password, twoFactor, onSuccess, onFailure) {
-    if (!config.clientId || !config.clientSecret) {
-        throw "clientId and/or clientSecret missing";
-    }
-
-    if (!config.appName) {
-        throw "appName missing";
-    }
-    
->>>>>>> c5d6949e
-    var octokit = octokitWrapper.createOctokit();
-
-    octokit.authenticate({
-        type: "basic",
-        username: username,
-        password: password
-    });
-
     var headers;
     if (twoFactor) {
         headers = {
-            "X-GitHub-OTP": twoFactor
+            "X-GitHub-OTP": twoFactor,
+            "user-agent": config.appName
         };
     }
 
     octokit.authorization.create({
         scopes: scopes,
+        note: config.appName,
         client_id: config.clientId,
         client_secret: config.clientSecret,
-<<<<<<< HEAD
         headers: headers
-=======
-        headers: {
-            "X-GitHub-OTP": twoFactor,
-            "user-agent": config.appName
-        }
->>>>>>> c5d6949e
     }, function (err, res) {
         if (err) {
             if (twoFactor && err.code && err.code === 422) {
