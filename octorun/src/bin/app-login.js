var commander = require("commander");
var package = require('../../package.json');
var authentication = require('../authentication');
var endOfLine = require('os').EOL;
var output = require('../output');

commander
    .version(package.version)
    .option('-t, --twoFactor')
    .parse(process.argv);

var handleAuthentication = function (username, password, twoFactor) {
    authentication.handleAuthentication(username, password, function (token, status) {
        if (status) {
            output.custom(status, token);
            process.exit();
        }
        else {
            output.success(token);
            process.exit();
        }
    }, function (error) {
        output.error(error);
        process.exit();
    }, twoFactor);
}

var encoding = 'utf-8';
if (commander.twoFactor) {
    if (process.stdin.isTTY) {
        var readlineSync = require("readline-sync");
        var username = readlineSync.question('User: ');
        var password = readlineSync.question('Password: ', {
            hideEchoBack: true
        });

        var twoFactor = readlineSync.question('Two Factor: ');

<<<<<<< HEAD
        handleAuthentication(username, password, twoFactor);
=======
        try {
            handleTwoFactorAuthentication(username, password, twoFactor);
        }
        catch (error) {
            output.error(error);
            process.exit();
        }
>>>>>>> c5d6949e
    }
    else {
        var data = '';
        process.stdin.setEncoding(encoding);

        process.stdin.on('readable', function () {
            var chunk;
            while (chunk = process.stdin.read()) {
                data += chunk;
            }
        });

        process.stdin.on('end', function () {
            var items = data.toString()
                .split(/\r?\n/)
                .filter(function (item) { return item; });

<<<<<<< HEAD
            handleAuthentication(items[0], items[1], items[2]);
=======
            try {
                handleTwoFactorAuthentication(items[0], items[1], items[2]);
            }
            catch (error) {
                output.error(error);
                process.exit();
            }
>>>>>>> c5d6949e
        });
    }
}
else {
    if (process.stdin.isTTY) {
        var readlineSync = require("readline-sync");

        var username = readlineSync.question('User: ');
        var password = readlineSync.question('Password: ', {
            hideEchoBack: true
        });

<<<<<<< HEAD
        handleAuthentication(username, password);
=======
        try {
            handleBasicAuthentication(username, password);
        }
        catch (error) {
            output.error(error);
            process.exit();
        }
>>>>>>> c5d6949e
    }
    else {
        var data = '';
        process.stdin.setEncoding(encoding);

        process.stdin.on('readable', function () {
            var chunk;
            while (chunk = process.stdin.read()) {
                data += chunk;
            }
        });

        process.stdin.on('end', function () {
            var items = data.toString()
                .split(/\r?\n/)
                .filter(function (item) { return item; });

<<<<<<< HEAD
            handleAuthentication(items[0], items[1]);
=======
            try {
                handleBasicAuthentication(items[0], items[1]);
            }
            catch (error) {
                output.error(error);
                process.exit();
            }
>>>>>>> c5d6949e
        });
    }
}<|MERGE_RESOLUTION|>--- conflicted
+++ resolved
@@ -36,17 +36,13 @@
 
         var twoFactor = readlineSync.question('Two Factor: ');
 
-<<<<<<< HEAD
-        handleAuthentication(username, password, twoFactor);
-=======
         try {
-            handleTwoFactorAuthentication(username, password, twoFactor);
+            handleAuthentication(username, password, twoFactor);
         }
         catch (error) {
             output.error(error);
             process.exit();
         }
->>>>>>> c5d6949e
     }
     else {
         var data = '';
@@ -64,17 +60,13 @@
                 .split(/\r?\n/)
                 .filter(function (item) { return item; });
 
-<<<<<<< HEAD
-            handleAuthentication(items[0], items[1], items[2]);
-=======
             try {
-                handleTwoFactorAuthentication(items[0], items[1], items[2]);
+                handleAuthentication(items[0], items[1], items[2]);
             }
             catch (error) {
                 output.error(error);
                 process.exit();
             }
->>>>>>> c5d6949e
         });
     }
 }
@@ -87,17 +79,13 @@
             hideEchoBack: true
         });
 
-<<<<<<< HEAD
-        handleAuthentication(username, password);
-=======
         try {
-            handleBasicAuthentication(username, password);
+            handleAuthentication(username, password);
         }
         catch (error) {
             output.error(error);
             process.exit();
         }
->>>>>>> c5d6949e
     }
     else {
         var data = '';
@@ -115,17 +103,13 @@
                 .split(/\r?\n/)
                 .filter(function (item) { return item; });
 
-<<<<<<< HEAD
-            handleAuthentication(items[0], items[1]);
-=======
             try {
-                handleBasicAuthentication(items[0], items[1]);
+                handleAuthentication(items[0], items[1]);
             }
             catch (error) {
                 output.error(error);
                 process.exit();
             }
->>>>>>> c5d6949e
         });
     }
 }