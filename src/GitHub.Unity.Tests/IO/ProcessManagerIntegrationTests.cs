--- conflicted
+++ resolved
@@ -31,14 +31,6 @@
         }
 
         [Test]
-<<<<<<< HEAD
-        public void RemoteListTest()
-        {
-            var fileSystem = new FileSystem();
-
-            var environment = new DefaultEnvironment();
-            var gitEnvironment = environment.IsWindows
-=======
         public void LogEntriesTest()
         {
             var fileSystem = new FileSystem();
@@ -49,24 +41,10 @@
             environment.UnityProjectPath.Returns(TestGitRepoPath);
 
             var gitEnvironment = defaultEnvironment.IsWindows
->>>>>>> 19ba2ed3
                 ? (IGitEnvironment) new WindowsGitEnvironment(fileSystem, environment)
                 : new LinuxBasedGitEnvironment(fileSystem, environment);
 
             var processManager = new ProcessManager(environment, gitEnvironment, fileSystem);
-<<<<<<< HEAD
-            var gitRemotes = processManager.GetGitRemoteEntries(TestGitRepoPath);
-
-            gitRemotes.Should().BeEquivalentTo(new GitRemote()
-            {
-                Name = "origin",
-                URL = "https://github.com/EvilStanleyGoldman/IOTestsRepo.git",
-                Host = "github.com",
-                Function = GitRemoteFunction.Both
-            });
-        }
-    
-=======
             var logEntries =
                 processManager.GetGitLogEntries(TestGitRepoPath, environment, fileSystem, gitEnvironment, 2)
                     .ToArray();
@@ -112,7 +90,28 @@
             });
         }
 
->>>>>>> 19ba2ed3
+        [Test]
+        public void RemoteListTest()
+        {
+            var fileSystem = new FileSystem();
+
+            var environment = new DefaultEnvironment();
+            var gitEnvironment = environment.IsWindows
+                ? (IGitEnvironment) new WindowsGitEnvironment(fileSystem, environment)
+                : new LinuxBasedGitEnvironment(fileSystem, environment);
+
+            var processManager = new ProcessManager(environment, gitEnvironment, fileSystem);
+            var gitRemotes = processManager.GetGitRemoteEntries(TestGitRepoPath);
+
+            gitRemotes.Should().BeEquivalentTo(new GitRemote()
+            {
+                Name = "origin",
+                URL = "https://github.com/EvilStanleyGoldman/IOTestsRepo.git",
+                Host = "github.com",
+                Function = GitRemoteFunction.Both
+            });
+        }
+    
         [Test]
         public void StatusTest()
         {
