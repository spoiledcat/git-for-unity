--- conflicted
+++ resolved
@@ -66,7 +66,6 @@
   </ItemGroup>
   <ItemGroup>
     <Compile Include="IO\BranchListOutputProcessorTests.cs" />
-    <Compile Include="IO\BaseIntegrationTest.cs" />
     <Compile Include="IO\RemoteListOutputProcessorTests.cs" />
     <Compile Include="Helpers\AssertExtensions.cs" />
     <Compile Include="IO\BaseOutputProcessorTests.cs" />
@@ -76,11 +75,8 @@
     <Compile Include="IO\GitStatusEntryFactoryTests.cs" />
     <Compile Include="IO\GitStatusEntryListTests.cs" />
     <Compile Include="IO\GitStatusEntryTests.cs" />
-<<<<<<< HEAD
-=======
     <Compile Include="IO\LogEntryOutputProcessorTests.cs" />
     <Compile Include="IO\BaseIntegrationTest.cs" />
->>>>>>> 19ba2ed3
     <Compile Include="IO\StatusOutputProcessorTests.cs" />
     <Compile Include="IO\MacBasedGitEnvironmentTests.cs" />
     <Compile Include="IO\LinuxBasedGitEnvironmentTests.cs" />
