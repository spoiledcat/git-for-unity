--- conflicted
+++ resolved
@@ -65,7 +65,7 @@
     </Reference>
   </ItemGroup>
   <ItemGroup>
-<<<<<<< HEAD
+    <Compile Include="IO\BranchListOutputProcessorTests.cs" />
     <Compile Include="Helpers\AssertExtensions.cs" />
     <Compile Include="IO\BaseOutputProcessorTests.cs" />
     <Compile Include="IO\GitEnvironmentTestsBase.cs" />
@@ -74,9 +74,6 @@
     <Compile Include="IO\GitStatusEntryFactoryTests.cs" />
     <Compile Include="IO\GitStatusEntryListTests.cs" />
     <Compile Include="IO\GitStatusEntryTests.cs" />
-=======
-    <Compile Include="IO\BranchListOutputProcessorTests.cs" />
->>>>>>> 0c723402
     <Compile Include="IO\BaseIntegrationTest.cs" />
     <Compile Include="IO\StatusOutputProcessorTests.cs" />
     <Compile Include="IO\MacBasedGitEnvironmentTests.cs" />
