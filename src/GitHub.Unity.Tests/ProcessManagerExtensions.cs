--- conflicted
+++ resolved
@@ -20,7 +20,6 @@
             return results;
         }
 
-<<<<<<< HEAD
         public static GitStatus GetGitStatus(this ProcessManager processManager, string workingDirectory, IEnvironment environment, IFileSystem fileSystem, IGitEnvironment gitEnvironment)
         {
             var result = new GitStatus();
@@ -38,7 +37,5 @@
 
             return result;
         }
-=======
->>>>>>> 0c723402
     }
 }