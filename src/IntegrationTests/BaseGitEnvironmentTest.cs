using System.Linq;
using System.Threading;
using GitHub.Unity;
using TestUtils;

namespace IntegrationTests
{
    class BaseGitEnvironmentTest : BaseGitRepoTest
    {
        protected void InitializeEnvironment(NPath repoPath)
        {
            Environment = new IntegrationTestEnvironment(SolutionDirectory) {
                RepositoryPath = repoPath,
                UnityProjectPath = repoPath
            };

            var gitSetup = new GitSetup(Environment, CancellationToken.None);
            gitSetup.SetupIfNeeded().Wait();

            Environment.GitExecutablePath = gitSetup.GitExecutablePath;

            FileSystem.SetCurrentDirectory(repoPath);

            Platform = new Platform(Environment, FileSystem, new TestUIDispatcher());
            GitEnvironment = Platform.GitEnvironment;
            ProcessManager = new ProcessManager(Environment, GitEnvironment);
            Platform.Initialize(ProcessManager);

            Environment.UnityProjectPath = repoPath;
            Environment.GitExecutablePath = GitEnvironment.FindGitInstallationPath(ProcessManager).Result;

<<<<<<< HEAD
            var taskRunner = new TaskRunner(new TestSynchronizationContext(), CancellationToken.None);
            taskRunner.Run();

            var repositoryManagerFactory = new RepositoryManagerFactory();
            RepositoryManager = repositoryManagerFactory.CreateRepositoryManager(Platform, taskRunner, new UsageTracker(FileSystem, UsageFile), repoPath, CancellationToken.None);
=======
            var taskRunner = new TaskRunnerBase(new TestSynchronizationContext(), CancellationToken.None);
            taskRunner.Run();

            var repositoryManagerFactory = new RepositoryManagerFactory();
            RepositoryManager = repositoryManagerFactory.CreateRepositoryManager(Platform, taskRunner, repoPath, CancellationToken.None);
>>>>>>> 2dfba92a
            RepositoryManager.Initialize();
            RepositoryManager.Start();

            Environment.Repository = RepositoryManager.Repository;

            DotGitPath = repoPath.Combine(".git");

            if (DotGitPath.FileExists())
            {
                DotGitPath =
                    DotGitPath.ReadAllLines()
                              .Where(x => x.StartsWith("gitdir:"))
                              .Select(x => x.Substring(7).Trim())
                              .First();
            }

            BranchesPath = DotGitPath.Combine("refs", "heads");
            RemotesPath = DotGitPath.Combine("refs", "remotes");
            DotGitIndex = DotGitPath.Combine("index");
            DotGitHead = DotGitPath.Combine("HEAD");
            DotGitConfig = DotGitPath.Combine("config");
        }

        protected override void OnTearDown()
        {
            base.OnTearDown();
            RepositoryManager?.Stop();
        }

        public RepositoryManager RepositoryManager { get; private set; }

        public IEnvironment Environment { get; private set; }

        protected Platform Platform { get; private set; }

        protected ProcessManager ProcessManager { get; private set; }

        protected IProcessEnvironment GitEnvironment { get; private set; }

        protected NPath DotGitConfig { get; private set; }

        protected NPath DotGitHead { get; private set; }

        protected NPath DotGitIndex { get; private set; }

        protected NPath RemotesPath { get; private set; }

        protected NPath BranchesPath { get; private set; }

        protected NPath DotGitPath { get; private set; }
    }
}<|MERGE_RESOLUTION|>--- conflicted
+++ resolved
@@ -29,19 +29,11 @@
             Environment.UnityProjectPath = repoPath;
             Environment.GitExecutablePath = GitEnvironment.FindGitInstallationPath(ProcessManager).Result;
 
-<<<<<<< HEAD
-            var taskRunner = new TaskRunner(new TestSynchronizationContext(), CancellationToken.None);
+            var taskRunner = new TaskRunnerBase(new TestSynchronizationContext(), CancellationToken.None);
             taskRunner.Run();
 
             var repositoryManagerFactory = new RepositoryManagerFactory();
             RepositoryManager = repositoryManagerFactory.CreateRepositoryManager(Platform, taskRunner, new UsageTracker(FileSystem, UsageFile), repoPath, CancellationToken.None);
-=======
-            var taskRunner = new TaskRunnerBase(new TestSynchronizationContext(), CancellationToken.None);
-            taskRunner.Run();
-
-            var repositoryManagerFactory = new RepositoryManagerFactory();
-            RepositoryManager = repositoryManagerFactory.CreateRepositoryManager(Platform, taskRunner, repoPath, CancellationToken.None);
->>>>>>> 2dfba92a
             RepositoryManager.Initialize();
             RepositoryManager.Start();
 
