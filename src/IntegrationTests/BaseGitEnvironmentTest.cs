using System.Threading;
using GitHub.Unity;

namespace IntegrationTests
{
    class BaseGitEnvironmentTest : BaseGitRepoTest
    {
        protected override void OnSetup()
        {
            base.OnSetup();

<<<<<<< HEAD
            Environment = new IntegrationTestEnvironment(SolutionDirectory)
=======
            Environment = new IntegrationTestEnvironment
>>>>>>> 68dfd197
            {
                RepositoryPath = TestRepoPath,
                UnityProjectPath = TestRepoPath
            };

            var gitSetup = new GitSetup(Environment, CancellationToken.None);
            gitSetup.SetupIfNeeded().Wait();

            Environment.GitExecutablePath = gitSetup.GitExecutablePath;

            FileSystem.SetCurrentDirectory(TestRepoPath);

            Platform = new Platform(Environment, FileSystem, new TestUIDispatcher());
            GitEnvironment = Platform.GitEnvironment;
            ProcessManager = new ProcessManager(Environment, GitEnvironment);
            Platform.Initialize(ProcessManager);

            Environment.UnityProjectPath = TestRepoPath;
            Environment.GitExecutablePath = GitEnvironment.FindGitInstallationPath(ProcessManager).Result;

            var repositoryManagerFactory = new RepositoryManagerFactory();
            var repositoryManager = repositoryManagerFactory.CreateRepositoryManager(Platform, TestRepoPath,
                CancellationToken.None);

            Environment.Repository = repositoryManager.Repository;
        }

        public IEnvironment Environment { get; private set; }

        protected Platform Platform { get; private set; }

        protected ProcessManager ProcessManager { get; private set; }

        protected IProcessEnvironment GitEnvironment { get; private set; }
    }
}<|MERGE_RESOLUTION|>--- conflicted
+++ resolved
@@ -9,11 +9,7 @@
         {
             base.OnSetup();
 
-<<<<<<< HEAD
             Environment = new IntegrationTestEnvironment(SolutionDirectory)
-=======
-            Environment = new IntegrationTestEnvironment
->>>>>>> 68dfd197
             {
                 RepositoryPath = TestRepoPath,
                 UnityProjectPath = TestRepoPath
