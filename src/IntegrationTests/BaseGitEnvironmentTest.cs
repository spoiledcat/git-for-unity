using System.Threading;
using GitHub.Unity;

namespace IntegrationTests
{
    class BaseGitEnvironmentTest : BaseGitRepoTest
    {
        protected IEnvironment Environment { get; private set; }

        protected Platform Platform { get; private set; }

        protected ProcessManager ProcessManager { get; private set; }

        protected IProcessEnvironment GitEnvironment { get; private set; }

        protected override void OnSetup()
        {
            base.OnSetup();

<<<<<<< HEAD
            Environment = new IntegrationTestEnvironment(SolutionDirectory)
            {
                RepositoryPath = TestRepoPath
=======
            Environment = new IntegrationTestEnvironment {
                RepositoryPath = TestRepoPath,
                UnityProjectPath = TestRepoPath
>>>>>>> 7f410a48
            };

            var gitSetup = new GitSetup(Environment, CancellationToken.None);
            gitSetup.SetupIfNeeded().Wait();

            Environment.GitExecutablePath = gitSetup.GitExecutablePath;

            FileSystem.SetCurrentDirectory(TestRepoPath);

            Platform = new Platform(Environment, FileSystem, new TestUIDispatcher());
            GitEnvironment = Platform.GitEnvironment;
            ProcessManager = new ProcessManager(Environment, GitEnvironment);
            Platform.Initialize(ProcessManager);

            Environment.UnityProjectPath = TestRepoPath;
            Environment.GitExecutablePath = GitEnvironment.FindGitInstallationPath(ProcessManager).Result;

            var repositoryManagerFactory = new RepositoryManagerFactory();
            var repositoryManager = repositoryManagerFactory.CreateRepositoryManager(Platform, TestRepoPath,
                CancellationToken.None);

            Environment.Repository = repositoryManager.Repository;
        }
    }
}<|MERGE_RESOLUTION|>--- conflicted
+++ resolved
@@ -17,15 +17,10 @@
         {
             base.OnSetup();
 
-<<<<<<< HEAD
             Environment = new IntegrationTestEnvironment(SolutionDirectory)
             {
-                RepositoryPath = TestRepoPath
-=======
-            Environment = new IntegrationTestEnvironment {
                 RepositoryPath = TestRepoPath,
                 UnityProjectPath = TestRepoPath
->>>>>>> 7f410a48
             };
 
             var gitSetup = new GitSetup(Environment, CancellationToken.None);
