--- conflicted
+++ resolved
@@ -1,8 +1,5 @@
 using System.IO;
-<<<<<<< HEAD
 using System.Linq;
-=======
->>>>>>> 87c94150
 using System.Threading;
 using GitHub.Unity;
 using Ionic.Zip;
@@ -12,18 +9,20 @@
 {
     class BaseGitIntegrationTest : BaseIntegrationTest
     {
-<<<<<<< HEAD
-=======
         public IEnvironment Environment { get; private set; }
 
-        private static string SolutionDirectory => TestContext.CurrentContext.TestDirectory;
-
-        private static string TestZipFilePath => Path.Combine(SolutionDirectory, "IOTestsRepo.zip");
-
->>>>>>> 87c94150
         protected override void OnSetup()
         {
             base.OnSetup();
+
+            Environment = new IntegrationTestEnvironment {
+                RepositoryPath = TestBasePath
+            };
+
+            var gitSetup = new GitSetup(Environment, CancellationToken.None);
+            gitSetup.SetupIfNeeded().Wait();
+
+            Environment.GitExecutablePath = gitSetup.GitExecutablePath;
 
             TestRepoPath = TestBasePath.Combine("IOTestsRepo");
             FileSystem.SetCurrentDirectory(TestRepoPath);
@@ -41,21 +40,10 @@
                 zipFile.ExtractAll(TestBasePath.ToString(), ExtractExistingFileAction.OverwriteSilently);
             }
 
-<<<<<<< HEAD
             var repositoryManagerFactory = new RepositoryManagerFactory();
             var repositoryManager = repositoryManagerFactory.CreateRepositoryManager(Platform, TestRepoPath, CancellationToken.None);
 
             Environment.Repository = repositoryManager.Repository;
-=======
-            Environment = new IntegrationTestEnvironment {
-                RepositoryPath = TestBasePath
-            };
-
-            var gitSetup = new GitSetup(Environment, CancellationToken.None);
-            gitSetup.SetupIfNeeded().Wait();
-
-            Environment.GitExecutablePath = gitSetup.GitExecutablePath;
->>>>>>> 87c94150
         }
 
         protected NPath TestRepoPath { get; private set; }
