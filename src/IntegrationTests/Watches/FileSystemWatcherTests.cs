﻿using GitHub.Unity;
using NUnit.Framework;
using System.Threading;
using FluentAssertions;
using NCrunch.Framework;

namespace IntegrationTests
{
    [TestFixture]
    class FileSystemWatcherTests : BaseIntegrationTest
    {
        [Test, Isolated]
        public void WatchesADirectoryTree()
        {
            int expected = 9;
            int count = 0;
            var platform = new Platform(new DefaultEnvironment(), FileSystem, new TestUIDispatcher());
            var watcher = platform.FileSystemWatchFactory.GetOrCreate(TestBasePath, true);

            watcher.Created += f =>
            {
                Logger.Debug("Created {0}", f);
                count++;
            };

            watcher.Enable = true;

            var files = new NPath[]
            {
                "file1",
                "dir1/dir1/file1",
                "dir1/dir1/dir1/file1",
                "dir1/dir1/dir2/file1",
                "dir1/dir1/dir2/file2",
            };

            CreateFilePaths(files);

            Thread.Sleep(50);

            watcher.Dispose();
            Assert.AreEqual(expected, count);
        }

        [Test, Isolated]
        public void WatchesAFile()
        {
            var createdCount = 0;
            var changedCount = 0;
            var renamedCount = 0;
            var deletedCount = 0;

<<<<<<< HEAD
            var platform = new Platform(Environment, FileSystem, new TestUIDispatcher());
=======
            var platform = new Platform(new DefaultEnvironment(), FileSystem, new TestUIDispatcher());
>>>>>>> 1e10bb28
            var file = TestBasePath.Combine("file.txt").CreateFile("foobar");
            var watcher = platform.FileSystemWatchFactory.GetOrCreate(file);

            watcher.Created += f =>
            {
                Logger.Debug("Created {0}", f);
                createdCount++;
            };

            watcher.Changed += f =>
            {
                Logger.Debug("Changed {0} {1}", f, f.ReadAllText());
                changedCount++;
            };

            watcher.Renamed += (old, n) =>
            {
                Logger.Debug("Renamed {0} {1}", old, n);
                renamedCount++;
            };

            watcher.Deleted += f =>
            {
                Logger.Debug("Deleted {0}", f);
                deletedCount++;
            };

            watcher.Enable = true;

            file.WriteAllText("FOOBAR");
            Thread.Sleep(120);

            //http://stackoverflow.com/questions/1764809/filesystemwatcher-changed-event-is-raised-twice
            changedCount.Should().BeLessOrEqualTo(2);
            createdCount.Should().Be(0);
            renamedCount.Should().Be(0);
            deletedCount.Should().Be(0);

            watcher.Dispose();
        }
    }
}<|MERGE_RESOLUTION|>--- conflicted
+++ resolved
@@ -50,11 +50,7 @@
             var renamedCount = 0;
             var deletedCount = 0;
 
-<<<<<<< HEAD
-            var platform = new Platform(Environment, FileSystem, new TestUIDispatcher());
-=======
             var platform = new Platform(new DefaultEnvironment(), FileSystem, new TestUIDispatcher());
->>>>>>> 1e10bb28
             var file = TestBasePath.Combine("file.txt").CreateFile("foobar");
             var watcher = platform.FileSystemWatchFactory.GetOrCreate(file);
 
