--- conflicted
+++ resolved
@@ -66,13 +66,9 @@
             var gitEnvironment = platform.GitEnvironment;
             var processManager = new ProcessManager(Environment, gitEnvironment);
             await platform.Initialize(processManager);
-<<<<<<< HEAD
 
             var repositoryManagerFactory = new RepositoryManagerFactory();
-            using (var repoManager = repositoryManagerFactory.CreateRepositoryManager(platform, TestBasePath, CancellationToken.None))
-=======
-            using (var repoManager = new RepositoryManager(TestRepoPath, platform, CancellationToken.None))
->>>>>>> 12505cd7
+            using (var repoManager = repositoryManagerFactory.CreateRepositoryManager(platform, TestRepoPath, CancellationToken.None))
             {
                 var repository = repoManager.Repository;
                 Environment.Repository = repoManager.Repository;
