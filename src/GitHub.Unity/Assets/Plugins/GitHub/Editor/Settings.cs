--- conflicted
+++ resolved
@@ -18,16 +18,12 @@
 			TeamSettingsName = "GitHub.json";
 
 
-<<<<<<< HEAD
-		[SerializeField] List<string> keys = new List<string>();
-		[SerializeField] List<object> values = new List<object>();
-=======
 		[SerializeField] List<string>
 			keys = new List<string>(),
-			values = new List<string>(),
-			teamKeys = new List<string>(),
-			teamValues = new List<string>();
->>>>>>> b9eaef54
+			teamKeys = new List<string>();
+		[SerializeField] List<object>
+			values = new List<object>(),
+			teamValues = new List<object>();
 
 
 		static Settings asset;
@@ -61,17 +57,6 @@
 				return null;
 			}
 
-<<<<<<< HEAD
-			newAsset.keys.Clear();
-			newAsset.keys.AddRange(settings.Keys);
-			newAsset.values.Clear();
-			newAsset.values.AddRange(settings.Values.Select(
-				v => (v is IList<object>) ?
-					(object)new List<string>(((IList<object>)v).Select(v2 => v2 as string))
-				:
-					(object)(v as string)
-			));
-=======
 			return settings;
 		}
 
@@ -85,7 +70,12 @@
 			if (settings != null)
 			{
 				newAsset.keys.AddRange(settings.Keys);
-				newAsset.values.AddRange(settings.Values.Select(v => v as string));
+				newAsset.values.AddRange(settings.Values.Select(
+					v => (v is IList<object>) ?
+						(object)new List<string>(((IList<object>)v).Select(v2 => v2 as string))
+					:
+						(object)(v as string)
+				));
 			}
 
 			settings = LoadSettings(GetTeamPath());
@@ -93,9 +83,13 @@
 			if (settings != null)
 			{
 				newAsset.teamKeys.AddRange(settings.Keys);
-				newAsset.teamValues.AddRange(settings.Values.Select(v => v as string));
-			}
->>>>>>> b9eaef54
+				newAsset.teamValues.AddRange(settings.Values.Select(
+					v => (v is IList<object>) ?
+						(object)new List<string>(((IList<object>)v).Select(v2 => v2 as string))
+					:
+						(object)(v as string)
+				));
+			}
 
 			asset = newAsset;
 
@@ -181,7 +175,7 @@
 
 			if (index >= 0)
 			{
-				return asset.teamValues[index];
+				return asset.teamValues[index] as string;
 			}
 
 			index = asset.keys.IndexOf(key);
@@ -300,7 +294,7 @@
 		}
 
 
-		static List<string> GetList(string key)
+		static List<string> GetLocalList(string key)
 		{
 			Settings asset = GetAsset();
 
@@ -314,37 +308,81 @@
 		}
 
 
+		static List<string> GetTeamList(string key)
+		{
+			Settings asset = GetAsset();
+
+			if (asset == null)
+			{
+				return null;
+			}
+
+			int index = asset.teamKeys.IndexOf(key);
+			return index < 0 ? null : asset.teamValues[index] as List<string>;
+		}
+
+
 		public static int CountElements(string key)
 		{
-			List<string> list = GetList(key);
-			return list == null ? 0 : list.Count;
+			List<string>
+				localList = GetLocalList(key),
+				teamList = GetTeamList(key);
+
+			return (localList == null ? 0 : teamList.Count) + (teamList == null ? 0 : teamList.Count);
 		}
 
 
 		public static int GetElementIndex(string key, string value)
 		{
-			List<string> list = GetList(key);
-			return list == null ? -1 : list.IndexOf(value);
+			List<string>
+				localList = GetLocalList(key),
+				teamList = GetTeamList(key);
+
+			int index = (teamList == null ? -1 : teamList.IndexOf(value));
+			if (index > -1)
+			{
+				return index + (localList == null ? 0 : localList.Count);
+			}
+
+			return localList == null ? -1 : localList.IndexOf(value);
 		}
 
 
 		public static string GetElement(string key, int index, string fallback = "")
 		{
-			List<string> list = GetList(key);
-			return (list == null || index >= list.Count || index < 0) ? fallback : list[index];
+			List<string>
+				localList = GetLocalList(key),
+				teamList = GetTeamList(key);
+
+			if (index < 0)
+			{
+				return fallback;
+			}
+
+			if (localList != null && index < localList.Count)
+			{
+				return localList[index];
+			}
+
+			if (teamList != null && index < teamList.Count + (localList == null ? 0 : localList.Count))
+			{
+				return teamList[index];
+			}
+
+			return fallback;
 		}
 
 
 		public static bool SetElement(string key, int index, string value, bool noSave = false)
 		{
-			List<string> list = GetList(key);
-
-			if (list == null || index >= list.Count || index < 0)
-			{
-				return false;
-			}
-
-			list[index] = value;
+			List<string> localList = GetLocalList(key);
+
+			if (localList == null || index >= localList.Count || index < 0)
+			{
+				return false;
+			}
+
+			localList[index] = value;
 
 			if (!noSave)
 			{
@@ -357,14 +395,14 @@
 
 		public static bool RemoveElement(string key, string value, bool noSave = false)
 		{
-			List<string> list = GetList(key);
-
-			if (list == null)
-			{
-				return false;
-			}
-
-			list.Remove(value);
+			List<string> localList = GetLocalList(key);
+
+			if (localList == null)
+			{
+				return false;
+			}
+
+			localList.Remove(value);
 
 			if (!noSave)
 			{
@@ -377,14 +415,14 @@
 
 		public static bool RemoveElementAt(string key, int index, bool noSave = false)
 		{
-			List<string> list = GetList(key);
-
-			if (list == null || index >= list.Count || index < 0)
-			{
-				return false;
-			}
-
-			list.RemoveAt(index);
+			List<string> localList = GetLocalList(key);
+
+			if (localList == null || index >= localList.Count || index < 0)
+			{
+				return false;
+			}
+
+			localList.RemoveAt(index);
 
 			if (!noSave)
 			{
