--- conflicted
+++ resolved
@@ -135,30 +135,11 @@
 
 	class GitStatusTask : ProcessTask
 	{
-<<<<<<< HEAD
-		static Action<GitStatus> onStatusUpdate;
-		static Regex branchRegex = new Regex(@"\#\#\s+([\w\d\/\.\-_ ]+)(?:\.\.\.([\w\d\/\.\-_ ]+))?");
-=======
-		const string UnknownStatusKeyError = "Unknown file status key: '{0}'";
-
-
-		// NOTE: Has to stay in sync with GitFileStatus enum for FileStatusFromKey to function as intended
-		readonly string[] GitFileStatusKeys = {
-			"??",
-			"M",
-			"A",
-			"D",
-			"R",
-			"C"
-		};
-
-
 		const string BranchNamesSeparator = "...";
 
 
 		static Action<GitStatus> onStatusUpdate;
 		static Regex branchLineValidRegex = new Regex(@"\#\#\s+(?:[\w\d\/\-_\.]+)");
->>>>>>> 90da0ad7
 
 
 		public static void RegisterCallback(Action<GitStatus> callback)
@@ -245,16 +226,7 @@
 
 
 			// Grab local and remote branch
-<<<<<<< HEAD
-			Match match = branchRegex.Match(line);
-			if (match.Groups.Count >= 2)
-			{
-				status.LocalBranch = match.Groups[1].ToString();
-			}
-			if (match.Groups.Count == 3)
-=======
 			if (branchLineValidRegex.Match(line).Success)
->>>>>>> 90da0ad7
 			{
 				int index = line.IndexOf(BranchNamesSeparator);
 				if (index >= 0)
