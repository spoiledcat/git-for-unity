﻿using System.Collections.Generic;
using System.IO;
using System.Linq;
using GitHub.Unity;
using NSubstitute;

namespace TestUtils
{
    class SubstituteFactory
    {
        public SubstituteFactory()
        {}

        public IEnvironment CreateEnvironment(CreateEnvironmentOptions createEnvironmentOptions = null)
        {
            createEnvironmentOptions = createEnvironmentOptions ?? new CreateEnvironmentOptions();

            var environment = Substitute.For<IEnvironment>();
            environment.RepositoryPath.Returns(createEnvironmentOptions.RepositoryPath);
            environment.ExtensionInstallPath.Returns(createEnvironmentOptions.Extensionfolder);
            environment.UserProfilePath.Returns(createEnvironmentOptions.UserProfilePath);
            environment.UnityProjectPath.Returns(createEnvironmentOptions.UnityProjectPath);
            return environment;
        }

        public IFileSystem CreateFileSystem(CreateFileSystemOptions createFileSystemOptions = null)
        {
            createFileSystemOptions = createFileSystemOptions ?? new CreateFileSystemOptions();

            var fileSystem = Substitute.For<IFileSystem>();
            var realFileSystem = new FileSystem();
            var logger = Logging.GetLogger("TestFileSystem");

            fileSystem.DirectorySeparatorChar.Returns(realFileSystem.DirectorySeparatorChar);
            fileSystem.GetCurrentDirectory().Returns(createFileSystemOptions.CurrentDirectory);

            fileSystem.Combine(Args.String, Args.String).Returns(info => {
                var path1 = (string)info[0];
                var path2 = (string)info[1];
                var combine = realFileSystem.Combine(path1, path2);
                logger.Trace(@"FileSystem.Combine(""{0}"", ""{1}"") -> ""{2}""", path1, path2, combine);
                return combine;
            });

            fileSystem.Combine(Args.String, Args.String, Args.String).Returns(info => {
                var path1 = (string)info[0];
                var path2 = (string)info[1];
                var path3 = (string)info[2];
                var combine = realFileSystem.Combine(path1, path2, path3);
                logger.Trace(@"FileSystem.Combine(""{0}"", ""{1}"", ""{2}"") -> ""{3}""", path1, path2, path3, combine);
                return combine;
            });

            fileSystem.FileExists(Args.String).Returns(info => {
                var path = (string)info[0];

                var result = false;
                if (createFileSystemOptions.FilesThatExist != null)
                {
                    result = createFileSystemOptions.FilesThatExist.Contains(path);
                }

                logger.Trace(@"FileSystem.FileExists(""{0}"") -> {1}", path, result);
                return result;
            });

            fileSystem.WhenForAnyArgs(system => system.FileCopy(Args.String, Args.String, Args.Bool))
                      .Do(
                          info => {
                              logger.Trace(@"FileSystem.FileCopy(""{0}"", ""{1}"", ""{2}"")", (string)info[0],
                                  (string)info[1], (bool)info[2]);
                          });

            fileSystem.DirectoryExists(Args.String).Returns(info => {
                var path1 = (string)info[0];

                var result = true;
                if (createFileSystemOptions.DirectoriesThatExist != null)
                {
                    result = createFileSystemOptions.DirectoriesThatExist.Contains(path1);
                }

                logger.Trace(@"FileSystem.DirectoryExists(""{0}"") -> {1}", path1, result);
                return result;
            });

            fileSystem.ExistingPathIsDirectory(Args.String).Returns(info => {
                var path = (string)info[0];

                var result = false;
                if (createFileSystemOptions.DirectoriesThatExist != null)
                {
                    result = createFileSystemOptions.DirectoriesThatExist.Contains(path);
                }

                logger.Trace(@"FileSystem.ExistingPathIsDirectory(""{0}"") -> {1}", path, result);
                return result;
            });

            fileSystem.ReadAllText(Args.String).Returns(info => {
                var path = (string)info[0];

                string result = null;

                if (createFileSystemOptions.FileContents != null)
                {
                    IList<string> fileContent;
                    if (createFileSystemOptions.FileContents.TryGetValue(path, out fileContent))
                    {
                        result = string.Join(string.Empty, fileContent.ToArray());
                    }
                }

                logger.Trace(@"FileSystem.ReadAllText(""{0}"") -> {1}", path, result != null);

                return result;
            });

            var randomFileIndex = 0;
            fileSystem.GetRandomFileName().Returns(info => {
                string result = null;
                if (createFileSystemOptions.RandomFileNames != null)
                {
                    result = createFileSystemOptions.RandomFileNames[randomFileIndex];

                    randomFileIndex++;
                    randomFileIndex = randomFileIndex % createFileSystemOptions.RandomFileNames.Count;
                }

                logger.Trace(@"FileSystem.GetRandomFileName() -> {0}", result);

                return result;
            });

            fileSystem.GetTempPath().Returns(info => {
                logger.Trace(@"FileSystem.GetTempPath() -> {0}", createFileSystemOptions.TemporaryPath);

                return createFileSystemOptions.TemporaryPath;
            });

            fileSystem.GetFiles(Args.String).Returns(info => {
                var path = (string)info[0];

                string[] result = null;
                if (createFileSystemOptions.ChildFiles != null)
                {
                    var key = new ContentsKey(path);
                    if (createFileSystemOptions.ChildFiles.ContainsKey(key))
                    {
                        result = createFileSystemOptions.ChildFiles[key].ToArray();
                    }
                }

                var resultLength = result != null ? $"{result.Length} items" : "ERROR";

                logger.Trace(@"FileSystem.GetFiles(""{0}"") -> {1}", path, resultLength);

                return result;
            });

            fileSystem.GetFiles(Args.String, Args.String).Returns(info => {
                var path = (string)info[0];
                var pattern = (string)info[1];

                string[] result = null;
                if (createFileSystemOptions.ChildFiles != null)
                {
                    var key = new ContentsKey(path, pattern);
                    if (createFileSystemOptions.ChildFiles.ContainsKey(key))
                    {
                        result = createFileSystemOptions.ChildFiles[key].ToArray();
                    }
                }

                var resultLength = result != null ? $"{result.Length} items" : "ERROR";

                logger.Trace(@"FileSystem.GetFiles(""{0}"", ""{1}"") -> {2}", path, pattern, resultLength);

                return result;
            });

            fileSystem.GetFiles(Args.String, Args.String, Args.SearchOption).Returns(info => {
                var path = (string)info[0];
                var pattern = (string)info[1];
                var searchOption = (SearchOption)info[2];

                string[] result = null;
                if (createFileSystemOptions.ChildFiles != null)
                {
                    var key = new ContentsKey(path, pattern, searchOption);
                    if (createFileSystemOptions.ChildFiles.ContainsKey(key))
                    {
                        result = createFileSystemOptions.ChildFiles[key].ToArray();
                    }
                }

                var resultLength = result != null ? $"{result.Length} items" : "ERROR";

                logger.Trace(@"FileSystem.GetFiles(""{0}"", ""{1}"", {2}) -> {3}", path, pattern, searchOption,
                    resultLength);

                return result;
            });

            fileSystem.GetDirectories(Args.String).Returns(info => {
                var path = (string)info[0];

<<<<<<< HEAD
                var result = new string[0];
=======
                string[] result = null;
>>>>>>> 31c9426d
                if (createFileSystemOptions.ChildDirectories != null)
                {
                    var key = new ContentsKey(path);
                    if (createFileSystemOptions.ChildDirectories.ContainsKey(key))
                    {
                        result = createFileSystemOptions.ChildDirectories[key].ToArray();
                    }
                }

                var resultLength = result != null ? $"{result.Length} items" : "ERROR";

                logger.Trace(@"FileSystem.GetDirectories(""{0}"") -> {1}", path, resultLength);

                return result;
            });

            fileSystem.GetDirectories(Args.String, Args.String).Returns(info => {
                var path = (string)info[0];
                var pattern = (string)info[1];

<<<<<<< HEAD
                var result = new string[0];
=======
                string[] result = null;
>>>>>>> 31c9426d
                if (createFileSystemOptions.ChildDirectories != null)
                {
                    var key = new ContentsKey(path, pattern);
                    if (createFileSystemOptions.ChildDirectories.ContainsKey(key))
                    {
                        result = createFileSystemOptions.ChildDirectories[key].ToArray();
                    }
                }

                var resultLength = result != null ? $"{result.Length} items" : "ERROR";

                logger.Trace(@"FileSystem.GetDirectories(""{0}"", ""{1}"") -> {2}", path, pattern, resultLength);

                return result;
            });

            fileSystem.GetDirectories(Args.String, Args.String, Args.SearchOption).Returns(info => {
                var path = (string)info[0];
                var pattern = (string)info[1];
                var searchOption = (SearchOption)info[2];

                string[] result = null;
                if (createFileSystemOptions.ChildDirectories != null)
                {
                    var key = new ContentsKey(path, pattern, searchOption);
                    if (createFileSystemOptions.ChildDirectories.ContainsKey(key))
                    {
                        result = createFileSystemOptions.ChildDirectories[key].ToArray();
                    }
                }

                var resultLength = result != null ? $"{result.Length} items" : "ERROR";

                logger.Trace(@"FileSystem.GetDirectories(""{0}"", ""{1}"", {2}) -> {3}", path, pattern, searchOption,
                    resultLength);

                return result;
            });

            fileSystem.GetFullPath(Args.String).Returns(info => Path.GetFullPath((string)info[0]));

            return fileSystem;
        }

        public IZipHelper CreateSharpZipLibHelper()
        {
            return Substitute.For<IZipHelper>();
        }

        public IGitObjectFactory CreateGitObjectFactory(string gitRepoPath)
        {
            var gitObjectFactory = Substitute.For<IGitObjectFactory>();

            gitObjectFactory.CreateGitStatusEntry(Args.String, Args.GitFileStatus, Args.String, Args.Bool)
                            .Returns(info => {
                                var path = (string)info[0];
                                var status = (GitFileStatus)info[1];
                                var originalPath = (string)info[2];
                                var staged = (bool)info[3];

                                return new GitStatusEntry(path, gitRepoPath + @"\" + path, null, status, originalPath,
                                    staged);
                            });

            gitObjectFactory.CreateGitLock(Args.String, Args.String).Returns(info => {
                var path = (string)info[0];
                var user = (string)info[1];

                return new GitLock(path, gitRepoPath + @"\" + path, user);
            });

            return gitObjectFactory;
        }

        public IProcessEnvironment CreateProcessEnvironment(string root)
        {
            var processEnvironment = Substitute.For<IProcessEnvironment>();
            processEnvironment.FindRoot(Args.String).Returns(root);
            return processEnvironment;
        }

        public IPlatform CreatePlatform()
        {
            return Substitute.For<IPlatform>();
        }

        public IRepositoryProcessRunner CreateRepositoryProcessRunner()
        {
            return Substitute.For<IRepositoryProcessRunner>();
        }

        public IRepositoryWatcher CreateRepositoryWatcher()
        {
            return Substitute.For<IRepositoryWatcher>();
        }

        public IGitConfig CreateGitConfig()
        {
            return Substitute.For<IGitConfig>();
        }

        public struct ContentsKey
        {
            public readonly string Path;
            public readonly string Pattern;
            public readonly SearchOption? SearchOption;

            public ContentsKey(string path, string pattern, SearchOption? searchOption)
            {
                Path = path;
                Pattern = pattern;
                SearchOption = searchOption;
            }

            public ContentsKey(string path, string pattern) : this(path, pattern, null)
            {}

            public ContentsKey(string path) : this(path, null)
            {}
        }
    }
}<|MERGE_RESOLUTION|>--- conflicted
+++ resolved
@@ -205,11 +205,7 @@
             fileSystem.GetDirectories(Args.String).Returns(info => {
                 var path = (string)info[0];
 
-<<<<<<< HEAD
-                var result = new string[0];
-=======
-                string[] result = null;
->>>>>>> 31c9426d
+                string[] result = null;
                 if (createFileSystemOptions.ChildDirectories != null)
                 {
                     var key = new ContentsKey(path);
@@ -230,11 +226,7 @@
                 var path = (string)info[0];
                 var pattern = (string)info[1];
 
-<<<<<<< HEAD
-                var result = new string[0];
-=======
-                string[] result = null;
->>>>>>> 31c9426d
+                string[] result = null;
                 if (createFileSystemOptions.ChildDirectories != null)
                 {
                     var key = new ContentsKey(path, pattern);
