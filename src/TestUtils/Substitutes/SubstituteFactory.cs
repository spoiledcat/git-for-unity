﻿using System.Collections.Generic;
using System.IO;
using System.Linq;
using GitHub.Unity;
using NSubstitute;

namespace TestUtils
{
    class SubstituteFactory
    {
        public SubstituteFactory()
        {}

        public IEnvironment CreateEnvironment(CreateEnvironmentOptions createEnvironmentOptions = null)
        {
            createEnvironmentOptions = createEnvironmentOptions ?? new CreateEnvironmentOptions();

            var environment = Substitute.For<IEnvironment>();
            environment.ExtensionInstallPath.Returns(createEnvironmentOptions.Extensionfolder);
            environment.UserProfilePath.Returns(createEnvironmentOptions.UserProfilePath);
            return environment;
        }

<<<<<<< HEAD
        public IFileSystem CreateFileSystem(CreateFileSystemOptions createFileSystemOptions = null,
            string currentDirectory = null)
        {
            createFileSystemOptions = createFileSystemOptions ?? new CreateFileSystemOptions();

            if (currentDirectory == null)
            {
                currentDirectory = CreateFileSystemOptions.DefaultTemporaryPath;
            }

=======
        public IFileSystem CreateFileSystem(CreateFileSystemOptions createFileSystemOptions = null)
        {
            createFileSystemOptions = createFileSystemOptions ?? new CreateFileSystemOptions();
>>>>>>> 3f1569e8
            var fileSystem = Substitute.For<IFileSystem>();
            var realFileSystem = new FileSystem();
            var logger = Logging.GetLogger("TestFileSystem");

            fileSystem.DirectorySeparatorChar.Returns(realFileSystem.DirectorySeparatorChar);
            fileSystem.GetCurrentDirectory().Returns(createFileSystemOptions.CurrentDirectory);

<<<<<<< HEAD
            fileSystem.Combine(Arg.Any<string>(), Arg.Any<string>()).Returns(info => {
=======
            fileSystem.Combine(Args.String, Args.String).Returns(info =>
            {
>>>>>>> 3f1569e8
                var path1 = (string)info[0];
                var path2 = (string)info[1];
                var combine = realFileSystem.Combine(path1, path2);
                logger.Trace(@"FileSystem.Combine(""{0}"", ""{1}"") -> ""{2}""", path1, path2, combine);
                return combine;
            });

<<<<<<< HEAD
            fileSystem.Combine(Arg.Any<string>(), Arg.Any<string>(), Arg.Any<string>()).Returns(info => {
=======
            fileSystem.Combine(Args.String, Args.String, Args.String).Returns(info =>
            {
>>>>>>> 3f1569e8
                var path1 = (string)info[0];
                var path2 = (string)info[1];
                var path3 = (string)info[2];
                var combine = realFileSystem.Combine(path1, path2, path3);
                logger.Trace(@"FileSystem.Combine(""{0}"", ""{1}"", ""{2}"") -> ""{3}""", path1, path2, path3, combine);
                return combine;
            });

<<<<<<< HEAD
            fileSystem.FileExists(Arg.Any<string>()).Returns(info => {
=======
            fileSystem.FileExists(Args.String).Returns(info =>
            {
>>>>>>> 3f1569e8
                var path = (string)info[0];

                var result = false;
                if (createFileSystemOptions.FilesThatExist != null)
                {
                    result = createFileSystemOptions.FilesThatExist.Contains(path);
                }

                logger.Trace(@"FileSystem.FileExists(""{0}"") -> {1}", path, result);
                return result;
            });

            fileSystem.WhenForAnyArgs(system => system.FileCopy(Args.String, Args.String, Args.Bool))
                      .Do(
                          info => {
                              logger.Trace(@"FileSystem.FileCopy(""{0}"", ""{1}"", ""{2}"")", (string)info[0],
                                  (string)info[1], (bool)info[2]);
                          });

<<<<<<< HEAD
            fileSystem.DirectoryExists(Arg.Any<string>()).Returns(info => {
=======
            fileSystem.DirectoryExists(Args.String).Returns(info =>
            {
>>>>>>> 3f1569e8
                var path1 = (string)info[0];

                var result = true;
                if (createFileSystemOptions.DirectoriesThatExist != null)
                {
                    result = createFileSystemOptions.DirectoriesThatExist.Contains(path1);
                }

                logger.Trace(@"FileSystem.DirectoryExists(""{0}"") -> {1}", path1, result);
                return result;
            });

<<<<<<< HEAD
            fileSystem.ExistingPathIsDirectory(Arg.Any<string>()).Returns(info => {
=======
            fileSystem.ExistingPathIsDirectory(Args.String).Returns(info =>
            {
>>>>>>> 3f1569e8
                var path = (string)info[0];

                var result = false;
                if (createFileSystemOptions.DirectoriesThatExist != null)
                {
                    result = createFileSystemOptions.DirectoriesThatExist.Contains(path);
                }

                logger.Trace(@"FileSystem.ExistingPathIsDirectory(""{0}"") -> {1}", path, result);
                return result;
            });

<<<<<<< HEAD
            fileSystem.ReadAllText(Arg.Any<string>()).Returns(info => {
=======
            fileSystem.ReadAllText(Args.String).Returns(info =>
            {
>>>>>>> 3f1569e8
                var path = (string)info[0];

                string result = null;

                if (createFileSystemOptions.FileContents != null)
                {
                    IList<string> fileContent;
                    if (createFileSystemOptions.FileContents.TryGetValue(path, out fileContent))
                    {
                        result = string.Join(string.Empty, fileContent.ToArray());
                    }
                }

                logger.Trace(@"FileSystem.ReadAllText(""{0}"") -> {1}", path, result != null);

                return result;
            });

            var randomFileIndex = 0;
            fileSystem.GetRandomFileName().Returns(info => {
                string result = null;
                if (createFileSystemOptions.RandomFileNames != null)
                {
                    result = createFileSystemOptions.RandomFileNames[randomFileIndex];

                    randomFileIndex++;
                    randomFileIndex = randomFileIndex % createFileSystemOptions.RandomFileNames.Count;
                }

                logger.Trace(@"FileSystem.GetRandomFileName() -> {0}", result);

                return result;
            });

            fileSystem.GetTempPath().Returns(info => {
                logger.Trace(@"FileSystem.GetTempPath() -> {0}", createFileSystemOptions.TemporaryPath);

                return createFileSystemOptions.TemporaryPath;
            });

<<<<<<< HEAD
            fileSystem.GetFiles(Arg.Any<string>()).Returns(info => {
=======
            fileSystem.GetFiles(Args.String).Returns(info =>
            {
>>>>>>> 3f1569e8
                var path = (string)info[0];

                var result = new string[0];
                if (createFileSystemOptions.ChildFiles != null)
                {
                    var key = new ContentsKey(path);
                    if (createFileSystemOptions.ChildFiles.ContainsKey(key))
                    {
                        result = createFileSystemOptions.ChildFiles[key].ToArray();
                    }
                }

                logger.Trace(@"FileSystem.GetFiles(""{0}"") -> {1} items", path, result.Length);

                return result;
            });

<<<<<<< HEAD
            fileSystem.GetFiles(Arg.Any<string>(), Arg.Any<string>()).Returns(info => {
=======
            fileSystem.GetFiles(Args.String, Args.String).Returns(info =>
            {
>>>>>>> 3f1569e8
                var path = (string)info[0];
                var pattern = (string)info[1];

                var result = new string[0];
                if (createFileSystemOptions.ChildFiles != null)
                {
                    var key = new ContentsKey(path, pattern);
                    if (createFileSystemOptions.ChildFiles.ContainsKey(key))
                    {
                        result = createFileSystemOptions.ChildFiles[key].ToArray();
                    }
                }

                logger.Trace(@"FileSystem.GetFiles(""{0}"", ""{1}"") -> {2} items", path, pattern, result.Length);

                return result;
            });

<<<<<<< HEAD
            fileSystem.GetFiles(Arg.Any<string>(), Arg.Any<string>(), Arg.Any<SearchOption>()).Returns(info => {
=======
            fileSystem.GetFiles(Args.String, Args.String, Args.SearchOption).Returns(info =>
            {
>>>>>>> 3f1569e8
                var path = (string)info[0];
                var pattern = (string)info[1];
                var searchOption = (SearchOption)info[2];

                var result = new string[0];
                if (createFileSystemOptions.ChildFiles != null)
                {
                    var key = new ContentsKey(path, pattern, searchOption);
                    if (createFileSystemOptions.ChildFiles.ContainsKey(key))
                    {
                        result = createFileSystemOptions.ChildFiles[key].ToArray();
                    }
                }

                logger.Trace(@"FileSystem.GetFiles(""{0}"", ""{1}"", {2}) -> {3} items", path, pattern, searchOption,
                    result.Length);

                return result;
            });

<<<<<<< HEAD
            fileSystem.GetDirectories(Arg.Any<string>()).Returns(info => {
=======
            fileSystem.GetDirectories(Args.String).Returns(info =>
            {
>>>>>>> 3f1569e8
                var path = (string)info[0];

                var result = new string[0];
                if (createFileSystemOptions.ChildDirectories != null)
                {
                    var key = new ContentsKey(path);
                    if (createFileSystemOptions.ChildDirectories.ContainsKey(key))
                    {
                        result = createFileSystemOptions.ChildDirectories[key].ToArray();
                    }
                }

                logger.Trace(@"FileSystem.GetDirectories(""{0}"") -> {1} itemss", path, result.Length);

                return result;
            });

<<<<<<< HEAD
            fileSystem.GetDirectories(Arg.Any<string>(), Arg.Any<string>()).Returns(info => {
=======
            fileSystem.GetDirectories(Args.String, Args.String).Returns(info =>
            {
>>>>>>> 3f1569e8
                var path = (string)info[0];
                var pattern = (string)info[1];

                var result = new string[0];
                if (createFileSystemOptions.ChildDirectories != null)
                {
                    var key = new ContentsKey(path, pattern);
                    if (createFileSystemOptions.ChildDirectories.ContainsKey(key))
                    {
                        result = createFileSystemOptions.ChildDirectories[key].ToArray();
                    }
                }

                logger.Trace(@"FileSystem.GetDirectories(""{0}"", ""{1}"") -> {2} items", path, pattern, result.Length);

                return result;
            });

<<<<<<< HEAD
            fileSystem.GetDirectories(Arg.Any<string>(), Arg.Any<string>(), Arg.Any<SearchOption>()).Returns(info => {
=======
            fileSystem.GetDirectories(Args.String, Args.String, Args.SearchOption).Returns(info =>
            {
>>>>>>> 3f1569e8
                var path = (string)info[0];
                var pattern = (string)info[1];
                var searchOption = (SearchOption)info[2];

                string[] result = null;
                if (createFileSystemOptions.ChildDirectories != null)
                {
                    var key = new ContentsKey(path, pattern, searchOption);
                    if (createFileSystemOptions.ChildDirectories.ContainsKey(key))
                    {
                        result = createFileSystemOptions.ChildDirectories[key].ToArray();
                    }
                }

                var resultLength = result != null ? $"{result.Length} items" : "ERROR";

                logger.Trace(@"FileSystem.GetDirectories(""{0}"", ""{1}"", {2}) -> {3}", path, pattern, searchOption,
                    resultLength);

                return result;
            });

<<<<<<< HEAD
            fileSystem.GetFullPath(Arg.Any<string>()).Returns(info => Path.GetFullPath((string)info[0]));
=======
            fileSystem.GetFullPath(Args.String)
                      .Returns(info => Path.GetFullPath((string)info[0]));
>>>>>>> 3f1569e8

            return fileSystem;
        }

        public IZipHelper CreateSharpZipLibHelper()
        {
            return Substitute.For<IZipHelper>();
        }

        public IGitObjectFactory CreateGitObjectFactory(string gitRepoPath)
        {
            var gitObjectFactory = Substitute.For<IGitObjectFactory>();

<<<<<<< HEAD
            gitObjectFactory.CreateGitStatusEntry(Arg.Any<string>(), Arg.Any<GitFileStatus>(), Arg.Any<string>(),
                Arg.Any<bool>()).Returns(info => {
                var path = (string)info[0];
                var status = (GitFileStatus)info[1];
                var originalPath = (string)info[2];
                var staged = (bool)info[3];
=======
            gitObjectFactory.CreateGitStatusEntry(Args.String, Args.GitFileStatus, Args.String, Args.Bool)
                                 .Returns(info => {
                                     var path = (string)info[0];
                                     var status = (GitFileStatus)info[1];
                                     var originalPath = (string)info[2];
                                     var staged = (bool)info[3];
>>>>>>> 3f1569e8

                return new GitStatusEntry(path, gitRepoPath + @"\" + path, null, status, originalPath,
                    staged);
            });

<<<<<<< HEAD
            gitObjectFactory.CreateGitLock(Arg.Any<string>(), Arg.Any<string>()).Returns(info => {
                var path = (string)info[0];
                var user = (string)info[1];
=======
            gitObjectFactory.CreateGitLock(Args.String, Args.String)
                                 .Returns(info => {
                                     var path = (string)info[0];
                                     var user = (string)info[1];
>>>>>>> 3f1569e8

                return new GitLock(path, gitRepoPath + @"\" + path, user);
            });

            return gitObjectFactory;
        }

        public IProcessEnvironment CreateProcessEnvironment(string root)
        {
            var processEnvironment = Substitute.For<IProcessEnvironment>();
            processEnvironment.FindRoot(Args.String).Returns(root);
            return processEnvironment;
        }

        public IPlatform CreatePlatform()
        {
            return Substitute.For<IPlatform>();
        }

        public IRepositoryProcessRunner CreateRepositoryProcessRunner()
        {
            return Substitute.For<IRepositoryProcessRunner>();
        }

        public IRepositoryWatcher CreateRepositoryWatcher()
        {
            return Substitute.For<IRepositoryWatcher>();
        }

        public IGitConfig CreateGitConfig()
        {
            return Substitute.For<IGitConfig>();
        }

        public struct ContentsKey
        {
            public readonly string Path;
            public readonly string Pattern;
            public readonly SearchOption? SearchOption;

            public ContentsKey(string path, string pattern, SearchOption? searchOption)
            {
                Path = path;
                Pattern = pattern;
                SearchOption = searchOption;
            }

            public ContentsKey(string path, string pattern) : this(path, pattern, null)
            {}

            public ContentsKey(string path) : this(path, null)
            {}
        }
    }
}<|MERGE_RESOLUTION|>--- conflicted
+++ resolved
@@ -21,22 +21,11 @@
             return environment;
         }
 
-<<<<<<< HEAD
-        public IFileSystem CreateFileSystem(CreateFileSystemOptions createFileSystemOptions = null,
-            string currentDirectory = null)
+        public IFileSystem CreateFileSystem(CreateFileSystemOptions createFileSystemOptions = null)
         {
             createFileSystemOptions = createFileSystemOptions ?? new CreateFileSystemOptions();
 
-            if (currentDirectory == null)
-            {
-                currentDirectory = CreateFileSystemOptions.DefaultTemporaryPath;
-            }
-
-=======
-        public IFileSystem CreateFileSystem(CreateFileSystemOptions createFileSystemOptions = null)
-        {
-            createFileSystemOptions = createFileSystemOptions ?? new CreateFileSystemOptions();
->>>>>>> 3f1569e8
+
             var fileSystem = Substitute.For<IFileSystem>();
             var realFileSystem = new FileSystem();
             var logger = Logging.GetLogger("TestFileSystem");
@@ -44,12 +33,8 @@
             fileSystem.DirectorySeparatorChar.Returns(realFileSystem.DirectorySeparatorChar);
             fileSystem.GetCurrentDirectory().Returns(createFileSystemOptions.CurrentDirectory);
 
-<<<<<<< HEAD
-            fileSystem.Combine(Arg.Any<string>(), Arg.Any<string>()).Returns(info => {
-=======
             fileSystem.Combine(Args.String, Args.String).Returns(info =>
             {
->>>>>>> 3f1569e8
                 var path1 = (string)info[0];
                 var path2 = (string)info[1];
                 var combine = realFileSystem.Combine(path1, path2);
@@ -57,12 +42,8 @@
                 return combine;
             });
 
-<<<<<<< HEAD
-            fileSystem.Combine(Arg.Any<string>(), Arg.Any<string>(), Arg.Any<string>()).Returns(info => {
-=======
             fileSystem.Combine(Args.String, Args.String, Args.String).Returns(info =>
             {
->>>>>>> 3f1569e8
                 var path1 = (string)info[0];
                 var path2 = (string)info[1];
                 var path3 = (string)info[2];
@@ -71,12 +52,8 @@
                 return combine;
             });
 
-<<<<<<< HEAD
-            fileSystem.FileExists(Arg.Any<string>()).Returns(info => {
-=======
             fileSystem.FileExists(Args.String).Returns(info =>
             {
->>>>>>> 3f1569e8
                 var path = (string)info[0];
 
                 var result = false;
@@ -91,17 +68,14 @@
 
             fileSystem.WhenForAnyArgs(system => system.FileCopy(Args.String, Args.String, Args.Bool))
                       .Do(
-                          info => {
+                          info =>
+                          {
                               logger.Trace(@"FileSystem.FileCopy(""{0}"", ""{1}"", ""{2}"")", (string)info[0],
                                   (string)info[1], (bool)info[2]);
                           });
 
-<<<<<<< HEAD
-            fileSystem.DirectoryExists(Arg.Any<string>()).Returns(info => {
-=======
             fileSystem.DirectoryExists(Args.String).Returns(info =>
             {
->>>>>>> 3f1569e8
                 var path1 = (string)info[0];
 
                 var result = true;
@@ -114,12 +88,8 @@
                 return result;
             });
 
-<<<<<<< HEAD
-            fileSystem.ExistingPathIsDirectory(Arg.Any<string>()).Returns(info => {
-=======
             fileSystem.ExistingPathIsDirectory(Args.String).Returns(info =>
             {
->>>>>>> 3f1569e8
                 var path = (string)info[0];
 
                 var result = false;
@@ -132,12 +102,8 @@
                 return result;
             });
 
-<<<<<<< HEAD
-            fileSystem.ReadAllText(Arg.Any<string>()).Returns(info => {
-=======
             fileSystem.ReadAllText(Args.String).Returns(info =>
             {
->>>>>>> 3f1569e8
                 var path = (string)info[0];
 
                 string result = null;
@@ -178,12 +144,8 @@
                 return createFileSystemOptions.TemporaryPath;
             });
 
-<<<<<<< HEAD
-            fileSystem.GetFiles(Arg.Any<string>()).Returns(info => {
-=======
             fileSystem.GetFiles(Args.String).Returns(info =>
             {
->>>>>>> 3f1569e8
                 var path = (string)info[0];
 
                 var result = new string[0];
@@ -201,12 +163,8 @@
                 return result;
             });
 
-<<<<<<< HEAD
-            fileSystem.GetFiles(Arg.Any<string>(), Arg.Any<string>()).Returns(info => {
-=======
             fileSystem.GetFiles(Args.String, Args.String).Returns(info =>
             {
->>>>>>> 3f1569e8
                 var path = (string)info[0];
                 var pattern = (string)info[1];
 
@@ -225,12 +183,8 @@
                 return result;
             });
 
-<<<<<<< HEAD
-            fileSystem.GetFiles(Arg.Any<string>(), Arg.Any<string>(), Arg.Any<SearchOption>()).Returns(info => {
-=======
             fileSystem.GetFiles(Args.String, Args.String, Args.SearchOption).Returns(info =>
             {
->>>>>>> 3f1569e8
                 var path = (string)info[0];
                 var pattern = (string)info[1];
                 var searchOption = (SearchOption)info[2];
@@ -251,12 +205,8 @@
                 return result;
             });
 
-<<<<<<< HEAD
-            fileSystem.GetDirectories(Arg.Any<string>()).Returns(info => {
-=======
             fileSystem.GetDirectories(Args.String).Returns(info =>
             {
->>>>>>> 3f1569e8
                 var path = (string)info[0];
 
                 var result = new string[0];
@@ -274,12 +224,8 @@
                 return result;
             });
 
-<<<<<<< HEAD
-            fileSystem.GetDirectories(Arg.Any<string>(), Arg.Any<string>()).Returns(info => {
-=======
             fileSystem.GetDirectories(Args.String, Args.String).Returns(info =>
             {
->>>>>>> 3f1569e8
                 var path = (string)info[0];
                 var pattern = (string)info[1];
 
@@ -298,12 +244,8 @@
                 return result;
             });
 
-<<<<<<< HEAD
-            fileSystem.GetDirectories(Arg.Any<string>(), Arg.Any<string>(), Arg.Any<SearchOption>()).Returns(info => {
-=======
             fileSystem.GetDirectories(Args.String, Args.String, Args.SearchOption).Returns(info =>
             {
->>>>>>> 3f1569e8
                 var path = (string)info[0];
                 var pattern = (string)info[1];
                 var searchOption = (SearchOption)info[2];
@@ -326,12 +268,8 @@
                 return result;
             });
 
-<<<<<<< HEAD
-            fileSystem.GetFullPath(Arg.Any<string>()).Returns(info => Path.GetFullPath((string)info[0]));
-=======
             fileSystem.GetFullPath(Args.String)
                       .Returns(info => Path.GetFullPath((string)info[0]));
->>>>>>> 3f1569e8
 
             return fileSystem;
         }
@@ -345,36 +283,21 @@
         {
             var gitObjectFactory = Substitute.For<IGitObjectFactory>();
 
-<<<<<<< HEAD
-            gitObjectFactory.CreateGitStatusEntry(Arg.Any<string>(), Arg.Any<GitFileStatus>(), Arg.Any<string>(),
-                Arg.Any<bool>()).Returns(info => {
+            gitObjectFactory.CreateGitStatusEntry(Args.String, Args.GitFileStatus, Args.String, Args.Bool)
+                                 .Returns(info => {
                 var path = (string)info[0];
                 var status = (GitFileStatus)info[1];
                 var originalPath = (string)info[2];
                 var staged = (bool)info[3];
-=======
-            gitObjectFactory.CreateGitStatusEntry(Args.String, Args.GitFileStatus, Args.String, Args.Bool)
-                                 .Returns(info => {
-                                     var path = (string)info[0];
-                                     var status = (GitFileStatus)info[1];
-                                     var originalPath = (string)info[2];
-                                     var staged = (bool)info[3];
->>>>>>> 3f1569e8
 
                 return new GitStatusEntry(path, gitRepoPath + @"\" + path, null, status, originalPath,
                     staged);
             });
 
-<<<<<<< HEAD
-            gitObjectFactory.CreateGitLock(Arg.Any<string>(), Arg.Any<string>()).Returns(info => {
-                var path = (string)info[0];
-                var user = (string)info[1];
-=======
             gitObjectFactory.CreateGitLock(Args.String, Args.String)
                                  .Returns(info => {
-                                     var path = (string)info[0];
-                                     var user = (string)info[1];
->>>>>>> 3f1569e8
+                var path = (string)info[0];
+                var user = (string)info[1];
 
                 return new GitLock(path, gitRepoPath + @"\" + path, user);
             });
