--- conflicted
+++ resolved
@@ -61,7 +61,7 @@
             fileSystem.FileExists(Arg.Any<string>()).Returns(info => {
                 var path = (string)info[0];
 
-                var result = true;
+                var result = false;
                 if (createFileSystemOptions.FilesThatExist != null)
                 {
                     result = createFileSystemOptions.FilesThatExist.Contains(path);
@@ -273,69 +273,53 @@
         {
             return Substitute.For<IZipHelper>();
         }
-    }
-    public struct FolderContentsKey
+        public IFileSystemWatchWrapperFactory CreateTestWatchFactory(
+            CreateTestWatchFactoryOptions createTestWatchFactoryOptions = null)
+        {
+            var logger = Logging.GetLogger("TestFileSystemWatcherWrapper");
+
+            var fileSystemWatchFactory = Substitute.For<IFileSystemWatchWrapperFactory>();
+            fileSystemWatchFactory.CreateWatch(Arg.Any<string>(), Arg.Any<bool>(), Arg.Any<string>()).Returns(info => {
+                var path = (string)info[0];
+                var recursive = (bool)info[1];
+                var filter = (string)info[2];
+
+                if (filter != null)
+                {
+                    logger.Trace(@"CreateWatch(""{0}"", {1}, ""{2}"")", path, recursive, filter);
+                }
+                else
+                {
+                    logger.Trace(@"CreateWatch(""{0}"", {1}, null)", path, recursive);
+                }
+
+                var fileSystemWatch = new TestFileSystemWatcherWrapper(path, recursive, filter);
+
+                createTestWatchFactoryOptions?.OnWatchCreated?.Invoke(fileSystemWatch);
+
+                return fileSystemWatch;
+            });
+
+            return fileSystemWatchFactory;
+        }
+
+        public struct ContentsKey
     {
         public readonly string Path;
         public readonly string Pattern;
-        public readonly SearchOption SearchOption;
-
-<<<<<<< HEAD
-        public IFileSystemWatchWrapperFactory CreateTestWatchFactory(
-            CreateTestWatchFactoryOptions createTestWatchFactoryOptions = null)
-        {
-            var logger = Logging.GetLogger("TestFileSystemWatcherWrapper");
-
-            var fileSystemWatchFactory = Substitute.For<IFileSystemWatchWrapperFactory>();
-            fileSystemWatchFactory.CreateWatch(Arg.Any<string>(), Arg.Any<bool>(), Arg.Any<string>()).Returns(info => {
-                var path = (string)info[0];
-                var recursive = (bool)info[1];
-                var filter = (string)info[2];
-
-                if (filter != null)
-                {
-                    logger.Trace(@"CreateWatch(""{0}"", {1}, ""{2}"")", path, recursive, filter);
-                }
-                else
-                {
-                    logger.Trace(@"CreateWatch(""{0}"", {1}, null)", path, recursive);
-                }
-
-                var fileSystemWatch = new TestFileSystemWatcherWrapper(path, recursive, filter);
-
-                createTestWatchFactoryOptions?.OnWatchCreated?.Invoke(fileSystemWatch);
-
-                return fileSystemWatch;
-            });
-
-            return fileSystemWatchFactory;
-        }
-
-        public struct ContentsKey
-        {
-            public readonly string Path;
-            public readonly string Pattern;
             public readonly SearchOption? SearchOption;
 
             public ContentsKey(string path, string pattern, SearchOption? searchOption)
-            {
-                Path = path;
-                Pattern = pattern;
-                SearchOption = searchOption;
-            }
-
-            public ContentsKey(string path, string pattern) : this(path, pattern, null)
-            {}
-
-            public ContentsKey(string path) : this(path, null)
-            {}
-=======
-        public FolderContentsKey(string path, string pattern, SearchOption searchOption)
         {
             Path = path;
             Pattern = pattern;
             SearchOption = searchOption;
->>>>>>> 6e930219
-        }
+        }
+
+            public ContentsKey(string path, string pattern) : this(path, pattern, null)
+            {}
+
+            public ContentsKey(string path) : this(path, null)
+            {}
     }
 }