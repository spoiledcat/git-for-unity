﻿using System;
using System.Collections.Generic;
using System.Diagnostics;
using System.Linq;
using System.Threading;
using System.Threading.Tasks;

namespace GitHub.Unity
{
    interface IRepositoryManager : IDisposable
    {
<<<<<<< HEAD
        event Action<string> OnActiveBranchChanged;
        event Action<ConfigRemote?> OnActiveRemoteChanged;
        event Action<string> OnHeadChanged;
=======
        event Action OnActiveBranchChanged;
        event Action OnActiveRemoteChanged;
        event Action OnRemoteBranchListChanged;
        event Action OnLocalBranchListChanged;
        event Action<GitStatus> OnStatusUpdated;
        event Action OnHeadChanged;
>>>>>>> 87d2ed61
        event Action<bool> OnIsBusyChanged;
        event Action OnLocalBranchListChanged;
        event Action<IEnumerable<GitLock>> OnLocksUpdated;
        event Action OnRemoteBranchListChanged;
        event Action OnRemoteOrTrackingChanged;
        event Action<GitStatus> OnRepositoryChanged;
        void Initialize();
        void Start();
        void Stop();
        void Refresh();
        ITask CommitFiles(List<string> files, string message, string body);
        ITask Fetch(string remote);
        ITask Pull(string remote, string branch);
        ITask Push(string remote, string branch);
        ITask Revert(string changeset);
        ITask RemoteAdd(string remote, string url);
        ITask RemoteRemove(string remote);
        ITask RemoteChange(string remote, string url);
        ITask SwitchBranch(string branch);
        ITask DeleteBranch(string branch, bool deleteUnmerged = false);
        ITask CreateBranch(string branch, string baseBranch);
        ITask ListLocks(bool local);
        ITask LockFile(string file);
        ITask UnlockFile(string file, bool force);
        Dictionary<string, ConfigBranch> LocalBranches { get; }
        Dictionary<string, Dictionary<string, ConfigBranch>> RemoteBranches { get; }
        IGitConfig Config { get; }
        ConfigBranch? ActiveBranch { get; }
        ConfigRemote? ActiveRemote { get; }
        IGitClient GitClient { get; }
        bool IsBusy { get; }
        int WaitForEvents();
    }

    interface IRepositoryPathConfiguration
    {
        NPath RepositoryPath { get; }
        NPath DotGitPath { get; }
        NPath BranchesPath { get; }
        NPath RemotesPath { get; }
        NPath DotGitIndex { get; }
        NPath DotGitHead { get; }
        NPath DotGitConfig { get; }
    }

    class RepositoryPathConfiguration : IRepositoryPathConfiguration
    {
        public RepositoryPathConfiguration(NPath repositoryPath)
        {
            RepositoryPath = repositoryPath;

            DotGitPath = repositoryPath.Combine(".git");
            if (DotGitPath.FileExists())
            {
                DotGitPath =
                    DotGitPath.ReadAllLines()
                              .Where(x => x.StartsWith("gitdir:"))
                              .Select(x => x.Substring(7).Trim().ToNPath())
                              .First();
            }

            BranchesPath = DotGitPath.Combine("refs", "heads");
            RemotesPath = DotGitPath.Combine("refs", "remotes");
            DotGitIndex = DotGitPath.Combine("index");
            DotGitHead = DotGitPath.Combine("HEAD");
            DotGitConfig = DotGitPath.Combine("config");
        }

        public NPath RepositoryPath { get; }
        public NPath DotGitPath { get; }
        public NPath BranchesPath { get; }
        public NPath RemotesPath { get; }
        public NPath DotGitIndex { get; }
        public NPath DotGitHead { get; }
        public NPath DotGitConfig { get; }
    }

    class RepositoryManager : IRepositoryManager
    {
        private readonly Dictionary<string, ConfigBranch> branches = new Dictionary<string, ConfigBranch>();
        private readonly CancellationToken cancellationToken;
        private readonly IGitConfig config;
        private readonly IGitClient gitClient;
        private readonly IPlatform platform;
        private readonly IRepositoryPathConfiguration repositoryPaths;
        private readonly ITaskManager taskManager;
        private readonly IUsageTracker usageTracker;
        private readonly IRepositoryWatcher watcher;

        private ConfigBranch? activeBranch;
        private ConfigRemote? activeRemote;
        private string head;
        private bool isBusy;
        private IEnumerable<GitLock> locks;
        private Dictionary<string, Dictionary<string, ConfigBranch>> remoteBranches = new Dictionary<string, Dictionary<string, ConfigBranch>>();
        private Dictionary<string, ConfigRemote> remotes;
        private Action repositoryUpdateCallback;

<<<<<<< HEAD
        public event Action<string> OnActiveBranchChanged;
        public event Action<ConfigRemote?> OnActiveRemoteChanged;
        public event Action<string> OnHeadChanged;
=======
        public event Action OnActiveBranchChanged;
        public event Action OnActiveRemoteChanged;
        public event Action OnRemoteBranchListChanged;
        public event Action OnLocalBranchListChanged;
        public event Action<GitStatus> OnStatusUpdated;
        public event Action OnHeadChanged;
>>>>>>> 87d2ed61
        public event Action<bool> OnIsBusyChanged;
        public event Action OnLocalBranchListChanged;
        public event Action<IEnumerable<GitLock>> OnLocksUpdated;
        public event Action OnRemoteBranchListChanged;
        public event Action OnRemoteOrTrackingChanged;
        public event Action<GitStatus> OnRepositoryChanged;

        public static RepositoryManager CreateInstance(IPlatform platform, ITaskManager taskManager, IUsageTracker usageTracker,
            IGitClient gitClient, NPath repositoryRoot)
        {
            var repositoryPathConfiguration = new RepositoryPathConfiguration(repositoryRoot);
            string filePath = repositoryPathConfiguration.DotGitConfig;
            var gitConfig = new GitConfig(filePath);

            var repositoryWatcher = new RepositoryWatcher(platform, repositoryPathConfiguration, taskManager.Token);

            return new RepositoryManager(platform, taskManager, usageTracker, gitConfig, repositoryWatcher,
                gitClient, repositoryPathConfiguration, taskManager.Token);
        }

        public RepositoryManager(IPlatform platform, ITaskManager taskManager, IUsageTracker usageTracker, IGitConfig gitConfig,
            IRepositoryWatcher repositoryWatcher, IGitClient gitClient,
            IRepositoryPathConfiguration repositoryPaths, CancellationToken cancellationToken)
        {
            this.repositoryPaths = repositoryPaths;
            this.platform = platform;
            this.taskManager = taskManager;
            this.usageTracker = usageTracker;
            this.cancellationToken = cancellationToken;
            this.gitClient = gitClient;
            this.watcher = repositoryWatcher;
            this.config = gitConfig;

<<<<<<< HEAD
            SetupConfig(repositoryPaths);
            SetupWatcher();

            const int debounceTimeout = 0;

            this.repositoryUpdateCallback = debounceTimeout == 0 ?
                OnRepositoryUpdatedHandler
                : TaskExtensions.Debounce(OnRepositoryUpdatedHandler, debounceTimeout);
=======
            config = gitConfig;

            watcher = repositoryWatcher;

            watcher.HeadChanged += Watcher_OnHeadChanged;
            watcher.IndexChanged += Watcher_OnIndexChanged;
            watcher.ConfigChanged += Watcher_OnConfigChanged;
            watcher.LocalBranchChanged += Watcher_OnLocalBranchChanged;
            watcher.LocalBranchCreated += Watcher_OnLocalBranchCreated;
            watcher.LocalBranchDeleted += Watcher_OnLocalBranchDeleted;
            watcher.RepositoryChanged += Watcher_OnRepositoryChanged;
            watcher.RemoteBranchCreated += Watcher_OnRemoteBranchCreated;
            watcher.RemoteBranchDeleted += Watcher_OnRemoteBranchDeleted;

            var remote = config.GetRemote("origin");
            if (!remote.HasValue)
                remote = config.GetRemotes()
                      .Where(x => HostAddress.Create(new UriString(x.Url).ToRepositoryUri()).IsGitHubDotCom())
                      .FirstOrDefault();
            UriString cloneUrl = "";
            if (remote.Value.Url != null)
            {
                cloneUrl = new UriString(remote.Value.Url).ToRepositoryUrl();
            }

            repository = new Repository(gitClient, this, repositoryPaths.RepositoryPath.FileName, cloneUrl,
                repositoryPaths.RepositoryPath);
>>>>>>> 87d2ed61
        }

        public void Initialize()
        {
            Logger.Trace("Initialize");
            watcher.Initialize();
        }

        public void Start()
        {
            Logger.Trace("Start");
            watcher.Start();
        }

        public void Stop()
        {
            Logger.Trace("Stop");
            watcher.Stop();
        }

        /// <summary>
        /// Never ever call this from any callback that might be triggered by events
        /// raised here. This is not reentrancy safe and will deadlock if you do.
        /// Call this only from a non-callback main thread or preferably only for tests
        /// </summary>
        /// <returns></returns>
        public int WaitForEvents()
        {
            return watcher.CheckAndProcessEvents();
        }

        public void Refresh()
        {
            Logger.Trace("Refresh");
            UpdateGitStatus();
        }

        public ITask CommitFiles(List<string> files, string message, string body)
        {
            var add = GitClient.Add(files);
            add.OnStart += t => IsBusy = true;
            return add
                .Then(GitClient.Commit(message, body))
                .Finally(() => IsBusy = false);
        }

        public ITask Fetch(string remote)
        {
            var task = GitClient.Fetch(remote);
            return HookupHandlers(task);
        }

        public ITask Pull(string remote, string branch)
        {
            var task = GitClient.Pull(remote, branch);
            return HookupHandlers(task, true);
        }

        public ITask Push(string remote, string branch)
        {
            var task = GitClient.Push(remote, branch);
            return HookupHandlers(task);
        }

        public ITask Revert(string changeset)
        {
            var task = GitClient.Revert(changeset);
            return HookupHandlers(task);
        }

        public ITask RemoteAdd(string remote, string url)
        {
            var task = GitClient.RemoteAdd(remote, url);
            HookupHandlers(task);
            if (!platform.Environment.IsWindows)
            {
                task.Then(_ => UpdateConfigData());
            }
            return task;
        }

        public ITask RemoteRemove(string remote)
        {
            var task = GitClient.RemoteRemove(remote);
            HookupHandlers(task);
            if (!platform.Environment.IsWindows)
            {
                task.Then(_ => UpdateConfigData());
            }
            return task;
        }

        public ITask RemoteChange(string remote, string url)
        {
            var task = GitClient.RemoteChange(remote, url);
            return HookupHandlers(task);
        }

        public ITask SwitchBranch(string branch)
        {
            var task = GitClient.SwitchBranch(branch);
            return HookupHandlers(task, true);
        }

        public ITask DeleteBranch(string branch, bool deleteUnmerged = false)
        {
            var task = GitClient.DeleteBranch(branch, deleteUnmerged);
            return HookupHandlers(task);
        }

        public ITask CreateBranch(string branch, string baseBranch)
        {
            var task = GitClient.CreateBranch(branch, baseBranch);
            return HookupHandlers(task);
        }

        public ITask ListLocks(bool local)
        {
            var task = GitClient
                .ListLocks(local)
                .Then((s, t) =>
                {
                    if (locks == null || !locks.SequenceEqual(t))
                    {
                        locks = t;
                        Logger.Trace("OnLocksUpdated");
                        OnLocksUpdated(locks);
                    }
                });
            return HookupHandlers(task);
        }

        public ITask LockFile(string file)
        {
            var task = GitClient.Lock(file);
            HookupHandlers(task);
            ListLocks(false);
            return task;
        }

        public ITask UnlockFile(string file, bool force)
        {
            var task = GitClient.Unlock(file, force);
            HookupHandlers(task).Schedule(taskManager);
            ListLocks(false);
            return task;
        }

        private void SetupWatcher()
        {
            watcher.HeadChanged += HeadChanged;
            watcher.IndexChanged += OnIndexChanged;
            watcher.ConfigChanged += OnConfigChanged;
            watcher.LocalBranchChanged += OnLocalBranchChanged;
            watcher.LocalBranchCreated += OnLocalBranchCreated;
            watcher.LocalBranchDeleted += OnLocalBranchDeleted;
            watcher.RepositoryChanged += OnRepositoryUpdated;
            watcher.RemoteBranchCreated += OnRemoteBranchCreated;
            watcher.RemoteBranchDeleted += OnRemoteBranchDeleted;
        }

        private void SetupConfig(IRepositoryPathConfiguration repositoryPaths)
        {
            this.head = repositoryPaths.DotGitHead.ReadAllLines().FirstOrDefault();
            RefreshConfigData();
        }

        private ITask HookupHandlers(ITask task, bool disableWatcher = false)
        {
            task.OnStart += t => {
                Logger.Trace("Start " + task.Name);

                IsBusy = true;

                if (disableWatcher)
                {
                    watcher.Stop();
                }
            };

            task.OnEnd += t => {
                if (disableWatcher)
                {
                    watcher.Start();
                }

                IsBusy = false;

                Logger.Trace("Finish " + task.Name);
            };
            return task;
        }

        private void Watcher_OnRemoteBranchDeleted(string remote, string name)
        {
            RemoveRemoteBranch(remote, name);
        }

        private void Watcher_OnRemoteBranchCreated(string remote, string name)
        {
            AddRemoteBranch(remote, name);
        }

        private void Watcher_OnRepositoryChanged()
        {
            UpdateGitStatus();
        }

        private void UpdateGitStatus()
        {
            Logger.Trace("Updating Git Status");

            var task = GitClient.Status()
                .Finally((success, ex, data) =>
                {
                    if (success && data.HasValue)
                    {
                        OnStatusUpdated?.Invoke(data.Value);
                    }
                    Logger.Trace("Updated Git Status");
                });

            HookupHandlers(task).Start();
        }

        private void Watcher_OnConfigChanged()
        {
            UpdateConfigData();
        }

        private void UpdateConfigData()
        {
            config.Reset();
            RefreshConfigData();
        }

        private void Watcher_OnHeadChanged(string contents)
        {
<<<<<<< HEAD
            Logger.Trace($"HeadChanged {contents}");
            head = contents;
            ActiveBranch = GetActiveBranch();
            ActiveRemote = GetActiveRemote();
            OnHeadChanged?.Invoke(head);
            OnRepositoryUpdatedHandler();
=======
            Logger.Trace("Watcher_OnHeadChanged");
            head = contents;
            ActiveBranch = GetActiveBranch();
            ActiveRemote = GetActiveRemote();
            OnHeadChanged?.Invoke();
            UpdateGitStatus();
>>>>>>> 87d2ed61
        }

        private void Watcher_OnIndexChanged()
        {
        }

        private void Watcher_OnLocalBranchCreated(string name)
        {
            AddLocalBranch(name);
        }

        private void Watcher_OnLocalBranchDeleted(string name)
        {
            RemoveLocalBranch(name);
        }

        private void Watcher_OnLocalBranchChanged(string name)
        {
            if (name == ActiveBranch?.Name)
            {
<<<<<<< HEAD
                OnActiveBranchChanged?.Invoke(name);
                OnRepositoryUpdatedHandler();
=======
                OnActiveBranchChanged?.Invoke();
                UpdateGitStatus();
>>>>>>> 87d2ed61
            }
        }

        private void RefreshConfigData()
        {
            Logger.Trace("RefreshConfigData");
            LoadBranchesFromConfig();
            LoadRemotesFromConfig();

            ActiveBranch = GetActiveBranch();
            ActiveRemote = GetActiveRemote();
        }

        private void LoadBranchesFromConfig()
        {
            branches.Clear();
            LoadBranchesFromConfig(repositoryPaths.BranchesPath, config.GetBranches().Where(x => x.IsTracking), "");
        }

        private void LoadBranchesFromConfig(NPath path, IEnumerable<ConfigBranch> configBranches, string prefix)
        {
            foreach (var file in path.Files())
            {
                var branchName = prefix + file.FileName;
                var branch =
                    configBranches.Where(x => x.Name == branchName).Select(x => x as ConfigBranch?).FirstOrDefault();
                if (!branch.HasValue)
                {
                    branch = new ConfigBranch { Name = branchName };
                }
                branches.Add(branchName, branch.Value);
            }

            foreach (var dir in path.Directories())
            {
                LoadBranchesFromConfig(dir, configBranches, prefix + dir.FileName + "/");
            }
        }

        private void LoadRemotesFromConfig()
        {
            remotes = config.GetRemotes().ToDictionary(x => x.Name, x => x);
            remoteBranches = new Dictionary<string, Dictionary<string, ConfigBranch>>();

            foreach (var remote in remotes.Keys)
            {
                var branchList = new Dictionary<string, ConfigBranch>();
                var basedir = repositoryPaths.RemotesPath.Combine(remote);
                if (basedir.Exists())
                {
                    foreach (var branch in
                        basedir.Files(true)
                               .Select(x => x.RelativeTo(basedir))
                               .Select(x => x.ToString(SlashMode.Forward)))
                    {
                        branchList.Add(branch, new ConfigBranch { Name = branch, Remote = remotes[remote] });
                    }

                    remoteBranches.Add(remote, branchList);
                }
            }
        }

        private ConfigRemote? GetActiveRemote(string defaultRemote = "origin")
        {
            var branch = ActiveBranch;
            if (branch.HasValue && branch.Value.IsTracking)
            {
                return branch.Value.Remote;
            }

            var remote = config.GetRemote(defaultRemote);
            if (remote.HasValue)
            {
                return remote;
            }

            using (var remoteEnumerator = config.GetRemotes().GetEnumerator())
            {
                if (remoteEnumerator.MoveNext())
                {
                    return remoteEnumerator.Current;
                }
            }

            return null;
        }

        private ConfigBranch? GetActiveBranch()
        {
            if (head.StartsWith("ref:"))
            {
                var branch = head.Substring(head.IndexOf("refs/heads/") + "refs/heads/".Length);
                return GetBranch(branch);
            }
            else
            {
                return null;
            }
        }

        private ConfigBranch? GetBranch(string name)
        {
            if (branches.ContainsKey(name))
            {
                return branches[name];
            }

            return null;
        }

        private void AddLocalBranch(string name)
        {
            if (!branches.ContainsKey(name))
            {
                var branch = config.GetBranch(name);
                if (!branch.HasValue)
                {
                    branch = new ConfigBranch { Name = name };
                }
                branches.Add(name, branch.Value);
                OnLocalBranchListChanged?.Invoke();
            }
        }

        private void RemoveLocalBranch(string oldName)
        {
            if (branches.ContainsKey(oldName))
            {
                branches.Remove(oldName);
                OnLocalBranchListChanged?.Invoke();
            }
        }

        private void AddRemoteBranch(string remote, string name)
        {
            Dictionary<string, ConfigBranch> branchList = null;
            if (remoteBranches.TryGetValue(remote, out branchList))
            {
                if (!branchList.ContainsKey(name))
                {
                    branchList.Add(name, new ConfigBranch { Name = name, Remote = remotes[remote] });
                    OnRemoteBranchListChanged?.Invoke();
                }
            }
        }

        private void RemoveRemoteBranch(string remote, string name)
        {
            Dictionary<string, ConfigBranch> branchList = null;
            if (remoteBranches.TryGetValue(remote, out branchList))
            {
                if (branches.ContainsKey(name))
                {
                    branches.Remove(name);
                    OnRemoteBranchListChanged?.Invoke();
                }
            }
        }

        private bool disposed;

        private void Dispose(bool disposing)
        {
            if (disposed) return;
            disposed = true;

            if (disposing)
            {
                Stop();
                watcher.Dispose();
            }
        }

        public void Dispose()
        {
            Dispose(true);
            GC.SuppressFinalize(this);
        }

        public Dictionary<string, ConfigBranch> LocalBranches => branches;
        public Dictionary<string, Dictionary<string, ConfigBranch>> RemoteBranches => remoteBranches;

        public IGitConfig Config => config;

        public ConfigBranch? ActiveBranch
        {
            get { return activeBranch; }
            private set
            {
                if (activeBranch.HasValue != value.HasValue || (activeBranch.HasValue && !activeBranch.Value.Equals(value.Value)))
                {
                    activeBranch = value;
                    Logger.Trace("OnActiveBranchChanged: {0}", value?.ToString() ?? "NULL");
                    OnActiveBranchChanged?.Invoke(activeBranch.Value.Name);
                }
            }
        }

        public ConfigRemote? ActiveRemote
        {
            get { return activeRemote; }
            private set
            {
                if (activeRemote.HasValue != value.HasValue || (activeRemote.HasValue && !activeRemote.Value.Equals(value.Value)))
                {
                    activeRemote = value;
                    Logger.Trace("OnActiveRemoteChanged: {0}", value?.ToString() ?? "NULL");
                    OnActiveRemoteChanged?.Invoke(activeRemote);
                }
            }
        }

        public IGitClient GitClient => gitClient;

        public bool IsBusy
        {
            get { return isBusy; }
            private set
            {
                if (isBusy != value)
                {
                    Logger.Trace("IsBusyChanged Value:{0}", value);
                    isBusy = value;
                    OnIsBusyChanged?.Invoke(isBusy);
                }
            }
        }

        protected static ILogging Logger { get; } = Logging.GetLogger<RepositoryManager>();
    }
}<|MERGE_RESOLUTION|>--- conflicted
+++ resolved
@@ -9,24 +9,15 @@
 {
     interface IRepositoryManager : IDisposable
     {
-<<<<<<< HEAD
         event Action<string> OnActiveBranchChanged;
         event Action<ConfigRemote?> OnActiveRemoteChanged;
-        event Action<string> OnHeadChanged;
-=======
-        event Action OnActiveBranchChanged;
-        event Action OnActiveRemoteChanged;
-        event Action OnRemoteBranchListChanged;
-        event Action OnLocalBranchListChanged;
-        event Action<GitStatus> OnStatusUpdated;
-        event Action OnHeadChanged;
->>>>>>> 87d2ed61
         event Action<bool> OnIsBusyChanged;
         event Action OnLocalBranchListChanged;
+        event Action OnHeadChanged;
+        event Action<GitStatus> OnStatusUpdated;
         event Action<IEnumerable<GitLock>> OnLocksUpdated;
         event Action OnRemoteBranchListChanged;
         event Action OnRemoteOrTrackingChanged;
-        event Action<GitStatus> OnRepositoryChanged;
         void Initialize();
         void Start();
         void Stop();
@@ -119,24 +110,15 @@
         private Dictionary<string, ConfigRemote> remotes;
         private Action repositoryUpdateCallback;
 
-<<<<<<< HEAD
         public event Action<string> OnActiveBranchChanged;
         public event Action<ConfigRemote?> OnActiveRemoteChanged;
-        public event Action<string> OnHeadChanged;
-=======
-        public event Action OnActiveBranchChanged;
-        public event Action OnActiveRemoteChanged;
-        public event Action OnRemoteBranchListChanged;
-        public event Action OnLocalBranchListChanged;
-        public event Action<GitStatus> OnStatusUpdated;
         public event Action OnHeadChanged;
->>>>>>> 87d2ed61
         public event Action<bool> OnIsBusyChanged;
         public event Action OnLocalBranchListChanged;
         public event Action<IEnumerable<GitLock>> OnLocksUpdated;
         public event Action OnRemoteBranchListChanged;
         public event Action OnRemoteOrTrackingChanged;
-        public event Action<GitStatus> OnRepositoryChanged;
+        public event Action<GitStatus> OnStatusUpdated;
 
         public static RepositoryManager CreateInstance(IPlatform platform, ITaskManager taskManager, IUsageTracker usageTracker,
             IGitClient gitClient, NPath repositoryRoot)
@@ -164,20 +146,158 @@
             this.watcher = repositoryWatcher;
             this.config = gitConfig;
 
-<<<<<<< HEAD
             SetupConfig(repositoryPaths);
             SetupWatcher();
-
-            const int debounceTimeout = 0;
-
-            this.repositoryUpdateCallback = debounceTimeout == 0 ?
-                OnRepositoryUpdatedHandler
-                : TaskExtensions.Debounce(OnRepositoryUpdatedHandler, debounceTimeout);
-=======
-            config = gitConfig;
-
-            watcher = repositoryWatcher;
-
+        }
+
+        public void Initialize()
+        {
+            Logger.Trace("Initialize");
+            watcher.Initialize();
+        }
+
+        public void Start()
+        {
+            Logger.Trace("Start");
+            watcher.Start();
+        }
+
+        public void Stop()
+        {
+            Logger.Trace("Stop");
+            watcher.Stop();
+        }
+
+        /// <summary>
+        /// Never ever call this from any callback that might be triggered by events
+        /// raised here. This is not reentrancy safe and will deadlock if you do.
+        /// Call this only from a non-callback main thread or preferably only for tests
+        /// </summary>
+        /// <returns></returns>
+        public int WaitForEvents()
+        {
+            return watcher.CheckAndProcessEvents();
+        }
+
+        public void Refresh()
+        {
+            Logger.Trace("Refresh");
+            UpdateGitStatus();
+        }
+
+        public ITask CommitFiles(List<string> files, string message, string body)
+        {
+            var add = GitClient.Add(files);
+            add.OnStart += t => IsBusy = true;
+            return add
+                .Then(GitClient.Commit(message, body))
+                .Finally(() => IsBusy = false);
+        }
+
+        public ITask Fetch(string remote)
+        {
+            var task = GitClient.Fetch(remote);
+            return HookupHandlers(task);
+        }
+
+        public ITask Pull(string remote, string branch)
+        {
+            var task = GitClient.Pull(remote, branch);
+            return HookupHandlers(task, true);
+        }
+
+        public ITask Push(string remote, string branch)
+        {
+            var task = GitClient.Push(remote, branch);
+            return HookupHandlers(task);
+        }
+
+        public ITask Revert(string changeset)
+        {
+            var task = GitClient.Revert(changeset);
+            return HookupHandlers(task);
+        }
+
+        public ITask RemoteAdd(string remote, string url)
+        {
+            var task = GitClient.RemoteAdd(remote, url);
+            HookupHandlers(task);
+            if (!platform.Environment.IsWindows)
+            {
+                task.Then(_ => UpdateConfigData());
+            }
+            return task;
+        }
+
+        public ITask RemoteRemove(string remote)
+        {
+            var task = GitClient.RemoteRemove(remote);
+            HookupHandlers(task);
+            if (!platform.Environment.IsWindows)
+            {
+                task.Then(_ => UpdateConfigData());
+            }
+            return task;
+        }
+
+        public ITask RemoteChange(string remote, string url)
+        {
+            var task = GitClient.RemoteChange(remote, url);
+            return HookupHandlers(task);
+        }
+
+        public ITask SwitchBranch(string branch)
+        {
+            var task = GitClient.SwitchBranch(branch);
+            return HookupHandlers(task, true);
+        }
+
+        public ITask DeleteBranch(string branch, bool deleteUnmerged = false)
+        {
+            var task = GitClient.DeleteBranch(branch, deleteUnmerged);
+            return HookupHandlers(task);
+        }
+
+        public ITask CreateBranch(string branch, string baseBranch)
+        {
+            var task = GitClient.CreateBranch(branch, baseBranch);
+            return HookupHandlers(task);
+        }
+
+        public ITask ListLocks(bool local)
+        {
+            var task = GitClient
+                .ListLocks(local)
+                .Then((s, t) =>
+                {
+                    if (locks == null || !locks.SequenceEqual(t))
+                    {
+                        locks = t;
+                        Logger.Trace("OnLocksUpdated");
+                        OnLocksUpdated(locks);
+                    }
+                });
+            return HookupHandlers(task);
+        }
+
+        public ITask LockFile(string file)
+        {
+            var task = GitClient.Lock(file);
+            HookupHandlers(task);
+            ListLocks(false);
+            return task;
+        }
+
+        public ITask UnlockFile(string file, bool force)
+        {
+            var task = GitClient.Unlock(file, force);
+            HookupHandlers(task).Schedule(taskManager);
+            ListLocks(false);
+            return task;
+        }
+
+        private void SetupWatcher()
+        {
             watcher.HeadChanged += Watcher_OnHeadChanged;
             watcher.IndexChanged += Watcher_OnIndexChanged;
             watcher.ConfigChanged += Watcher_OnConfigChanged;
@@ -187,180 +307,6 @@
             watcher.RepositoryChanged += Watcher_OnRepositoryChanged;
             watcher.RemoteBranchCreated += Watcher_OnRemoteBranchCreated;
             watcher.RemoteBranchDeleted += Watcher_OnRemoteBranchDeleted;
-
-            var remote = config.GetRemote("origin");
-            if (!remote.HasValue)
-                remote = config.GetRemotes()
-                      .Where(x => HostAddress.Create(new UriString(x.Url).ToRepositoryUri()).IsGitHubDotCom())
-                      .FirstOrDefault();
-            UriString cloneUrl = "";
-            if (remote.Value.Url != null)
-            {
-                cloneUrl = new UriString(remote.Value.Url).ToRepositoryUrl();
-            }
-
-            repository = new Repository(gitClient, this, repositoryPaths.RepositoryPath.FileName, cloneUrl,
-                repositoryPaths.RepositoryPath);
->>>>>>> 87d2ed61
-        }
-
-        public void Initialize()
-        {
-            Logger.Trace("Initialize");
-            watcher.Initialize();
-        }
-
-        public void Start()
-        {
-            Logger.Trace("Start");
-            watcher.Start();
-        }
-
-        public void Stop()
-        {
-            Logger.Trace("Stop");
-            watcher.Stop();
-        }
-
-        /// <summary>
-        /// Never ever call this from any callback that might be triggered by events
-        /// raised here. This is not reentrancy safe and will deadlock if you do.
-        /// Call this only from a non-callback main thread or preferably only for tests
-        /// </summary>
-        /// <returns></returns>
-        public int WaitForEvents()
-        {
-            return watcher.CheckAndProcessEvents();
-        }
-
-        public void Refresh()
-        {
-            Logger.Trace("Refresh");
-            UpdateGitStatus();
-        }
-
-        public ITask CommitFiles(List<string> files, string message, string body)
-        {
-            var add = GitClient.Add(files);
-            add.OnStart += t => IsBusy = true;
-            return add
-                .Then(GitClient.Commit(message, body))
-                .Finally(() => IsBusy = false);
-        }
-
-        public ITask Fetch(string remote)
-        {
-            var task = GitClient.Fetch(remote);
-            return HookupHandlers(task);
-        }
-
-        public ITask Pull(string remote, string branch)
-        {
-            var task = GitClient.Pull(remote, branch);
-            return HookupHandlers(task, true);
-        }
-
-        public ITask Push(string remote, string branch)
-        {
-            var task = GitClient.Push(remote, branch);
-            return HookupHandlers(task);
-        }
-
-        public ITask Revert(string changeset)
-        {
-            var task = GitClient.Revert(changeset);
-            return HookupHandlers(task);
-        }
-
-        public ITask RemoteAdd(string remote, string url)
-        {
-            var task = GitClient.RemoteAdd(remote, url);
-            HookupHandlers(task);
-            if (!platform.Environment.IsWindows)
-            {
-                task.Then(_ => UpdateConfigData());
-            }
-            return task;
-        }
-
-        public ITask RemoteRemove(string remote)
-        {
-            var task = GitClient.RemoteRemove(remote);
-            HookupHandlers(task);
-            if (!platform.Environment.IsWindows)
-            {
-                task.Then(_ => UpdateConfigData());
-            }
-            return task;
-        }
-
-        public ITask RemoteChange(string remote, string url)
-        {
-            var task = GitClient.RemoteChange(remote, url);
-            return HookupHandlers(task);
-        }
-
-        public ITask SwitchBranch(string branch)
-        {
-            var task = GitClient.SwitchBranch(branch);
-            return HookupHandlers(task, true);
-        }
-
-        public ITask DeleteBranch(string branch, bool deleteUnmerged = false)
-        {
-            var task = GitClient.DeleteBranch(branch, deleteUnmerged);
-            return HookupHandlers(task);
-        }
-
-        public ITask CreateBranch(string branch, string baseBranch)
-        {
-            var task = GitClient.CreateBranch(branch, baseBranch);
-            return HookupHandlers(task);
-        }
-
-        public ITask ListLocks(bool local)
-        {
-            var task = GitClient
-                .ListLocks(local)
-                .Then((s, t) =>
-                {
-                    if (locks == null || !locks.SequenceEqual(t))
-                    {
-                        locks = t;
-                        Logger.Trace("OnLocksUpdated");
-                        OnLocksUpdated(locks);
-                    }
-                });
-            return HookupHandlers(task);
-        }
-
-        public ITask LockFile(string file)
-        {
-            var task = GitClient.Lock(file);
-            HookupHandlers(task);
-            ListLocks(false);
-            return task;
-        }
-
-        public ITask UnlockFile(string file, bool force)
-        {
-            var task = GitClient.Unlock(file, force);
-            HookupHandlers(task).Schedule(taskManager);
-            ListLocks(false);
-            return task;
-        }
-
-        private void SetupWatcher()
-        {
-            watcher.HeadChanged += HeadChanged;
-            watcher.IndexChanged += OnIndexChanged;
-            watcher.ConfigChanged += OnConfigChanged;
-            watcher.LocalBranchChanged += OnLocalBranchChanged;
-            watcher.LocalBranchCreated += OnLocalBranchCreated;
-            watcher.LocalBranchDeleted += OnLocalBranchDeleted;
-            watcher.RepositoryChanged += OnRepositoryUpdated;
-            watcher.RemoteBranchCreated += OnRemoteBranchCreated;
-            watcher.RemoteBranchDeleted += OnRemoteBranchDeleted;
         }
 
         private void SetupConfig(IRepositoryPathConfiguration repositoryPaths)
@@ -440,21 +386,12 @@
 
         private void Watcher_OnHeadChanged(string contents)
         {
-<<<<<<< HEAD
-            Logger.Trace($"HeadChanged {contents}");
-            head = contents;
-            ActiveBranch = GetActiveBranch();
-            ActiveRemote = GetActiveRemote();
-            OnHeadChanged?.Invoke(head);
-            OnRepositoryUpdatedHandler();
-=======
             Logger.Trace("Watcher_OnHeadChanged");
             head = contents;
             ActiveBranch = GetActiveBranch();
             ActiveRemote = GetActiveRemote();
             OnHeadChanged?.Invoke();
             UpdateGitStatus();
->>>>>>> 87d2ed61
         }
 
         private void Watcher_OnIndexChanged()
@@ -475,13 +412,8 @@
         {
             if (name == ActiveBranch?.Name)
             {
-<<<<<<< HEAD
                 OnActiveBranchChanged?.Invoke(name);
-                OnRepositoryUpdatedHandler();
-=======
-                OnActiveBranchChanged?.Invoke();
                 UpdateGitStatus();
->>>>>>> 87d2ed61
             }
         }
 
