﻿using System;
using System.Collections.Generic;
using System.Linq;
using System.Threading;
using System.Threading.Tasks;

namespace GitHub.Unity
{
    public interface IRepositoryManager : IDisposable
    {
        event Action<bool> OnIsBusyChanged;
        event Action<string> OnHeadUpdated;
        event Action<GitStatus> OnStatusUpdated;
        event Action<IEnumerable<GitLock>> OnLocksUpdated;
        event Action<Dictionary<string, ConfigBranch>> OnLocalBranchListUpdated;
        event Action<Dictionary<string, Dictionary<string, ConfigBranch>>> OnRemoteBranchListUpdated;
        event Action<string> OnLocalBranchUpdated;
        event Action<string> OnLocalBranchAdded;
        event Action<string> OnLocalBranchRemoved;
        event Action<string, string> OnRemoteBranchAdded;
        event Action<string, string> OnRemoteBranchRemoved;
        event Action<IUser> OnGitUserLoaded;

        IGitConfig Config { get; }
        IGitClient GitClient { get; }
        bool IsBusy { get; }
        void Initialize();
        void Start();
        void Stop();
        void Refresh();
        ITask CommitAllFiles(string message, string body);
        ITask CommitFiles(List<string> files, string message, string body);
        ITask<List<GitLogEntry>> Log();
        ITask Fetch(string remote);
        ITask Pull(string remote, string branch);
        ITask Push(string remote, string branch);
        ITask Revert(string changeset);
        ITask RemoteAdd(string remote, string url);
        ITask RemoteRemove(string remote);
        ITask RemoteChange(string remote, string url);
        ITask SwitchBranch(string branch);
        ITask DeleteBranch(string branch, bool deleteUnmerged = false);
        ITask CreateBranch(string branch, string baseBranch);
        ITask ListLocks(bool local);
        ITask LockFile(string file);
        ITask UnlockFile(string file, bool force);
        int WaitForEvents();
    }

    interface IRepositoryPathConfiguration
    {
        NPath RepositoryPath { get; }
        NPath DotGitPath { get; }
        NPath BranchesPath { get; }
        NPath RemotesPath { get; }
        NPath DotGitIndex { get; }
        NPath DotGitHead { get; }
        NPath DotGitConfig { get; }
    }

    class RepositoryPathConfiguration : IRepositoryPathConfiguration
    {
        public RepositoryPathConfiguration(NPath repositoryPath)
        {
            RepositoryPath = repositoryPath;

            DotGitPath = repositoryPath.Combine(".git");
            if (DotGitPath.FileExists())
            {
                DotGitPath =
                    DotGitPath.ReadAllLines()
                              .Where(x => x.StartsWith("gitdir:"))
                              .Select(x => x.Substring(7).Trim().ToNPath())
                              .First();
            }

            BranchesPath = DotGitPath.Combine("refs", "heads");
            RemotesPath = DotGitPath.Combine("refs", "remotes");
            DotGitIndex = DotGitPath.Combine("index");
            DotGitHead = DotGitPath.Combine("HEAD");
            DotGitConfig = DotGitPath.Combine("config");
        }

        public NPath RepositoryPath { get; }
        public NPath DotGitPath { get; }
        public NPath BranchesPath { get; }
        public NPath RemotesPath { get; }
        public NPath DotGitIndex { get; }
        public NPath DotGitHead { get; }
        public NPath DotGitConfig { get; }
    }

    class RepositoryManager : IRepositoryManager
    {
        private readonly CancellationToken cancellationToken;
        private readonly IGitConfig config;
        private readonly IGitClient gitClient;
        private readonly IPlatform platform;
        private readonly IRepositoryPathConfiguration repositoryPaths;
        private readonly ITaskManager taskManager;
        private readonly IUsageTracker usageTracker;
        private readonly IRepositoryWatcher watcher;

        private bool isBusy;
        private Action repositoryUpdateCallback;

        // internal busy flag signal
        public event Action<bool> OnIsBusyChanged;

        public event Action<Dictionary<string, ConfigBranch>> OnLocalBranchListUpdated;
        public event Action<Dictionary<string, Dictionary<string, ConfigBranch>>> OnRemoteBranchListUpdated;
        public event Action<IEnumerable<GitLock>> OnLocksUpdated;
        public event Action<GitStatus> OnStatusUpdated;
        public event Action<string> OnHeadUpdated;
        public event Action<string> OnLocalBranchUpdated;
        public event Action<string> OnLocalBranchAdded;
        public event Action<string> OnLocalBranchRemoved;
        public event Action<IUser> OnGitUserLoaded;
        public event Action<string, string> OnRemoteBranchAdded;
        public event Action<string, string> OnRemoteBranchRemoved;

        public static RepositoryManager CreateInstance(IPlatform platform, ITaskManager taskManager, IUsageTracker usageTracker,
            IGitClient gitClient, NPath repositoryRoot)
        {
            var repositoryPathConfiguration = new RepositoryPathConfiguration(repositoryRoot);
            string filePath = repositoryPathConfiguration.DotGitConfig;
            var gitConfig = new GitConfig(filePath);

            var repositoryWatcher = new RepositoryWatcher(platform, repositoryPathConfiguration, taskManager.Token);

            return new RepositoryManager(platform, taskManager, usageTracker, gitConfig, repositoryWatcher,
                gitClient, repositoryPathConfiguration, taskManager.Token);
        }

        public RepositoryManager(IPlatform platform, ITaskManager taskManager, IUsageTracker usageTracker, IGitConfig gitConfig,
            IRepositoryWatcher repositoryWatcher, IGitClient gitClient,
            IRepositoryPathConfiguration repositoryPaths, CancellationToken cancellationToken)
        {
            this.repositoryPaths = repositoryPaths;
            this.platform = platform;
            this.taskManager = taskManager;
            this.usageTracker = usageTracker;
            this.cancellationToken = cancellationToken;
            this.gitClient = gitClient;
            this.watcher = repositoryWatcher;
            this.config = gitConfig;

            SetupWatcher();
        }

        public void Initialize()
        {
            Logger.Trace("Initialize");
            watcher.Initialize();
        }

        public void Start()
        {
            Logger.Trace("Start");

            UpdateConfigData();
            UpdateHead();
            LoadGitUser();
            watcher.Start();
        }

        public void Stop()
        {
            Logger.Trace("Stop");
            watcher.Stop();
        }

        /// <summary>
        /// Never ever call this from any callback that might be triggered by events
        /// raised here. This is not reentrancy safe and will deadlock if you do.
        /// Call this only from a non-callback main thread or preferably only for tests
        /// </summary>
        /// <returns></returns>
        public int WaitForEvents()
        {
            return watcher.CheckAndProcessEvents();
        }

        public void Refresh()
        {
            Logger.Trace("Refresh");
            UpdateGitStatus();
        }

        public ITask CommitAllFiles(string message, string body)
        {
            var add = GitClient.AddAll();
            add.OnStart += t => IsBusy = true;
            return add
                .Then(GitClient.Commit(message, body))
                .Finally(() => IsBusy = false);
        }

        public ITask CommitFiles(List<string> files, string message, string body)
        {
            var add = GitClient.Add(files);
            add.OnStart += t => IsBusy = true;
            return add
                .Then(GitClient.Commit(message, body))
                .Finally(() => IsBusy = false);
        }

        public ITask<List<GitLogEntry>> Log()
        {
            var task = GitClient.Log();
            HookupHandlers(task);
            return task;
        }

        public ITask Fetch(string remote)
        {
            var task = GitClient.Fetch(remote);
            return HookupHandlers(task);
        }

        public ITask Pull(string remote, string branch)
        {
            var task = GitClient.Pull(remote, branch);
            return HookupHandlers(task, true);
        }

        public ITask Push(string remote, string branch)
        {
            var task = GitClient.Push(remote, branch);
            return HookupHandlers(task);
        }

        public ITask Revert(string changeset)
        {
            var task = GitClient.Revert(changeset);
            return HookupHandlers(task);
        }

        public ITask RemoteAdd(string remote, string url)
        {
            var task = GitClient.RemoteAdd(remote, url);
            HookupHandlers(task);
            if (!platform.Environment.IsWindows)
            {
                task.Then(_ => {
                    UpdateConfigData(true);
                });
            }
            return task;
        }

        public ITask RemoteRemove(string remote)
        {
            var task = GitClient.RemoteRemove(remote);
            HookupHandlers(task);
            if (!platform.Environment.IsWindows)
            {
                task.Then(_ => {
                    UpdateConfigData(true);
                });
            }
            return task;
        }

        public ITask RemoteChange(string remote, string url)
        {
            var task = GitClient.RemoteChange(remote, url);
            return HookupHandlers(task);
        }

        public ITask SwitchBranch(string branch)
        {
            var task = GitClient.SwitchBranch(branch);
            return HookupHandlers(task, true);
        }

        public ITask DeleteBranch(string branch, bool deleteUnmerged = false)
        {
            var task = GitClient.DeleteBranch(branch, deleteUnmerged);
            return HookupHandlers(task);
        }

        public ITask CreateBranch(string branch, string baseBranch)
        {
            var task = GitClient.CreateBranch(branch, baseBranch);
            return HookupHandlers(task);
        }

        public ITask ListLocks(bool local)
        {
            var task = GitClient
                .ListLocks(local)
                .Then((success, locks) =>
                {
                    if (success)
                    {
                        Logger.Trace("OnLocksUpdated");
                        OnLocksUpdated?.Invoke(locks);
                    }
                });
            return HookupHandlers(task);
        }

        public ITask LockFile(string file)
        {
            var task = GitClient.Lock(file);
            HookupHandlers(task);
            
            return task.Then(ListLocks(false));
        }

        public ITask UnlockFile(string file, bool force)
        {
            var task = GitClient.Unlock(file, force);
            HookupHandlers(task).Schedule(taskManager);

            return task.Then(ListLocks(false));
        }

        private void LoadGitUser()
        {
            var user = new User();
            GitClient.GetConfig("user.name", GitConfigSource.User)
                .Then((success, value) => user.Name = value).Then(
            GitClient.GetConfig("user.email", GitConfigSource.User)
                .Then((success, value) => user.Email = value))
            .Then(() => {
                        Logger.Trace("OnGitUserLoaded: {0}", user);
                        OnGitUserLoaded?.Invoke(user);
                     })
            .Start();
        }

        private void SetupWatcher()
        {
            watcher.HeadChanged += Watcher_OnHeadChanged;
            watcher.IndexChanged += Watcher_OnIndexChanged;
            watcher.ConfigChanged += Watcher_OnConfigChanged;
            watcher.LocalBranchChanged += Watcher_OnLocalBranchChanged;
            watcher.LocalBranchCreated += Watcher_OnLocalBranchCreated;
            watcher.LocalBranchDeleted += Watcher_OnLocalBranchDeleted;
            watcher.RepositoryChanged += Watcher_OnRepositoryChanged;
            watcher.RemoteBranchCreated += Watcher_OnRemoteBranchCreated;
            watcher.RemoteBranchDeleted += Watcher_OnRemoteBranchDeleted;
        }

        private void UpdateHead()
        {
            var head = repositoryPaths.DotGitHead.ReadAllLines().FirstOrDefault();
            OnHeadUpdated?.Invoke(head);
        }

        private ITask HookupHandlers(ITask task, bool disableWatcher = false)
        {
            task.OnStart += t => {
                Logger.Trace("Start " + task.Name);
                IsBusy = true;

                if (disableWatcher)
                {
                    watcher.Stop();
                }
            };

            task.OnEnd += t => {
                if (disableWatcher)
                {
                    watcher.Start();
                }

                IsBusy = false;

                Logger.Trace("Finish " + task.Name);
            };
            return task;
        }

        private void Watcher_OnRemoteBranchDeleted(string remote, string name)
        {
            OnRemoteBranchRemoved?.Invoke(remote, name);
        }

        private void Watcher_OnRemoteBranchCreated(string remote, string name)
        {
            OnRemoteBranchAdded?.Invoke(remote, name);
        }

        private void Watcher_OnRepositoryChanged()
        {
            UpdateGitStatus();
        }

        private void UpdateGitStatus()
        {
            Logger.Trace("Updating Git Status");

            var task = GitClient.Status()
                .Finally((success, ex, data) =>
                {
                    Logger.Trace($"GitStatus update: {success} {(data.HasValue ? data.Value.ToString() : "[null]")}");
                    if (success && data.HasValue)
                    {
                        OnStatusUpdated?.Invoke(data.Value);
                        Logger.Trace("Updated Git Status");
                    }
                });

            HookupHandlers(task).Start();
        }

        private void Watcher_OnConfigChanged()
        {
            UpdateConfigData(true);
        }

        private void Watcher_OnHeadChanged()
        {
            Logger.Trace("Watcher_OnHeadChanged");
<<<<<<< HEAD
            OnHeadUpdated?.Invoke(contents);
=======
            ReadHead();
            OnActiveBranchChanged?.Invoke(GetActiveBranch());
            OnActiveRemoteChanged?.Invoke(GetActiveRemote());
>>>>>>> 2a064279
            UpdateGitStatus();
        }

        private void Watcher_OnIndexChanged()
        {}

        private void Watcher_OnLocalBranchCreated(string name)
        {
            OnLocalBranchAdded?.Invoke(name);
        }

        private void Watcher_OnLocalBranchDeleted(string name)
        {
            OnLocalBranchRemoved?.Invoke(name);
        }

        private void Watcher_OnLocalBranchChanged(string name)
        {
            OnLocalBranchUpdated?.Invoke(name);
        }

        private void UpdateConfigData(bool resetConfig = false)
        {
            if (resetConfig)
            {
                config.Reset();
            }

            Logger.Trace("RefreshConfigData");

            LoadBranchesFromConfig();
            LoadRemotesFromConfig();
        }

        private void LoadBranchesFromConfig()
        {
            Logger.Trace("LoadBranchesFromConfig");

            var branches = new Dictionary<string, ConfigBranch>();
            LoadBranchesFromConfig(branches, repositoryPaths.BranchesPath, config.GetBranches().Where(x => x.IsTracking), "");
            OnLocalBranchListUpdated?.Invoke(branches);
        }

        private void LoadBranchesFromConfig(Dictionary<string, ConfigBranch> branches, NPath path, IEnumerable<ConfigBranch> configBranches, string prefix)
        {
            foreach (var file in path.Files())
            {
                var branchName = prefix + file.FileName;
                var branch =
                    configBranches.Where(x => x.Name == branchName).Select(x => x as ConfigBranch?).FirstOrDefault();
                if (!branch.HasValue)
                {
                    branch = new ConfigBranch { Name = branchName };
                }
                branches.Add(branchName, branch.Value);
            }

            foreach (var dir in path.Directories())
            {
                LoadBranchesFromConfig(branches, dir, configBranches, prefix + dir.FileName + "/");
            }
        }

        private void LoadRemotesFromConfig()
        {
            Logger.Trace("LoadRemotesFromConfig");

            var remotes = config.GetRemotes().ToDictionary(x => x.Name, x => x);
            var remoteBranches = new Dictionary<string, Dictionary<string, ConfigBranch>>();

            foreach (var remote in remotes.Keys)
            {
                var branchList = new Dictionary<string, ConfigBranch>();
                var basedir = repositoryPaths.RemotesPath.Combine(remote);
                if (basedir.Exists())
                {
                    foreach (var branch in
                        basedir.Files(true)
                               .Select(x => x.RelativeTo(basedir))
                               .Select(x => x.ToString(SlashMode.Forward)))
                    {
                        branchList.Add(branch, new ConfigBranch { Name = branch, Remote = remotes[remote] });
                    }

                    remoteBranches.Add(remote, branchList);
                }
            }

            OnRemoteBranchListUpdated?.Invoke(remoteBranches);
        }

        private bool disposed;

        private void Dispose(bool disposing)
        {
            if (disposed) return;
            disposed = true;

            if (disposing)
            {
                Stop();
                watcher.Dispose();
            }
        }

        public void Dispose()
        {
            Dispose(true);
            GC.SuppressFinalize(this);
        }

        public IGitConfig Config => config;

        public IGitClient GitClient => gitClient;

        public bool IsBusy
        {
            get { return isBusy; }
            private set
            {
                if (isBusy != value)
                {
                    Logger.Trace("IsBusyChanged Value:{0}", value);
                    isBusy = value;
                    OnIsBusyChanged?.Invoke(isBusy);
                }
            }
        }

        protected static ILogging Logger { get; } = Logging.GetLogger<RepositoryManager>();
    }
}<|MERGE_RESOLUTION|>--- conflicted
+++ resolved
@@ -416,13 +416,7 @@
         private void Watcher_OnHeadChanged()
         {
             Logger.Trace("Watcher_OnHeadChanged");
-<<<<<<< HEAD
-            OnHeadUpdated?.Invoke(contents);
-=======
-            ReadHead();
-            OnActiveBranchChanged?.Invoke(GetActiveBranch());
-            OnActiveRemoteChanged?.Invoke(GetActiveRemote());
->>>>>>> 2a064279
+            UpdateHead();
             UpdateGitStatus();
         }
 
