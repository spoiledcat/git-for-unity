﻿using GitHub.Logging;
using System;
using System.Collections.Generic;
using System.Linq;
using System.Threading;
using System.Threading.Tasks;

namespace GitHub.Unity
{
    public interface IGitClient
    {
        ITask<ValidateGitInstallResult> ValidateGitInstall(NPath path, bool isCustomGit);

        ITask Init(IOutputProcessor<string> processor = null);

        ITask LfsInstall(IOutputProcessor<string> processor = null);

        ITask<GitAheadBehindStatus> AheadBehindStatus(string gitRef, string otherRef, 
            IOutputProcessor<GitAheadBehindStatus> processor = null);

        ITask<GitStatus> Status(IOutputProcessor<GitStatus> processor = null);

        ITask<string> GetConfig(string key, GitConfigSource configSource,
            IOutputProcessor<string> processor = null);

        ITask<string> SetConfig(string key, string value, GitConfigSource configSource,
            IOutputProcessor<string> processor = null);

        ITask<GitUser> GetConfigUserAndEmail();

        ITask<List<GitLock>> ListLocks(bool local,
            BaseOutputListProcessor<GitLock> processor = null);

        ITask<string> Pull(string remote, string branch,
            IOutputProcessor<string> processor = null);

        ITask<string> Push(string remote, string branch,
            IOutputProcessor<string> processor = null);

        ITask<string> Revert(string changeset,
            IOutputProcessor<string> processor = null);

        ITask<string> Fetch(string remote,
            IOutputProcessor<string> processor = null);

        ITask<string> SwitchBranch(string branch,
            IOutputProcessor<string> processor = null);

        ITask<string> DeleteBranch(string branch, bool deleteUnmerged = false,
            IOutputProcessor<string> processor = null);

        ITask<string> CreateBranch(string branch, string baseBranch,
            IOutputProcessor<string> processor = null);

        ITask<string> RemoteAdd(string remote, string url,
            IOutputProcessor<string> processor = null);

        ITask<string> RemoteRemove(string remote,
            IOutputProcessor<string> processor = null);

        ITask<string> RemoteChange(string remote, string url,
            IOutputProcessor<string> processor = null);

        ITask<string> Commit(string message, string body,
            IOutputProcessor<string> processor = null);

        ITask<string> Add(IList<string> files,
            IOutputProcessor<string> processor = null);

        ITask<string> AddAll(IOutputProcessor<string> processor = null);

        ITask<string> Discard(IList<string> files,
            IOutputProcessor<string> processor = null);

        ITask<string> DiscardAll(IOutputProcessor<string> processor = null);

        ITask<string> Remove(IList<string> files,
            IOutputProcessor<string> processor = null);

        ITask<string> AddAndCommit(IList<string> files, string message, string body,
            IOutputProcessor<string> processor = null);

        ITask<string> Lock(string file,
            IOutputProcessor<string> processor = null);

        ITask<string> Unlock(string file, bool force,
            IOutputProcessor<string> processor = null);

        ITask<List<GitLogEntry>> Log(BaseOutputListProcessor<GitLogEntry> processor = null);

        ITask<Version> Version(IOutputProcessor<Version> processor = null);

        ITask<Version> LfsVersion(IOutputProcessor<Version> processor = null);

        ITask<GitUser> SetConfigNameAndEmail(string username, string email);
    }

    class GitClient : IGitClient
    {
        private const string UserNameConfigKey = "user.name";
        private const string UserEmailConfigKey = "user.email";
        private readonly IEnvironment environment;
        private readonly IProcessManager processManager;
        private readonly CancellationToken cancellationToken;

        public GitClient(IEnvironment environment, IProcessManager processManager, CancellationToken cancellationToken)
        {
            this.environment = environment;
            this.processManager = processManager;
            this.cancellationToken = cancellationToken;
        }

        public ITask<ValidateGitInstallResult> ValidateGitInstall(NPath path, bool isCustomGit)
        {
            Version gitVersion = null;
            Version gitLfsVersion = null;

            var endTask = new FuncTask<ValidateGitInstallResult>(cancellationToken,
                () => new ValidateGitInstallResult(
                    gitVersion?.CompareTo(Constants.MinimumGitVersion) >= 0 &&
                    gitLfsVersion?.CompareTo(Constants.MinimumGitLfsVersion) >= 0,
                    gitVersion, gitLfsVersion));
<<<<<<< HEAD
              
            var gitLfsVersionTask = new GitLfsVersionTask(cancellationToken)
                .Configure(processManager, path, dontSetupGit: isCustomGit);
            
            gitLfsVersionTask
                .Then((result, version) => {return gitLfsVersion = version;})
                .Then(endTask, taskIsTopOfChain: true);

            gitLfsVersionTask.Then(endTask, TaskRunOptions.OnFailure, taskIsTopOfChain:true);

            var gitVersionTask = new GitVersionTask(cancellationToken)
                .Configure(processManager, path, dontSetupGit: isCustomGit);

            gitVersionTask
                .Then((result, version) => { return gitVersion = version; })
                .Then(gitLfsVersionTask, taskIsTopOfChain: true);
            
            gitVersionTask.Then(endTask, TaskRunOptions.OnFailure, taskIsTopOfChain:true);
=======
>>>>>>> 9f1832e1

            if (path.FileExists())
            {
                var gitLfsVersionTask = new GitLfsVersionTask(cancellationToken).Configure(processManager, path);
                gitLfsVersionTask.OnEnd += (t, v, _, __) => gitLfsVersion = v;
                var gitVersionTask = new GitVersionTask(cancellationToken).Configure(processManager, path);
                gitVersionTask.OnEnd += (t, v, _, __) => gitVersion = v;

                gitVersionTask
                    .Then(gitLfsVersionTask)
                    .Finally(endTask);
            }
            return endTask;
        }

        public ITask Init(IOutputProcessor<string> processor = null)
        {
            return new GitInitTask(cancellationToken, processor)
                .Configure(processManager);
        }

        public ITask LfsInstall(IOutputProcessor<string> processor = null)
        {
            //Logger.Trace("LfsInstall");

            return new GitLfsInstallTask(cancellationToken, processor)
                .Configure(processManager);
        }

        public ITask<GitStatus> Status(IOutputProcessor<GitStatus> processor = null)
        {
            //Logger.Trace("Status");

            return new GitStatusTask(new GitObjectFactory(environment), cancellationToken, processor)
                .Configure(processManager);
        }

        public ITask<GitAheadBehindStatus> AheadBehindStatus(string gitRef, string otherRef, IOutputProcessor<GitAheadBehindStatus> processor = null)
        {
            //Logger.Trace("AheadBehindStatus");

            return new GitAheadBehindStatusTask(gitRef, otherRef, cancellationToken, processor)
                .Configure(processManager);
        }

        public ITask<List<GitLogEntry>> Log(BaseOutputListProcessor<GitLogEntry> processor = null)
        {
            //Logger.Trace("Log");

            return new GitLogTask(new GitObjectFactory(environment), cancellationToken, processor)
                .Configure(processManager);
        }

        public ITask<Version> Version(IOutputProcessor<Version> processor = null)
        {
            //Logger.Trace("Version");

            return new GitVersionTask(cancellationToken, processor)
                .Configure(processManager);
        }

        public ITask<Version> LfsVersion(IOutputProcessor<Version> processor = null)
        {
            //Logger.Trace("LfsVersion");

            return new GitLfsVersionTask(cancellationToken, processor)
                .Configure(processManager);
        }

        public ITask<string> GetConfig(string key, GitConfigSource configSource, IOutputProcessor<string> processor = null)
        {
            //Logger.Trace("GetConfig: {0}", key);

            return new GitConfigGetTask(key, configSource, cancellationToken, processor)
                .Configure(processManager);
        }

        public ITask<string> SetConfig(string key, string value, GitConfigSource configSource, IOutputProcessor<string> processor = null)
        {
            //Logger.Trace("SetConfig");

            return new GitConfigSetTask(key, value, configSource, cancellationToken, processor)
                .Configure(processManager);
        }

        public ITask<GitUser> GetConfigUserAndEmail()
        {
            string username = null;
            string email = null;

            return GetConfig(UserNameConfigKey, GitConfigSource.User)
                .Then((success, value) => {
                    if (success)
                    {
                        username = value;
                    }
                })
                .Then(GetConfig(UserEmailConfigKey, GitConfigSource.User)
                    .Then((success, value) => {
                        if (success)
                        {
                            email = value;
                        }
                    })).Then(success => {
                //Logger.Trace("{0}:{1} {2}:{3}", UserNameConfigKey, username, UserEmailConfigKey, email);
                return new GitUser(username, email);
            });
        }

        public ITask<GitUser> SetConfigNameAndEmail(string username, string email)
        {
            return SetConfig(UserNameConfigKey, username, GitConfigSource.User)
                .Then(SetConfig(UserEmailConfigKey, email, GitConfigSource.User))
                .Then(b => new GitUser(username, email));
        }

        public ITask<List<GitLock>> ListLocks(bool local, BaseOutputListProcessor<GitLock> processor = null)
        {
            //Logger.Trace("ListLocks");

            return new GitListLocksTask(new GitObjectFactory(environment), local, cancellationToken, processor)
                .Configure(processManager);
        }

        public ITask<string> Pull(string remote, string branch, IOutputProcessor<string> processor = null)
        {
            //Logger.Trace("Pull");

            return new GitPullTask(remote, branch, cancellationToken, processor)
                .Configure(processManager);
        }

        public ITask<string> Push(string remote, string branch,
            IOutputProcessor<string> processor = null)
        {
            //Logger.Trace("Push");

            return new GitPushTask(remote, branch, true, cancellationToken, processor)
                .Configure(processManager);
        }

        public ITask<string> Revert(string changeset, IOutputProcessor<string> processor = null)
        {
            //Logger.Trace("Revert");

            return new GitRevertTask(changeset, cancellationToken, processor)
                .Configure(processManager);
        }

        public ITask<string> Fetch(string remote,
            IOutputProcessor<string> processor = null)
        {
            //Logger.Trace("Fetch");

            return new GitFetchTask(remote, cancellationToken, processor)
                .Configure(processManager);
        }

        public ITask<string> SwitchBranch(string branch, IOutputProcessor<string> processor = null)
        {
            //Logger.Trace("SwitchBranch");

            return new GitSwitchBranchesTask(branch, cancellationToken, processor)
                .Configure(processManager);
        }

        public ITask<string> DeleteBranch(string branch, bool deleteUnmerged = false,
            IOutputProcessor<string> processor = null)
        {
            //Logger.Trace("DeleteBranch");

            return new GitBranchDeleteTask(branch, deleteUnmerged, cancellationToken, processor)
                .Configure(processManager);
        }

        public ITask<string> CreateBranch(string branch, string baseBranch,
            IOutputProcessor<string> processor = null)
        {
            //Logger.Trace("CreateBranch");

            return new GitBranchCreateTask(branch, baseBranch, cancellationToken, processor)
                .Configure(processManager);
        }

        public ITask<string> RemoteAdd(string remote, string url,
            IOutputProcessor<string> processor = null)
        {
            //Logger.Trace("RemoteAdd");

            return new GitRemoteAddTask(remote, url, cancellationToken, processor)
                .Configure(processManager);
        }

        public ITask<string> RemoteRemove(string remote,
            IOutputProcessor<string> processor = null)
        {
            //Logger.Trace("RemoteRemove");

            return new GitRemoteRemoveTask(remote, cancellationToken, processor)
                .Configure(processManager);
        }

        public ITask<string> RemoteChange(string remote, string url,
            IOutputProcessor<string> processor = null)
        {
            //Logger.Trace("RemoteChange");

            return new GitRemoteChangeTask(remote, url, cancellationToken, processor)
                .Configure(processManager);
        }

        public ITask<string> Commit(string message, string body,
            IOutputProcessor<string> processor = null)
        {
            //Logger.Trace("Commit");

            return new GitCommitTask(message, body, cancellationToken, processor)
                .Configure(processManager);
        }

        public ITask<string> AddAll(IOutputProcessor<string> processor = null)
        {
            //Logger.Trace("Add all files");

            return new GitAddTask(cancellationToken, processor)
                .Configure(processManager);
        }

        public ITask<string> Add(IList<string> files,
            IOutputProcessor<string> processor = null)
        {
            //Logger.Trace("Add Files");

            GitAddTask last = null;
            foreach (var batch in files.Spool(5000))
            {
                var current = new GitAddTask(batch, cancellationToken, processor).Configure(processManager);
                if (last == null)
                {
                    last = current;
                }
                else
                {
                    last.Then(current);
                    last = current;
                }
            }

            return last;
        }

        public ITask<string> Discard( IList<string> files,
            IOutputProcessor<string> processor = null)
        {
            //Logger.Trace("Checkout Files");

            GitCheckoutTask last = null;
            foreach (var batch in files.Spool(5000))
            {
                var current = new GitCheckoutTask(batch, cancellationToken, processor).Configure(processManager);
                if (last == null)
                {
                    last = current;
                }
                else
                {
                    last.Then(current);
                    last = current;
                }
            }

            return last;
        }

        public ITask<string> DiscardAll(IOutputProcessor<string> processor = null)
        {
            //Logger.Trace("Checkout all files");

            return new GitCheckoutTask(cancellationToken, processor)
                .Configure(processManager);
        }

        public ITask<string> Remove(IList<string> files,
            IOutputProcessor<string> processor = null)
        {
            //Logger.Trace("Remove");

            return new GitRemoveFromIndexTask(files, cancellationToken, processor)
                .Configure(processManager);
        }

        public ITask<string> AddAndCommit(IList<string> files, string message, string body,
            IOutputProcessor<string> processor = null)
        {
            //Logger.Trace("AddAndCommit");

            return Add(files)
                .Then(new GitCommitTask(message, body, cancellationToken)
                    .Configure(processManager));
        }

        public ITask<string> Lock(string file,
            IOutputProcessor<string> processor = null)
        {
            //Logger.Trace("Lock");

            return new GitLockTask(file, cancellationToken, processor)
                .Configure(processManager);
        }

        public ITask<string> Unlock(string file, bool force,
            IOutputProcessor<string> processor = null)
        {
            //Logger.Trace("Unlock");

            return new GitUnlockTask(file, force, cancellationToken, processor)
                .Configure(processManager);
        }

        protected static ILogging Logger { get; } = LogHelper.GetLogger<GitClient>();
    }

    public struct GitUser
    {
        public static GitUser Default = new GitUser();

        public string name;
        public string email;

        public string Name { get { return name; } }
        public string Email { get { return email; } }

        public GitUser(string name, string email)
        {
            this.name = name;
            this.email = email;
        }

        public override int GetHashCode()
        {
            int hash = 17;
            hash = hash * 23 + (name?.GetHashCode() ?? 0);
            hash = hash * 23 + (email?.GetHashCode() ?? 0);
            return hash;
        }

        public override bool Equals(object other)
        {
            if (other is GitUser)
                return Equals((GitUser)other);
            return false;
        }

        public bool Equals(GitUser other)
        {
            return
                String.Equals(name, other.name) &&
                String.Equals(email, other.email)
                ;
        }

        public static bool operator ==(GitUser lhs, GitUser rhs)
        {
            // If both are null, or both are same instance, return true.
            if (ReferenceEquals(lhs, rhs))
                return true;

            // If one is null, but not both, return false.
            if (((object)lhs == null) || ((object)rhs == null))
                return false;

            // Return true if the fields match:
            return lhs.Equals(rhs);
        }

        public static bool operator !=(GitUser lhs, GitUser rhs)
        {
            return !(lhs == rhs);
        }

        public override string ToString()
        {
            return $"Name:\"{Name}\" Email:\"{Email}\"";
        }
    }
}<|MERGE_RESOLUTION|>--- conflicted
+++ resolved
@@ -120,33 +120,14 @@
                     gitVersion?.CompareTo(Constants.MinimumGitVersion) >= 0 &&
                     gitLfsVersion?.CompareTo(Constants.MinimumGitLfsVersion) >= 0,
                     gitVersion, gitLfsVersion));
-<<<<<<< HEAD
-              
-            var gitLfsVersionTask = new GitLfsVersionTask(cancellationToken)
-                .Configure(processManager, path, dontSetupGit: isCustomGit);
-            
-            gitLfsVersionTask
-                .Then((result, version) => {return gitLfsVersion = version;})
-                .Then(endTask, taskIsTopOfChain: true);
-
-            gitLfsVersionTask.Then(endTask, TaskRunOptions.OnFailure, taskIsTopOfChain:true);
-
-            var gitVersionTask = new GitVersionTask(cancellationToken)
-                .Configure(processManager, path, dontSetupGit: isCustomGit);
-
-            gitVersionTask
-                .Then((result, version) => { return gitVersion = version; })
-                .Then(gitLfsVersionTask, taskIsTopOfChain: true);
-            
-            gitVersionTask.Then(endTask, TaskRunOptions.OnFailure, taskIsTopOfChain:true);
-=======
->>>>>>> 9f1832e1
 
             if (path.FileExists())
             {
-                var gitLfsVersionTask = new GitLfsVersionTask(cancellationToken).Configure(processManager, path);
+                var gitLfsVersionTask = new GitLfsVersionTask(cancellationToken)
+                    .Configure(processManager, path, dontSetupGit: isCustomGit);
                 gitLfsVersionTask.OnEnd += (t, v, _, __) => gitLfsVersion = v;
-                var gitVersionTask = new GitVersionTask(cancellationToken).Configure(processManager, path);
+                var gitVersionTask = new GitVersionTask(cancellationToken)
+                    .Configure(processManager, path, dontSetupGit: isCustomGit);
                 gitVersionTask.OnEnd += (t, v, _, __) => gitVersion = v;
 
                 gitVersionTask
