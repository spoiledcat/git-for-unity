﻿using System;
using System.Collections.Generic;
using System.Linq;
using System.Threading;
using System.Threading.Tasks;

namespace GitHub.Unity
{
    interface IGitClient
    {
        Task<NPath> FindGitInstallation();
        bool ValidateGitInstall(NPath path);

        ITask Init(IOutputProcessor<string> processor = null);

        ITask LfsInstall(IOutputProcessor<string> processor = null);

        ITask<GitStatus?> Status(IOutputProcessor<GitStatus?> processor = null);

        ITask<string> GetConfig(string key, GitConfigSource configSource,
            IOutputProcessor<string> processor = null);

        ITask<string> SetConfig(string key, string value, GitConfigSource configSource,
            IOutputProcessor<string> processor = null);

        ITask<List<GitLock>> ListLocks(bool local,
            BaseOutputListProcessor<GitLock> processor = null);

        ITask<string> Pull(string remote, string branch,
            IOutputProcessor<string> processor = null);

        ITask<string> Push(string remote, string branch,
            IOutputProcessor<string> processor = null);

        ITask<string> Revert(string changeset,
            IOutputProcessor<string> processor = null);

        ITask<string> Fetch(string remote,
            IOutputProcessor<string> processor = null);

        ITask<string> SwitchBranch(string branch,
            IOutputProcessor<string> processor = null);

        ITask<string> DeleteBranch(string branch, bool deleteUnmerged = false,
            IOutputProcessor<string> processor = null);

        ITask<string> CreateBranch(string branch, string baseBranch,
            IOutputProcessor<string> processor = null);

        ITask<string> RemoteAdd(string remote, string url,
            IOutputProcessor<string> processor = null);

        ITask<string> RemoteRemove(string remote,
            IOutputProcessor<string> processor = null);

        ITask<string> RemoteChange(string remote, string url,
            IOutputProcessor<string> processor = null);

        ITask<string> Commit(string message, string body,
            IOutputProcessor<string> processor = null);

        ITask<string> Add(IList<string> files,
            IOutputProcessor<string> processor = null);

        ITask<string> Add(GitAddTask.AddFileOption addFileOption,
            IOutputProcessor<string> processor = null);

        ITask<string> Remove(IList<string> files,
            IOutputProcessor<string> processor = null);

        ITask<string> AddAndCommit(IList<string> files, string message, string body,
            IOutputProcessor<string> processor = null);

        ITask<string> Lock(string file,
            IOutputProcessor<string> processor = null);

        ITask<string> Unlock(string file, bool force,
            IOutputProcessor<string> processor = null);

        ITask<List<GitLogEntry>> Log(BaseOutputListProcessor<GitLogEntry> processor = null);
    }

    class GitClient : IGitClient
    {
        private readonly IEnvironment environment;
        private readonly IProcessManager processManager;
        private readonly ICredentialManager credentialManager;
        private readonly ITaskManager taskManager;
        private readonly CancellationToken cancellationToken;


        public GitClient(IEnvironment environment, IProcessManager processManager,
            ICredentialManager credentialManager, ITaskManager taskManager)
        {
            this.environment = environment;
            this.processManager = processManager;
            this.credentialManager = credentialManager;
            this.taskManager = taskManager;
            this.cancellationToken = taskManager.Token;
        }

        public async Task<NPath> FindGitInstallation()
        {
            if (!String.IsNullOrEmpty(environment.GitExecutablePath))
                return environment.GitExecutablePath;

            var path = await LookForPortableGit();
            if (path == null)
                path = await LookForSystemGit();

            Logger.Trace("Git Installation folder {0} discovered: '{1}'", path == null ? "not" : "", path);

            return path;
        }

        private Task<NPath> LookForPortableGit()
        {
            var gitHubLocalAppDataPath = environment.UserCachePath;
            if (!gitHubLocalAppDataPath.DirectoryExists())
                return null;

            var searchPath = "PortableGit_";

            var portableGitPath = gitHubLocalAppDataPath.Directories()
                .Where(s => s.FileName.StartsWith(searchPath, StringComparison.InvariantCultureIgnoreCase))
                .FirstOrDefault();

            if (portableGitPath != null)
            {
                portableGitPath = portableGitPath.Combine("cmd", $"git{environment.ExecutableExtension}");
            }

            return TaskEx.FromResult(portableGitPath);
        }

        private async Task<NPath> LookForSystemGit()
        {
            if (environment.IsMac)
            {
                var path = "/usr/local/bin/git".ToNPath();
                if (path.FileExists())
                    return path;
            }
            return await new FindExecTask("git", taskManager.Token).StartAwait();
        }

        public bool ValidateGitInstall(NPath path)
        {
            return path.FileExists();
        }

        public ITask Init(IOutputProcessor<string> processor = null)
        {
            return new GitInitTask(cancellationToken, processor)
                .Configure(processManager);
        }

        public ITask LfsInstall(IOutputProcessor<string> processor = null)
        {
            Logger.Trace("LfsInstall");

            return new GitLfsInstallTask(cancellationToken, processor)
                .Configure(processManager);
        }

        public ITask<GitStatus?> Status(IOutputProcessor<GitStatus?> processor = null)
        {
            Logger.Trace("Status");

            return new GitStatusTask(new GitObjectFactory(environment), cancellationToken, processor)
                .Configure(processManager);
        }

        public ITask<List<GitLogEntry>> Log(BaseOutputListProcessor<GitLogEntry> processor = null)
        {
            Logger.Trace("Log");

            return new GitLogTask(new GitObjectFactory(environment), cancellationToken, processor)
                .Configure(processManager);
        }

        public ITask<string> GetConfig(string key, GitConfigSource configSource, IOutputProcessor<string> processor = null)
        {
            Logger.Trace("GetConfig");

            return new GitConfigGetTask(key, configSource, cancellationToken, processor)
                .Configure(processManager);
        }

        public ITask<string> SetConfig(string key, string value, GitConfigSource configSource, IOutputProcessor<string> processor = null)
        {
            Logger.Trace("SetConfig");

            return new GitConfigSetTask(key, value, configSource, cancellationToken, processor)
                .Configure(processManager);
        }

        public ITask<List<GitLock>> ListLocks(bool local, BaseOutputListProcessor<GitLock> processor = null)
        {
            Logger.Trace("ListLocks");

            return new GitListLocksTask(new GitObjectFactory(environment), local, cancellationToken, processor)
                .Configure(processManager);
        }

        public ITask<string> Pull(string remote, string branch, IOutputProcessor<string> processor = null)
        {
            Logger.Trace("Pull");

            return new GitPullTask(remote, branch, cancellationToken, processor)
                .Configure(processManager);
        }

        public ITask<string> Push(string remote, string branch,
            IOutputProcessor<string> processor = null)
        {
            Logger.Trace("Push");

            return new GitPushTask(remote, branch, true, cancellationToken, processor)
                .Configure(processManager);
        }

        public ITask<string> Revert(string changeset, IOutputProcessor<string> processor = null)
        {
            Logger.Trace("Revert");

            return new GitRevertTask(changeset, cancellationToken, processor)
                .Configure(processManager);
        }

        public ITask<string> Fetch(string remote,
            IOutputProcessor<string> processor = null)
        {
            Logger.Trace("Fetch");

            return new GitFetchTask(remote, cancellationToken, processor)
                .Configure(processManager);
        }

        public ITask<string> SwitchBranch(string branch, IOutputProcessor<string> processor = null)
        {
            Logger.Trace("SwitchBranch");

            return new GitSwitchBranchesTask(branch, cancellationToken, processor)
                .Configure(processManager);
        }

        public ITask<string> DeleteBranch(string branch, bool deleteUnmerged = false,
            IOutputProcessor<string> processor = null)
        {
            Logger.Trace("DeleteBranch");

            return new GitBranchDeleteTask(branch, deleteUnmerged, cancellationToken, processor)
                .Configure(processManager);
        }

        public ITask<string> CreateBranch(string branch, string baseBranch,
            IOutputProcessor<string> processor = null)
        {
            Logger.Trace("CreateBranch");

            return new GitBranchCreateTask(branch, baseBranch, cancellationToken, processor)
                .Configure(processManager);
        }

        public ITask<string> RemoteAdd(string remote, string url,
            IOutputProcessor<string> processor = null)
        {
            Logger.Trace("RemoteAdd");

            return new GitRemoteAddTask(remote, url, cancellationToken, processor)
                .Configure(processManager);
        }

        public ITask<string> RemoteRemove(string remote,
            IOutputProcessor<string> processor = null)
        {
            Logger.Trace("RemoteRemove");

            return new GitRemoteRemoveTask(remote, cancellationToken, processor)
                .Configure(processManager);
        }

        public ITask<string> RemoteChange(string remote, string url,
            IOutputProcessor<string> processor = null)
        {
            Logger.Trace("RemoteChange");

            return new GitRemoteChangeTask(remote, url, cancellationToken, processor)
                .Configure(processManager);
        }

        public ITask<string> Commit(string message, string body,
            IOutputProcessor<string> processor = null)
        {
            Logger.Trace("Commit");

            return new GitCommitTask(message, body, cancellationToken, processor)
                .Configure(processManager);
        }

        public ITask<string> Add(GitAddTask.AddFileOption addFileOption, IOutputProcessor<string> processor = null)
        {
            return new GitAddTask(addFileOption, cancellationToken, processor)
                .Configure(processManager);
        }

        public ITask<string> Add(IList<string> files,
            IOutputProcessor<string> processor = null)
        {
<<<<<<< HEAD
            GitAddTask last = null;
            foreach (var batch in files.Spool(5000))
            {
                var current = new GitAddTask(batch, cancellationToken, processor).Configure(processManager);
                if (last == null)
                {
                    last = current;
                }
                else
                {
                    last.Then(current);
                    last = current;
                }
            }

            return last;
=======
            Logger.Trace("Add");

            return new GitAddTask(files, cancellationToken, processor)
                .Configure(processManager);
>>>>>>> 6749fbf9
        }

        public ITask<string> Remove(IList<string> files,
            IOutputProcessor<string> processor = null)
        {
            Logger.Trace("Remove");

            return new GitRemoveFromIndexTask(files, cancellationToken, processor)
                .Configure(processManager);
        }

        public ITask<string> AddAndCommit(IList<string> files, string message, string body,
            IOutputProcessor<string> processor = null)
        {
            Logger.Trace("AddAndCommit");

            return Add(files)
                .Then(new GitCommitTask(message, body, cancellationToken)
                    .Configure(processManager));
        }

        public ITask<string> Lock(string file,
            IOutputProcessor<string> processor = null)
        {
            Logger.Trace("Lock");

            return new GitLockTask(file, cancellationToken, processor)
                .Configure(processManager);
        }

        public ITask<string> Unlock(string file, bool force,
            IOutputProcessor<string> processor = null)
        {
            Logger.Trace("Unlock");

            return new GitUnlockTask(file, force, cancellationToken, processor)
                .Configure(processManager);
        }

        protected static ILogging Logger { get; } = Logging.GetLogger<GitClient>();
    }
}<|MERGE_RESOLUTION|>--- conflicted
+++ resolved
@@ -308,7 +308,6 @@
         public ITask<string> Add(IList<string> files,
             IOutputProcessor<string> processor = null)
         {
-<<<<<<< HEAD
             GitAddTask last = null;
             foreach (var batch in files.Spool(5000))
             {
@@ -325,12 +324,6 @@
             }
 
             return last;
-=======
-            Logger.Trace("Add");
-
-            return new GitAddTask(files, cancellationToken, processor)
-                .Configure(processManager);
->>>>>>> 6749fbf9
         }
 
         public ITask<string> Remove(IList<string> files,
