--- conflicted
+++ resolved
@@ -262,31 +262,14 @@
             string username = null;
             string email = null;
 
-<<<<<<< HEAD
-            return GetConfig(UserNameConfigKey, GitConfigSource.User).Then((success, value) => {
-                if (success)
-                {
-                    username = value;
-                }
-
-            }).Then(GetConfig(UserEmailConfigKey, GitConfigSource.User).Then((success, value) => {
-                if (success)
-                {
-                    email = value;
-                }
-            })).Then(success => {
-                Logger.Trace("{0}:{1} {2}:{3}", UserNameConfigKey, username, UserEmailConfigKey, email);
-                return new User { Name= username, Email = email };
-            });
-=======
-            return GetConfig("user.name", GitConfigSource.User)
+            return GetConfig(UserNameConfigKey, GitConfigSource.User)
                 .Then((success, value) => {
                     if (success)
                     {
                         username = value;
                     }
                 })
-                .Then(GetConfig("user.email", GitConfigSource.User)
+                .Then(GetConfig(UserEmailConfigKey, GitConfigSource.User)
                 .Then((success, value) => {
                     if (success)
                     {
@@ -296,7 +279,6 @@
                     Logger.Trace("{0}:{1} {2}:{3}", UserNameConfigKey, username, UserEmailConfigKey, email);
                     return new User { Name= username, Email = email };
                 });
->>>>>>> 82599d9a
         }
 
         public ITask<List<GitLock>> ListLocks(bool local, BaseOutputListProcessor<GitLock> processor = null)
