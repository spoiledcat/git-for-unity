--- conflicted
+++ resolved
@@ -8,8 +8,6 @@
 {
     public interface IGitClient
     {
-        event Action<CacheUpdateEvent> CurrentUserChanged;
-
         Task<NPath> FindGitInstallation();
         ITask<ValidateGitInstallResult> ValidateGitInstall(NPath path);
 
@@ -25,11 +23,8 @@
         ITask<string> SetConfig(string key, string value, GitConfigSource configSource,
             IOutputProcessor<string> processor = null);
 
-<<<<<<< HEAD
-=======
         ITask<GitUser> GetConfigUserAndEmail();
 
->>>>>>> 8c37affa
         ITask<List<GitLock>> ListLocks(bool local,
             BaseOutputListProcessor<GitLock> processor = null);
 
@@ -89,15 +84,7 @@
 
         ITask<Version> LfsVersion(IOutputProcessor<Version> processor = null);
 
-<<<<<<< HEAD
-        void SetConfigUserAndEmail(string username, string email);
-
-        void CheckUserChangedEvent(CacheUpdateEvent gitLogCacheUpdateEvent);
-
-        User CurrentUser { get; }
-=======
         ITask<GitUser> SetConfigNameAndEmail(string username, string email);
->>>>>>> 8c37affa
     }
 
     class GitClient : IGitClient
@@ -109,49 +96,12 @@
         private readonly ITaskManager taskManager;
         private readonly CancellationToken cancellationToken;
 
-        public event Action<CacheUpdateEvent> CurrentUserChanged;
-        private bool cacheInitialized;
-
         public GitClient(IEnvironment environment, IProcessManager processManager, ITaskManager taskManager)
         {
-            Logger.Trace("Constructed");
-
             this.environment = environment;
             this.processManager = processManager;
             this.taskManager = taskManager;
             this.cancellationToken = taskManager.Token;
-        }
-
-        public void CheckUserChangedEvent(CacheUpdateEvent cacheUpdateEvent)
-        {
-            var managedCache = environment.CacheContainer.GitUserCache;
-            var raiseEvent = managedCache.ShouldRaiseCacheEvent(cacheUpdateEvent);
-
-            Logger.Trace("Check GitUserCache CacheUpdateEvent Current:{0} Check:{1} Result:{2}", managedCache.LastUpdatedAt,
-                cacheUpdateEvent.UpdatedTimeString ?? "[NULL]", raiseEvent);
-
-            if (raiseEvent)
-            {
-                var dateTimeOffset = managedCache.LastUpdatedAt;
-                var updateEvent = new CacheUpdateEvent { UpdatedTimeString = dateTimeOffset.ToString() };
-                HandleGitLogCacheUpdatedEvent(updateEvent);
-            }
-        }
-
-        public User CurrentUser
-        {
-            get
-            {
-                if (!cacheInitialized)
-                {
-                    cacheInitialized = true;
-                    environment.CacheContainer.GitUserCache.CacheInvalidated += GitUserCacheOnCacheInvalidated;
-                    environment.CacheContainer.GitUserCache.CacheUpdated += GitUserCacheOnCacheUpdated;
-                }
-
-                return environment.CacheContainer.GitUserCache.User;
-            }
-            private set { environment.CacheContainer.GitUserCache.User = value; }
         }
 
         public async Task<NPath> FindGitInstallation()
@@ -309,14 +259,6 @@
                 .Configure(processManager);
         }
 
-<<<<<<< HEAD
-        public void SetConfigUserAndEmail(string username, string email)
-        {
-            SetConfig(UserNameConfigKey, username, GitConfigSource.User)
-                .Then(SetConfig(UserEmailConfigKey, email, GitConfigSource.User))
-                .Then(UpdateUserAndEmail)
-                .Start();
-=======
         public ITask<GitUser> GetConfigUserAndEmail()
         {
             string username = null;
@@ -346,7 +288,6 @@
             return SetConfig(UserNameConfigKey, username, GitConfigSource.User)
                 .Then(SetConfig(UserEmailConfigKey, email, GitConfigSource.User))
                 .Then(b => new GitUser(username, email));
->>>>>>> 8c37affa
         }
 
         public ITask<List<GitLock>> ListLocks(bool local, BaseOutputListProcessor<GitLock> processor = null)
@@ -521,54 +462,6 @@
                 .Configure(processManager);
         }
 
-        private void GitUserCacheOnCacheUpdated(DateTimeOffset timeOffset)
-        {
-            HandleGitLogCacheUpdatedEvent(new CacheUpdateEvent
-            {
-                UpdatedTimeString = timeOffset.ToString()
-            });
-        }
-
-        private void GitUserCacheOnCacheInvalidated()
-        {
-            Logger.Trace("GitUserCache Invalidated");
-            UpdateUserAndEmail();
-        }
-        
-        private void HandleGitLogCacheUpdatedEvent(CacheUpdateEvent cacheUpdateEvent)
-        {
-            Logger.Trace("GitUserCache Updated {0}", cacheUpdateEvent.UpdatedTimeString);
-            CurrentUserChanged?.Invoke(cacheUpdateEvent);
-        }
-
-        private void UpdateUserAndEmail()
-        {
-            Logger.Trace("UpdateUserAndEmail");
-
-            string username = null;
-            string email = null;
-
-            GetConfig(UserNameConfigKey, GitConfigSource.User)
-                .Then((success, value) => {
-                    if (success)
-                    {
-                        username = value;
-                    }
-                })
-                .Then(GetConfig(UserEmailConfigKey, GitConfigSource.User)
-                .Then((success, value) => {
-                    if (success)
-                    {
-                        email = value;
-                    }
-                })).ThenInUI(success => {
-                    CurrentUser = new User {
-                        Name = username,
-                        Email = email
-                    };
-                }).Start();
-        }
-
         protected static ILogging Logger { get; } = Logging.GetLogger<GitClient>();
     }
 
