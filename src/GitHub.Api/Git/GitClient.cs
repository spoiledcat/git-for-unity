--- conflicted
+++ resolved
@@ -191,18 +191,10 @@
                 gitLfsVersionTask.ProcessArguments, environment.RepositoryPath);
 
             return gitVersionTask
-<<<<<<< HEAD
-                .Then((result, version) => { gitVersion = version; })
-                .Then(gitLfsVersionTask)
-                .Then((result, version) => {
-                    gitLfsVersion = version;
-                }).Then(result => {
-=======
                 .Then((result, version) => gitVersion = version)
                 .Then(gitLfsVersionTask)
                 .Then((result, version) => gitLfsVersion = version)
                 .Then(result => {
->>>>>>> 34d4b0b4
                     var b = result 
                         && gitVersion != null
                         && gitVersion >= Constants.MinimumGitVersion
