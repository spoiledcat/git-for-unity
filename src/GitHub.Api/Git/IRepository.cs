using System;
using System.Collections.Generic;

namespace GitHub.Unity
{
    /// <summary>
    /// Represents a repository, either local or retreived via the GitHub API.
    /// </summary>
    interface IRepository : IEquatable<IRepository>
    {
        void Refresh();
        ITask SetupRemote(string remoteName, string remoteUrl);
        ITask Pull();
        ITask Push();
<<<<<<< HEAD
        ITask Fetch();
=======
        ITask Revert(string changeset);
>>>>>>> 9c281219
        ITask ListLocks();
        ITask RequestLock(string file);
        ITask ReleaseLock(string file, bool force);

        /// <summary>
        /// Gets the name of the repository.
        /// </summary>
        string Name { get; }

        /// <summary>
        /// Gets the repository clone URL.
        /// </summary>
        UriString CloneUrl { get; }

        /// <summary>
        /// Gets the name of the owner of the repository, taken from the clone URL.
        /// </summary>
        string Owner { get; }

        /// <summary>
        /// Gets the local path of the repository.
        /// </summary>
        NPath LocalPath { get; }
        bool IsGitHub { get; }
        /// <summary>
        /// Gets the current remote of the repository.
        /// </summary>
        ConfigRemote? CurrentRemote { get; }
        /// <summary>
        /// Gets the current branch of the repository.
        /// </summary>
        string CurrentBranch { get; }
        GitStatus CurrentStatus { get; }
        IEnumerable<GitBranch> LocalBranches { get; }
        IEnumerable<GitBranch> RemoteBranches { get; }
        IUser User { get; set; }
        IEnumerable<GitLock> CurrentLocks { get; }

        event Action<GitStatus> OnRepositoryChanged;
        event Action<string> OnActiveBranchChanged;
        event Action<string> OnActiveRemoteChanged;
        event Action OnLocalBranchListChanged;
        event Action OnCommitChanged;
        event Action<IEnumerable<GitLock>> OnLocksUpdated;
    }
}<|MERGE_RESOLUTION|>--- conflicted
+++ resolved
@@ -12,11 +12,8 @@
         ITask SetupRemote(string remoteName, string remoteUrl);
         ITask Pull();
         ITask Push();
-<<<<<<< HEAD
         ITask Fetch();
-=======
         ITask Revert(string changeset);
->>>>>>> 9c281219
         ITask ListLocks();
         ITask RequestLock(string file);
         ITask ReleaseLock(string file, bool force);
