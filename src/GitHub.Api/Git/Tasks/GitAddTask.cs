using System;
using System.Collections.Generic;
using System.Threading;

namespace GitHub.Unity
{
    class GitAddTask : ProcessTask<string>
    {
<<<<<<< HEAD
        public enum AddFileOption
        {
            All,
            CurrentDirectory
        }

=======
        private const string TaskName = "git add";
>>>>>>> fd2a568a
        private readonly string arguments;

        public GitAddTask(IEnumerable<string> files, CancellationToken token, 
            IOutputProcessor<string> processor = null) : base(token, processor ?? new SimpleOutputProcessor())
        {
            Guard.ArgumentNotNull(files, "files");
            Name = TaskName;

            arguments = "add ";
            arguments += " -- ";

            foreach (var file in files)
            {
                arguments += " \"" + file.ToNPath().ToString(SlashMode.Forward) + "\"";
            }
        }

<<<<<<< HEAD
        public GitAddTask(AddFileOption addFileOption, CancellationToken token,
            IOutputProcessor<string> processor = null) : base(token, processor ?? new SimpleOutputProcessor())
        {
            arguments = "add ";

            switch (addFileOption)
            {
                case AddFileOption.All:
                    arguments += "-A";
                    break;

                case AddFileOption.CurrentDirectory:
                    arguments += ".";
                    break;

                default: throw new ArgumentOutOfRangeException(nameof(addFileOption), addFileOption, null);
            }
        }

        public override string Name { get { return "git add"; } }
=======
>>>>>>> fd2a568a
        public override string ProcessArguments { get { return arguments; } }
        public override TaskAffinity Affinity { get { return TaskAffinity.Exclusive; } }
    }
}<|MERGE_RESOLUTION|>--- conflicted
+++ resolved
@@ -6,16 +6,13 @@
 {
     class GitAddTask : ProcessTask<string>
     {
-<<<<<<< HEAD
         public enum AddFileOption
         {
             All,
             CurrentDirectory
         }
 
-=======
         private const string TaskName = "git add";
->>>>>>> fd2a568a
         private readonly string arguments;
 
         public GitAddTask(IEnumerable<string> files, CancellationToken token, 
@@ -33,7 +30,6 @@
             }
         }
 
-<<<<<<< HEAD
         public GitAddTask(AddFileOption addFileOption, CancellationToken token,
             IOutputProcessor<string> processor = null) : base(token, processor ?? new SimpleOutputProcessor())
         {
@@ -53,9 +49,6 @@
             }
         }
 
-        public override string Name { get { return "git add"; } }
-=======
->>>>>>> fd2a568a
         public override string ProcessArguments { get { return arguments; } }
         public override TaskAffinity Affinity { get { return TaskAffinity.Exclusive; } }
     }
