﻿using System;
using System.Collections.Generic;
using System.Diagnostics;
using System.Globalization;
using System.Linq;
using System.Threading;

namespace GitHub.Unity
{
    [DebuggerDisplay("{DebuggerDisplay,nq}")]
    class Repository : IEquatable<Repository>, IRepository
    {
        private IRepositoryManager repositoryManager;
        private ICacheContainer cacheContainer;
        private UriString cloneUrl;
        private string name;

        public event Action<CacheUpdateEvent> LogChanged;
        public event Action<CacheUpdateEvent> TrackingStatusChanged;
        public event Action<CacheUpdateEvent> StatusEntriesChanged;
        public event Action<CacheUpdateEvent> CurrentBranchChanged;
        public event Action<CacheUpdateEvent> CurrentRemoteChanged;
        public event Action<CacheUpdateEvent> CurrentBranchAndRemoteChanged;
        public event Action<CacheUpdateEvent> LocalBranchListChanged;
        public event Action<CacheUpdateEvent> LocksChanged;
        public event Action<CacheUpdateEvent> RemoteBranchListChanged;
        public event Action<CacheUpdateEvent> LocalAndRemoteBranchListChanged;

        /// <summary>
        /// Initializes a new instance of the <see cref="Repository"/> class.
        /// </summary>
        /// <param name="localPath"></param>
        /// <param name="container"></param>
        public Repository(NPath localPath, ICacheContainer container)
        {
            Guard.ArgumentNotNull(localPath, nameof(localPath));

            LocalPath = localPath;

            cacheContainer = container;
            cacheContainer.CacheInvalidated += CacheContainer_OnCacheInvalidated;
            cacheContainer.CacheUpdated += CacheContainer_OnCacheUpdated;
        }

        public void Initialize(IRepositoryManager initRepositoryManager)
        {
            Logger.Trace("Initialize");
            Guard.ArgumentNotNull(initRepositoryManager, nameof(initRepositoryManager));

            repositoryManager = initRepositoryManager;
            repositoryManager.CurrentBranchUpdated += RepositoryManagerOnCurrentBranchUpdated;
            repositoryManager.GitStatusUpdated += RepositoryManagerOnGitStatusUpdated;
            repositoryManager.GitAheadBehindStatusUpdated += RepositoryManagerOnGitAheadBehindStatusUpdated;
            repositoryManager.GitLogUpdated += RepositoryManagerOnGitLogUpdated;
            repositoryManager.GitLocksUpdated += RepositoryManagerOnGitLocksUpdated;
            repositoryManager.LocalBranchesUpdated += RepositoryManagerOnLocalBranchesUpdated;
            repositoryManager.RemoteBranchesUpdated += RepositoryManagerOnRemoteBranchesUpdated;
        }

        public ITask SetupRemote(string remote, string remoteUrl)
        {
            Guard.ArgumentNotNullOrWhiteSpace(remote, "remote");
            Guard.ArgumentNotNullOrWhiteSpace(remoteUrl, "remoteUrl");
            if (!CurrentRemote.HasValue || String.IsNullOrEmpty(CurrentRemote.Value.Name)) // there's no remote at all
            {
                return repositoryManager.RemoteAdd(remote, remoteUrl);
            }
            else
            {
                return repositoryManager.RemoteChange(remote, remoteUrl);
            }
        }

        public ITask CommitAllFiles(string message, string body)
        {
            return repositoryManager.CommitAllFiles(message, body);
        }

        public ITask CommitFiles(List<string> files, string message, string body)
        {
            return repositoryManager.CommitFiles(files, message, body);
        }

        public ITask Pull()
        {
            return repositoryManager.Pull(CurrentRemote.Value.Name, CurrentBranch?.Name);
        }

        public ITask Push()
        {
            return repositoryManager.Push(CurrentRemote.Value.Name, CurrentBranch?.Name);
        }

        public ITask Fetch()
        {
            return repositoryManager.Fetch(CurrentRemote.Value.Name);
        }

        public ITask Revert(string changeset)
        {
            return repositoryManager.Revert(changeset);
        }

        public ITask RequestLock(string file)
        {
            return repositoryManager.LockFile(file);
        }

        public ITask ReleaseLock(string file, bool force)
        {
            return repositoryManager.UnlockFile(file, force);
        }

        public void CheckLogChangedEvent(CacheUpdateEvent cacheUpdateEvent)
        {
            var managedCache = cacheContainer.GitLogCache;
            var raiseEvent = managedCache.LastUpdatedAt != cacheUpdateEvent.UpdatedTime;

            Logger.Trace("Check GitLogCache CacheUpdateEvent Current:{0} Check:{1} Result:{2}", managedCache.LastUpdatedAt,
                cacheUpdateEvent.UpdatedTime, raiseEvent);

            if (raiseEvent)
            {
                var dateTimeOffset = managedCache.LastUpdatedAt;
                var updateEvent = new CacheUpdateEvent { UpdatedTime = dateTimeOffset };
                HandleGitLogCacheUpdatedEvent(updateEvent);
            }
        }

        public void CheckStatusChangedEvent(CacheUpdateEvent cacheUpdateEvent)
        {
            var managedCache = cacheContainer.GitTrackingStatusCache;
            var raiseEvent = managedCache.LastUpdatedAt != cacheUpdateEvent.UpdatedTime;

            Logger.Trace("Check GitStatusCache CacheUpdateEvent Current:{0} Check:{1} Result:{2}", managedCache.LastUpdatedAt,
                cacheUpdateEvent.UpdatedTime, raiseEvent);

            if (raiseEvent)
            {
                var dateTimeOffset = managedCache.LastUpdatedAt;
                var updateEvent = new CacheUpdateEvent { UpdatedTime = dateTimeOffset };
                HandleGitTrackingStatusCacheUpdatedEvent(updateEvent);
            }
        }

        public void CheckStatusEntriesChangedEvent(CacheUpdateEvent cacheUpdateEvent)
        {
            var managedCache = cacheContainer.GitStatusEntriesCache;
            var raiseEvent = managedCache.LastUpdatedAt != cacheUpdateEvent.UpdatedTime;

            Logger.Trace("Check GitStatusEntriesCache CacheUpdateEvent Current:{0} Check:{1} Result:{2}", managedCache.LastUpdatedAt,
                cacheUpdateEvent.UpdatedTime, raiseEvent);

            if (raiseEvent)
            {
                var dateTimeOffset = managedCache.LastUpdatedAt;
                var updateEvent = new CacheUpdateEvent { UpdatedTime = dateTimeOffset };
                HandleGitStatusEntriesCacheUpdatedEvent(updateEvent);
            }
        }

        public void CheckCurrentBranchChangedEvent(CacheUpdateEvent cacheUpdateEvent)
        {
            CheckRepositoryInfoCacheEvent(cacheUpdateEvent);
        }

        public void CheckCurrentRemoteChangedEvent(CacheUpdateEvent cacheUpdateEvent)
        {
            CheckRepositoryInfoCacheEvent(cacheUpdateEvent);
        }

        public void CheckCurrentBranchAndRemoteChangedEvent(CacheUpdateEvent cacheUpdateEvent)
        {
            CheckRepositoryInfoCacheEvent(cacheUpdateEvent);
        }

        private void CheckRepositoryInfoCacheEvent(CacheUpdateEvent cacheUpdateEvent)
        {
            var managedCache = cacheContainer.RepositoryInfoCache;
            var raiseEvent = managedCache.LastUpdatedAt != cacheUpdateEvent.UpdatedTime;

            Logger.Trace("Check RepositoryInfoCache CacheUpdateEvent Current:{0} Check:{1} Result:{2}", managedCache.LastUpdatedAt,
                cacheUpdateEvent.UpdatedTime, raiseEvent);

            if (raiseEvent)
            {
                var dateTimeOffset = managedCache.LastUpdatedAt;
                var updateEvent = new CacheUpdateEvent { UpdatedTime = dateTimeOffset};
                HandleRepositoryInfoCacheUpdatedEvent(updateEvent);
            }
        }

        public void CheckLocksChangedEvent(CacheUpdateEvent cacheUpdateEvent)
        {
            var managedCache = cacheContainer.GitLocksCache;
            var raiseEvent = managedCache.LastUpdatedAt != cacheUpdateEvent.UpdatedTime;

            Logger.Trace("Check GitLocksCache CacheUpdateEvent Current:{0} Check:{1} Result:{2}", managedCache.LastUpdatedAt,
                cacheUpdateEvent.UpdatedTime, raiseEvent);

            if (raiseEvent)
            {
                var dateTimeOffset = managedCache.LastUpdatedAt;
                var updateEvent = new CacheUpdateEvent { UpdatedTime = dateTimeOffset };
                HandleGitLocksCacheUpdatedEvent(updateEvent);
            }
        }

        public void CheckLocalBranchListChangedEvent(CacheUpdateEvent cacheUpdateEvent)
        {
            CheckBranchCacheEvent(cacheUpdateEvent);
        }

        public void CheckRemoteBranchListChangedEvent(CacheUpdateEvent cacheUpdateEvent)
        {
            CheckBranchCacheEvent(cacheUpdateEvent);
        }

        public void CheckLocalAndRemoteBranchListChangedEvent(CacheUpdateEvent cacheUpdateEvent)
        {
            CheckBranchCacheEvent(cacheUpdateEvent);
        }

        /// <summary>
        /// Note: We don't consider CloneUrl a part of the hash code because it can change during the lifetime
        /// of a repository. Equals takes care of any hash collisions because of this
        /// </summary>
        /// <returns></returns>
        public override int GetHashCode()
        {
            return LocalPath.GetHashCode();
        }

        public override bool Equals(object obj)
        {
            if (ReferenceEquals(this, obj))
                return true;

            var other = obj as Repository;
            return Equals(other);
        }

        public bool Equals(Repository other)
        {
            return Equals((IRepository)other);
        }

        public bool Equals(IRepository other)
        {
            if (ReferenceEquals(this, other))
                return true;

            return other != null && object.Equals(LocalPath, other.LocalPath);
        }

        private void CheckBranchCacheEvent(CacheUpdateEvent cacheUpdateEvent)
        {
            var managedCache = cacheContainer.BranchCache;
            var raiseEvent = managedCache.LastUpdatedAt != cacheUpdateEvent.UpdatedTime;

            Logger.Trace("Check BranchCache CacheUpdateEvent Current:{0} Check:{1} Result:{2}", managedCache.LastUpdatedAt,
                cacheUpdateEvent.UpdatedTime, raiseEvent);

            if (raiseEvent)
            {
                var dateTimeOffset = managedCache.LastUpdatedAt;
                var updateEvent = new CacheUpdateEvent { UpdatedTime = dateTimeOffset };
                HandleBranchCacheUpdatedEvent(updateEvent);
            }
        }

        private void CacheContainer_OnCacheInvalidated(CacheType cacheType)
        {
            switch (cacheType)
            {
                case CacheType.BranchCache:
                    break;

                case CacheType.GitLogCache:
                    repositoryManager?.UpdateGitLog();
                    break;

                case CacheType.GitTrackingStatusCache:
                    repositoryManager?.UpdateGitAheadBehindStatus();
                    break;

                case CacheType.GitLocksCache:
                    UpdateLocks();
                    break;

                case CacheType.GitUserCache:
                    break;

                case CacheType.RepositoryInfoCache:
                    break;

                case CacheType.GitStatusEntriesCache:
                    repositoryManager?.UpdateGitStatus();
                    break;

                default:
                    throw new ArgumentOutOfRangeException(nameof(cacheType), cacheType, null);
            }
        }

        private void CacheContainer_OnCacheUpdated(CacheType cacheType, DateTimeOffset offset)
        {
            var cacheUpdateEvent = new CacheUpdateEvent { UpdatedTime = offset };
            switch (cacheType)
            {
                case CacheType.BranchCache:
                    HandleBranchCacheUpdatedEvent(cacheUpdateEvent);
                    break;

                case CacheType.GitLogCache:
                    HandleGitLogCacheUpdatedEvent(cacheUpdateEvent);
                    break;

                case CacheType.GitTrackingStatusCache:
                    HandleGitTrackingStatusCacheUpdatedEvent(cacheUpdateEvent);
                    break;

                case CacheType.GitLocksCache:
                    HandleGitLocksCacheUpdatedEvent(cacheUpdateEvent);
                    break;

                case CacheType.GitUserCache:
                    break;

                case CacheType.RepositoryInfoCache:
                    HandleRepositoryInfoCacheUpdatedEvent(cacheUpdateEvent);
                    break;

                case CacheType.GitStatusEntriesCache:
                    HandleGitStatusEntriesCacheUpdatedEvent(cacheUpdateEvent);
                    break;

                default:
                    throw new ArgumentOutOfRangeException(nameof(cacheType), cacheType, null);
            }
        }

        private void HandleRepositoryInfoCacheUpdatedEvent(CacheUpdateEvent cacheUpdateEvent)
        {
            Logger.Trace("RepositoryInfoCache Updated {0}", cacheUpdateEvent.UpdatedTimeString);
            CurrentBranchChanged?.Invoke(cacheUpdateEvent);
            CurrentRemoteChanged?.Invoke(cacheUpdateEvent);
            CurrentBranchAndRemoteChanged?.Invoke(cacheUpdateEvent);
        }

        private void HandleGitLocksCacheUpdatedEvent(CacheUpdateEvent cacheUpdateEvent)
        {
            Logger.Trace("GitLocksCache Updated {0}", cacheUpdateEvent.UpdatedTimeString);
            LocksChanged?.Invoke(cacheUpdateEvent);
        }

        private void HandleGitTrackingStatusCacheUpdatedEvent(CacheUpdateEvent cacheUpdateEvent)
        {
            Logger.Trace("GitTrackingStatusCache Updated {0}", cacheUpdateEvent.UpdatedTimeString);
            TrackingStatusChanged?.Invoke(cacheUpdateEvent);
        }

        private void HandleGitStatusEntriesCacheUpdatedEvent(CacheUpdateEvent cacheUpdateEvent)
        {
            Logger.Trace("GitStatusEntriesCache Updated {0}", cacheUpdateEvent.UpdatedTimeString);
            StatusEntriesChanged?.Invoke(cacheUpdateEvent);
        }

        private void HandleGitLogCacheUpdatedEvent(CacheUpdateEvent cacheUpdateEvent)
        {
            Logger.Trace("GitLogCache Updated {0}", cacheUpdateEvent.UpdatedTimeString);
            LogChanged?.Invoke(cacheUpdateEvent);
        }

        private void HandleBranchCacheUpdatedEvent(CacheUpdateEvent cacheUpdateEvent)
        {
            Logger.Trace("BranchCache Updated {0}", cacheUpdateEvent.UpdatedTimeString);
            LocalBranchListChanged?.Invoke(cacheUpdateEvent);
            RemoteBranchListChanged?.Invoke(cacheUpdateEvent);
            LocalAndRemoteBranchListChanged?.Invoke(cacheUpdateEvent);
        }

        private void RepositoryManagerOnCurrentBranchUpdated(ConfigBranch? branch, ConfigRemote? remote)
        {
            new ActionTask(CancellationToken.None, () => {
                if (!Nullable.Equals(CurrentConfigBranch, branch))
                {
                    var currentBranch = branch != null ? (GitBranch?)GetLocalGitBranch(branch.Value) : null;

                    CurrentConfigBranch = branch;
                    CurrentBranch = currentBranch;
                    UpdateLocalBranches();
                }

                if (!Nullable.Equals(CurrentConfigRemote, remote))
                {
                    CurrentConfigRemote = remote;
                    CurrentRemote = remote.HasValue ? (GitRemote?)GetGitRemote(remote.Value) : null;
                    ClearRepositoryInfo();
                }
            }) { Affinity = TaskAffinity.UI }.Start();
        }

        private void RepositoryManagerOnGitStatusUpdated(GitStatus gitStatus)
        {
            new ActionTask(CancellationToken.None, () => {
                CurrentChanges = gitStatus.Entries;
                CurrentAhead = gitStatus.Ahead;
                CurrentBehind = gitStatus.Behind;
            }) { Affinity = TaskAffinity.UI }.Start();
        }

        private void RepositoryManagerOnGitAheadBehindStatusUpdated(GitAheadBehindStatus aheadBehindStatus)
        {
            new ActionTask(CancellationToken.None, () => {
                CurrentAhead = aheadBehindStatus.Ahead;
                CurrentBehind = aheadBehindStatus.Behind;
            }) { Affinity = TaskAffinity.UI }.Start();
        }

        private void RepositoryManagerOnGitLogUpdated(List<GitLogEntry> gitLogEntries)
        {
            new ActionTask(CancellationToken.None, () => {
                CurrentLog = gitLogEntries;
            }) { Affinity = TaskAffinity.UI }.Start();
        }

        private void RepositoryManagerOnGitLocksUpdated(List<GitLock> gitLocks)
        {
            new ActionTask(CancellationToken.None, () => {
                    CurrentLocks = gitLocks;
                })
                { Affinity = TaskAffinity.UI }.Start();
        }

        private void RepositoryManagerOnRemoteBranchesUpdated(Dictionary<string, ConfigRemote> remotes,
            Dictionary<string, Dictionary<string, ConfigBranch>> branches)
        {
            new ActionTask(CancellationToken.None, () => {
                cacheContainer.BranchCache.SetRemotes(remotes, branches);
                Remotes = ConfigRemotes.Values.Select(GetGitRemote).ToArray();
                RemoteBranches = RemoteConfigBranches.Values.SelectMany(x => x.Values).Select(GetRemoteGitBranch).ToArray();
            }) { Affinity = TaskAffinity.UI }.Start();
        }

        private void RepositoryManagerOnLocalBranchesUpdated(Dictionary<string, ConfigBranch> branches)
        {
            new ActionTask(CancellationToken.None, () => {
                cacheContainer.BranchCache.SetLocals(branches);
                UpdateLocalBranches();
            }) { Affinity = TaskAffinity.UI }.Start();
        }

        private void UpdateLocks()
        {
            if (CurrentRemote.HasValue)
            {
                repositoryManager?.UpdateLocks();
            }
        }

        private void UpdateLocalBranches()
        {
            LocalBranches = LocalConfigBranches.Values.Select(GetLocalGitBranch).ToArray();
        }

        private void ClearRepositoryInfo()
        {
            CloneUrl = null;
            Name = null;
        }

        private GitBranch GetLocalGitBranch(ConfigBranch x)
        {
            var name = x.Name;
            var trackingName = x.IsTracking ? x.Remote.Value.Name + "/" + name : "[None]";
            var isActive = name == CurrentBranchName;

            return new GitBranch(name, trackingName, isActive);
        }

        private static GitBranch GetRemoteGitBranch(ConfigBranch x)
        {
            var name = x.Remote.Value.Name + "/" + x.Name;

            return new GitBranch(name, "[None]", false);
        }

        private static GitRemote GetGitRemote(ConfigRemote configRemote)
        {
            return new GitRemote(configRemote.Name, configRemote.Url);
        }

        private IRemoteConfigBranchDictionary RemoteConfigBranches => cacheContainer.BranchCache.RemoteConfigBranches;

        private IConfigRemoteDictionary ConfigRemotes => cacheContainer.BranchCache.ConfigRemotes;

        private ILocalConfigBranchDictionary LocalConfigBranches => cacheContainer.BranchCache.LocalConfigBranches;

        public GitRemote[] Remotes
        {
            get { return cacheContainer.BranchCache.Remotes; }
            private set { cacheContainer.BranchCache.Remotes = value; }
        }

        public GitBranch[] LocalBranches
        {
            get { return cacheContainer.BranchCache.LocalBranches; }
            private set { cacheContainer.BranchCache.LocalBranches = value; }
        }

        public GitBranch[] RemoteBranches
        {
            get { return cacheContainer.BranchCache.RemoteBranches; }
            private set { cacheContainer.BranchCache.RemoteBranches = value; }
        }

        private ConfigBranch? CurrentConfigBranch
        {
            get { return this.cacheContainer.BranchCache.CurentConfigBranch; }
            set { cacheContainer.BranchCache.CurentConfigBranch = value; }
        }

        private ConfigRemote? CurrentConfigRemote
        {
            get { return this.cacheContainer.BranchCache.CurrentConfigRemote; }
            set { cacheContainer.BranchCache.CurrentConfigRemote = value; }
        }

        public int CurrentAhead
        {
<<<<<<< HEAD
            get { return cacheContainer.GitTrackingStatusCache.Ahead; }
            private set { cacheContainer.GitTrackingStatusCache.Ahead = value; }
=======
            get { return cacheContainer.GitStatusCache.Ahead; }
            private set { cacheContainer.GitStatusCache.Ahead = value; }
>>>>>>> d1f99de8
        }

        public int CurrentBehind
        {
<<<<<<< HEAD
            get { return cacheContainer.GitTrackingStatusCache.Behind; }
            private set { cacheContainer.GitTrackingStatusCache.Behind = value; }
=======
            get { return cacheContainer.GitStatusCache.Behind; }
            private set { cacheContainer.GitStatusCache.Behind = value; }
>>>>>>> d1f99de8
        }

        public List<GitStatusEntry> CurrentChanges
        {
<<<<<<< HEAD
            get { return cacheContainer.GitStatusEntriesCache.Entries; }
            private set { cacheContainer.GitStatusEntriesCache.Entries = value; }
=======
            get { return cacheContainer.GitStatusCache.Entries; }
            private set { cacheContainer.GitStatusCache.Entries = value; }
>>>>>>> d1f99de8
        }

        public GitBranch? CurrentBranch
        {
            get { return cacheContainer.RepositoryInfoCache.CurentGitBranch; }
            private set { cacheContainer.RepositoryInfoCache.CurentGitBranch = value; }
        }

        public string CurrentBranchName => CurrentConfigBranch?.Name;

        public GitRemote? CurrentRemote
        {
            get { return cacheContainer.RepositoryInfoCache.CurrentGitRemote; }
            private set { cacheContainer.RepositoryInfoCache.CurrentGitRemote = value; }
        }

        public List<GitLogEntry> CurrentLog
        {
            get { return cacheContainer.GitLogCache.Log; }
            private set { cacheContainer.GitLogCache.Log = value; }
        }

        public List<GitLock> CurrentLocks
        {
            get { return cacheContainer.GitLocksCache.GitLocks; }
            private set { cacheContainer.GitLocksCache.GitLocks = value; }
        }

        public UriString CloneUrl
        {
            get
            {
                if (cloneUrl == null)
                {
                    var currentRemote = CurrentRemote;
                    if (currentRemote.HasValue && currentRemote.Value.Url != null)
                    {
                        cloneUrl = new UriString(currentRemote.Value.Url);
                    }
                }
                return cloneUrl;
            }
            private set
            {
                cloneUrl = value;
            }
        }

        public string Name
        {
            get
            {
                if (name == null)
                {
                    var url = CloneUrl;
                    if (url != null)
                    {
                        name = url.RepositoryName;
                    }
                    else
                    {
                        name = LocalPath.FileName;
                    }
                }
                return name;
            }
            private set { name = value; }
        }

        public NPath LocalPath { get; private set; }

        public string Owner => CloneUrl?.Owner ?? null;

        public bool IsGitHub
        {
            get { return HostAddress.IsGitHubDotCom(CloneUrl); }
        }

        internal string DebuggerDisplay => String.Format(CultureInfo.InvariantCulture,
            "{0} Owner: {1} Name: {2} CloneUrl: {3} LocalPath: {4} Branch: {5} Remote: {6}", GetHashCode(), Owner, Name,
            CloneUrl, LocalPath, CurrentBranch, CurrentRemote);

        protected static ILogging Logger { get; } = Logging.GetLogger<Repository>();
    }

    public interface IUser
    {
        string Name { get; }
        string Email { get; }
        event Action<CacheUpdateEvent> Changed;
        void CheckUserChangedEvent(CacheUpdateEvent cacheUpdateEvent);
        void Initialize(IGitClient client);
        void SetNameAndEmail(string name, string email);
    }

    [Serializable]
    public class User : IUser
    {
        private ICacheContainer cacheContainer;
        private IGitClient gitClient;

        public event Action<CacheUpdateEvent> Changed;

        public User(ICacheContainer cacheContainer)
        {
            this.cacheContainer = cacheContainer;

            cacheContainer.GitUserCache.CacheInvalidated += GitUserCacheOnCacheInvalidated;
            cacheContainer.GitUserCache.CacheUpdated += GitUserCacheOnCacheUpdated;
        }

        public void CheckUserChangedEvent(CacheUpdateEvent cacheUpdateEvent)
        {
            var managedCache = cacheContainer.GitUserCache;
            var raiseEvent = managedCache.LastUpdatedAt != cacheUpdateEvent.UpdatedTime;

            Logger.Trace("Check GitUserCache CacheUpdateEvent Current:{0} Check:{1} Result:{2}", managedCache.LastUpdatedAt,
                cacheUpdateEvent.UpdatedTime, raiseEvent);

            if (raiseEvent)
            {
                var dateTimeOffset = managedCache.LastUpdatedAt;
                var updateEvent = new CacheUpdateEvent { UpdatedTime = dateTimeOffset };
                HandleUserCacheUpdatedEvent(updateEvent);
            }
        }

        public void Initialize(IGitClient client)
        {
            Guard.ArgumentNotNull(client, nameof(client));

            Logger.Trace("Initialize");

            gitClient = client;
            cacheContainer.GitUserCache.ValidateData();
        }

        public void SetNameAndEmail(string name, string email)
        {
            gitClient.SetConfigNameAndEmail(name, email)
                     .ThenInUI((success, value) => {
                         if (success)
                         {
                             Name = value.Name;
                             Email = value.Email;
                         }
                     }).Start();
        }

        public override string ToString()
        {
            return String.Format("Name: {0} Email: {1}", Name, Email);
        }

        public string Name
        {
            get { return cacheContainer.GitUserCache.Name; }
            private set { cacheContainer.GitUserCache.Name = value; }
        }

        public string Email
        {
            get { return cacheContainer.GitUserCache.Email; }
            private set { cacheContainer.GitUserCache.Email = value; }
        }

        private void GitUserCacheOnCacheUpdated(DateTimeOffset timeOffset)
        {
            HandleUserCacheUpdatedEvent(new CacheUpdateEvent
            {
                UpdatedTime = timeOffset
            });
        }

        private void GitUserCacheOnCacheInvalidated()
        {
            Logger.Trace("GitUserCache Invalidated");
            UpdateUserAndEmail();
        }

        private void HandleUserCacheUpdatedEvent(CacheUpdateEvent cacheUpdateEvent)
        {
            Logger.Trace("GitUserCache Updated {0}", cacheUpdateEvent.UpdatedTime);
            Changed?.Invoke(cacheUpdateEvent);
        }

        private void UpdateUserAndEmail()
        {
            Logger.Trace("UpdateUserAndEmail");

            if (gitClient == null)
            {
                Logger.Trace("GitClient is null");
                return;
            }

            gitClient.GetConfigUserAndEmail()
                     .ThenInUI((success, value) =>
                     {
                         if (success)
                         {
                             Name = value.Name;
                             Email = value.Email;
                         }
                     }).Start();
        }
        
        protected static ILogging Logger { get; } = Logging.GetLogger<User>();
    }

    [Serializable]
    public struct CacheUpdateEvent
    {
        [NonSerialized] private DateTimeOffset? updatedTimeValue;
        public string updatedTimeString;

        public DateTimeOffset UpdatedTime
        {
            get
            {
                if (!updatedTimeValue.HasValue)
                {
                    DateTimeOffset result;
                    if (DateTimeOffset.TryParseExact(updatedTimeString, Constants.Iso8601Format, CultureInfo.InvariantCulture, DateTimeStyles.None, out result))
                    {
                        updatedTimeValue = result;
                    }
                    else
                    {
                        UpdatedTime = DateTimeOffset.MinValue;
                    }
                }

                return updatedTimeValue.Value;
            }
            set
            {
                updatedTimeValue = value;
                UpdatedTimeString = value.ToString(Constants.Iso8601Format);
            }
        }

        public string UpdatedTimeString
        {
            get { return updatedTimeString; }
            private set { updatedTimeString = value; }
        }
    }
}<|MERGE_RESOLUTION|>--- conflicted
+++ resolved
@@ -529,35 +529,20 @@
 
         public int CurrentAhead
         {
-<<<<<<< HEAD
             get { return cacheContainer.GitTrackingStatusCache.Ahead; }
             private set { cacheContainer.GitTrackingStatusCache.Ahead = value; }
-=======
-            get { return cacheContainer.GitStatusCache.Ahead; }
-            private set { cacheContainer.GitStatusCache.Ahead = value; }
->>>>>>> d1f99de8
         }
 
         public int CurrentBehind
         {
-<<<<<<< HEAD
             get { return cacheContainer.GitTrackingStatusCache.Behind; }
             private set { cacheContainer.GitTrackingStatusCache.Behind = value; }
-=======
-            get { return cacheContainer.GitStatusCache.Behind; }
-            private set { cacheContainer.GitStatusCache.Behind = value; }
->>>>>>> d1f99de8
         }
 
         public List<GitStatusEntry> CurrentChanges
         {
-<<<<<<< HEAD
             get { return cacheContainer.GitStatusEntriesCache.Entries; }
             private set { cacheContainer.GitStatusEntriesCache.Entries = value; }
-=======
-            get { return cacheContainer.GitStatusCache.Entries; }
-            private set { cacheContainer.GitStatusCache.Entries = value; }
->>>>>>> d1f99de8
         }
 
         public GitBranch? CurrentBranch
