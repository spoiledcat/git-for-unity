--- conflicted
+++ resolved
@@ -43,20 +43,14 @@
             this.repositoryManager = repositoryManager;
             LocalPath = localPath;
             if (repositoryManager.ActiveBranch.HasValue)
-                SetCurrentBranch(repositoryManager.ActiveBranch?.Name);
+                RepositoryManager_OnActiveBranchChanged(repositoryManager.ActiveBranch?.Name);
             if (repositoryManager.ActiveRemote.HasValue)
-                SetCurrentRemote(repositoryManager.ActiveRemote);
+                RepositoryManager_OnActiveRemoteChanged(repositoryManager.ActiveRemote);
             SetCloneUrl();
 
-<<<<<<< HEAD
-            repositoryManager.OnRepositoryChanged += RepositoryManager_OnRepositoryChanged;
-            repositoryManager.OnActiveBranchChanged += SetCurrentBranch;
-            repositoryManager.OnActiveRemoteChanged += SetCurrentRemote;
-=======
             repositoryManager.OnStatusUpdated += RepositoryManager_OnStatusUpdated;
             repositoryManager.OnActiveBranchChanged += RepositoryManager_OnActiveBranchChanged;
             repositoryManager.OnActiveRemoteChanged += RepositoryManager_OnActiveRemoteChanged;
->>>>>>> 87d2ed61
             repositoryManager.OnLocalBranchListChanged += RepositoryManager_OnLocalBranchListChanged;
             repositoryManager.OnHeadChanged += RepositoryManager_OnHeadChanged;
             repositoryManager.OnLocksUpdated += RepositoryManager_OnLocksUpdated;
@@ -137,26 +131,22 @@
             OnRepositoryInfoChanged?.Invoke();
         }
 
-        private void SetCurrentRemote(ConfigRemote? remote)
-        {
-<<<<<<< HEAD
+        private void RepositoryManager_OnActiveRemoteChanged(ConfigRemote? remote)
+        {
             CurrentRemote = remote;
             SetCloneUrl();
             OnActiveRemoteChanged?.Invoke(CurrentRemote.HasValue ? CurrentRemote.Value.Name : null);
-=======
-            OnHeadChanged?.Invoke();
->>>>>>> 87d2ed61
-        }
-
-        private void SetCurrentBranch(string branch)
+        }
+
+        private void RepositoryManager_OnActiveBranchChanged(string branch)
         {
             CurrentBranch = branch;
             OnActiveBranchChanged?.Invoke(CurrentBranch);
         }
 
-        private void RepositoryManager_OnHeadChanged(string head)
-        {
-            OnCommitChanged?.Invoke();
+        private void RepositoryManager_OnHeadChanged()
+        {
+            OnHeadChanged?.Invoke();
         }
 
         private void RepositoryManager_OnLocalBranchListChanged()
