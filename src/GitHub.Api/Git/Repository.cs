﻿using System;
using System.Collections.Generic;
using System.Diagnostics;
using System.Globalization;
using System.Linq;
using System.Threading.Tasks;

namespace GitHub.Unity
{
    [DebuggerDisplay("{DebuggerDisplay,nq}")]
    class Repository : IRepository, IEquatable<Repository>
    {
        private readonly IGitClient gitClient;
        private readonly IRepositoryManager repositoryManager;

        public event Action<GitStatus> OnRepositoryChanged;
        public event Action<string> OnActiveBranchChanged;
        public event Action<string> OnActiveRemoteChanged;
        public event Action OnLocalBranchListChanged;
        public event Action OnCommitChanged;
        public event Action<IEnumerable<GitLock>> OnLocksUpdated;

        public IEnumerable<GitBranch> LocalBranches => repositoryManager.LocalBranches.Values.Select(
            x => new GitBranch(x.Name, (x.IsTracking ? (x.Remote.Value.Name + "/" + x.Name) : "[None]"), x.Name == CurrentBranch));

        public IEnumerable<GitBranch> RemoteBranches => repositoryManager.RemoteBranches.Values.SelectMany(
            x => x.Values).Select(x => new GitBranch(x.Remote.Value.Name + "/" + x.Name, "[None]", false));

        /// <summary>
        /// Initializes a new instance of the <see cref="Repository"/> class.
        /// </summary>
        /// <param name="gitClient"></param>
        /// <param name="repositoryManager"></param>
        /// <param name="name">The repository name.</param>
        /// <param name="cloneUrl">The repository's clone URL.</param>
        /// <param name="localPath"></param>
        public Repository(IGitClient gitClient, IRepositoryManager repositoryManager, string name, UriString cloneUrl, NPath localPath)
        {
            Guard.ArgumentNotNull(repositoryManager, nameof(repositoryManager));
            Guard.ArgumentNotNullOrWhiteSpace(name, nameof(name));
            Guard.ArgumentNotNull(cloneUrl, nameof(cloneUrl));

            this.gitClient = gitClient;
            this.repositoryManager = repositoryManager;
            Name = name;
            CloneUrl = cloneUrl;
            LocalPath = localPath;

            repositoryManager.OnRepositoryChanged += RepositoryManager_OnRepositoryChanged;
            repositoryManager.OnActiveBranchChanged += RepositoryManager_OnActiveBranchChanged;
            repositoryManager.OnActiveRemoteChanged += RepositoryManager_OnActiveRemoteChanged;
            repositoryManager.OnLocalBranchListChanged += RepositoryManager_OnLocalBranchListChanged;
            repositoryManager.OnHeadChanged += RepositoryManager_OnHeadChanged;
            repositoryManager.OnLocksUpdated += RepositoryManager_OnLocksUpdated;

            if (String.IsNullOrEmpty(CloneUrl))
            {
                repositoryManager.OnRemoteOrTrackingChanged += RepositoryManager_OnRemoteOrTrackingChanged; ;
            }
        }

        public void Refresh()
        {
            repositoryManager.Refresh();
        }

        public ITask SetupRemote(string remote, string remoteUrl)
        {
            Guard.ArgumentNotNullOrWhiteSpace(remote, "remote");
            Guard.ArgumentNotNullOrWhiteSpace(remoteUrl, "remoteUrl");
            if (!CurrentRemote.HasValue || String.IsNullOrEmpty(CurrentRemote.Value.Name)) // there's no remote at all
            {
                return repositoryManager.RemoteAdd(remote, remoteUrl);
            }
            else
            {
                return repositoryManager.RemoteChange(remote, remoteUrl);
            }
        }

        public ITask Pull()
        {
            return repositoryManager.Pull(CurrentRemote.Value.Name, CurrentBranch);
        }

        public ITask Push()
        {
            return repositoryManager.Push(CurrentRemote.Value.Name, CurrentBranch);
        }

<<<<<<< HEAD
        public ITask Fetch()
        {
            return repositoryManager.Fetch(CurrentRemote.Value.Name);
=======
        public ITask Revert(string changeset)
        {
            return repositoryManager.Revert(changeset);
>>>>>>> 9c281219
        }

        public ITask ListLocks()
        {
            return repositoryManager.ListLocks(false);
        }

        public ITask RequestLock(string file)
        {
            return repositoryManager.LockFile(file);
        }

        public ITask ReleaseLock(string file, bool force)
        {
            return repositoryManager.UnlockFile(file, force);
        }

        private void RepositoryManager_OnRemoteOrTrackingChanged()
        {
            var remote = repositoryManager.Config.GetRemotes()
                            .Where(x => HostAddress.Create(new UriString(x.Url).ToRepositoryUri()).IsGitHubDotCom())
                            .FirstOrDefault();

            if (remote.Url != null)
                CloneUrl = new UriString(remote.Url).ToRepositoryUrl();
        }

        private void RepositoryManager_OnHeadChanged()
        {
            OnCommitChanged?.Invoke();
        }

        private void RepositoryManager_OnLocalBranchListChanged()
        {
            OnLocalBranchListChanged?.Invoke();
        }

        private void RepositoryManager_OnActiveRemoteChanged()
        {
            OnActiveRemoteChanged?.Invoke(CurrentRemote.Value.Name);
        }

        private void RepositoryManager_OnActiveBranchChanged()
        {
            OnActiveBranchChanged?.Invoke(CurrentBranch);
        }

        private void RepositoryManager_OnRepositoryChanged(GitStatus status)
        {
            CurrentStatus = status;
            //Logger.Debug("Got STATUS 2 {0} {1}", OnRepositoryChanged, status);
            OnRepositoryChanged?.Invoke(CurrentStatus);
        }

        private void RepositoryManager_OnLocksUpdated(IEnumerable<GitLock> locks)
        {
            CurrentLocks = locks;
            OnLocksUpdated?.Invoke(CurrentLocks);
        }

        /// <summary>
        /// Note: We don't consider CloneUrl a part of the hash code because it can change during the lifetime
        /// of a repository. Equals takes care of any hash collisions because of this
        /// </summary>
        /// <returns></returns>
        public override int GetHashCode()
        {
            return 17 * 23 + (Name?.GetHashCode() ?? 0) * 23 + (Owner?.GetHashCode() ?? 0) * 23 + (LocalPath?.GetHashCode() ?? 0);
        }

        public override bool Equals(object obj)
        {
            if (ReferenceEquals(this, obj))
                return true;
            var other = obj as Repository;
            return Equals(other);
        }

        public bool Equals(Repository other)
        {
            return (Equals((IRepository)other));
        }

        public bool Equals(IRepository other)
        {
            if (ReferenceEquals(this, other))
                return true;
            return other != null &&
                String.Equals(Name, other.Name) &&
                String.Equals(Owner, other.Owner) &&
                String.Equals(CloneUrl, other.CloneUrl) &&
                object.Equals(LocalPath, other.LocalPath);
        }

        /// <summary>
        /// Gets the current branch of the repository.
        /// </summary>
        public string CurrentBranch
        {
            get
            {
                return repositoryManager.ActiveBranch?.Name;
            }
        }

        /// <summary>
        /// Gets the current remote of the repository.
        /// </summary>
        public ConfigRemote? CurrentRemote
        {
            get
            {
                return repositoryManager.ActiveRemote;
            }
        }

        public string Name { get; private set; }
        public UriString CloneUrl { get; private set; }
        public NPath LocalPath { get; private set; }
        public string Owner => CloneUrl?.Owner ?? string.Empty;
        public bool IsGitHub { get { return CloneUrl != ""; } }

        internal string DebuggerDisplay => String.Format(
            CultureInfo.InvariantCulture,
            "{4}\tOwner: {0} Name: {1} CloneUrl: {2} LocalPath: {3}",
            Owner,
            Name,
            CloneUrl,
            LocalPath,
            GetHashCode());

        public GitStatus CurrentStatus { get; private set; }
        public IUser User { get; set; }
        public IEnumerable<GitLock> CurrentLocks { get; private set; }
        protected static ILogging Logger { get; } = Logging.GetLogger<Repository>();
    }

    interface IUser
    {
        string Name { get; set; }
        string Email { get; set; }
    }
    class User : IUser
    {
        public string Name { get; set; }
        public string Email { get; set; }
    }
}<|MERGE_RESOLUTION|>--- conflicted
+++ resolved
@@ -88,15 +88,14 @@
             return repositoryManager.Push(CurrentRemote.Value.Name, CurrentBranch);
         }
 
-<<<<<<< HEAD
         public ITask Fetch()
         {
             return repositoryManager.Fetch(CurrentRemote.Value.Name);
-=======
+        }
+        
         public ITask Revert(string changeset)
         {
             return repositoryManager.Revert(changeset);
->>>>>>> 9c281219
         }
 
         public ITask ListLocks()
