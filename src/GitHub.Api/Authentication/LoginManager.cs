﻿using System;
using System.Linq;
using System.Net;
using System.Threading.Tasks;
using GitHub.Logging;

namespace GitHub.Unity
{
    public enum LoginResultCodes
    {
        Failed,
        Success,
        CodeRequired,
        CodeFailed,
        LockedOut
    }

    /// <summary>
    /// Provides services for logging into a GitHub server.
    /// </summary>
    class LoginManager : ILoginManager
    {
        private readonly ILogging logger = LogHelper.GetLogger<LoginManager>();

        private readonly IKeychain keychain;
        private readonly string clientId;
        private readonly string clientSecret;
        private readonly IProcessManager processManager;
        private readonly ITaskManager taskManager;
        private readonly NPath? nodeJsExecutablePath;
        private readonly NPath? octorunScript;

        /// <summary>
        /// Initializes a new instance of the <see cref="LoginManager"/> class.
        /// </summary>
        /// <param name="keychain"></param>
        /// <param name="clientId">The application's client API ID.</param>
        /// <param name="clientSecret">The application's client API secret.</param>
        /// <param name="processManager"></param>
        /// <param name="taskManager"></param>
        /// <param name="nodeJsExecutablePath"></param>
        /// <param name="octorunScript"></param>
        public LoginManager(
            IKeychain keychain,
            string clientId,
            string clientSecret,
            IProcessManager processManager = null, ITaskManager taskManager = null, NPath? nodeJsExecutablePath = null, NPath? octorunScript = null)
        {
            Guard.ArgumentNotNull(keychain, nameof(keychain));
            Guard.ArgumentNotNullOrWhiteSpace(clientId, nameof(clientId));
            Guard.ArgumentNotNullOrWhiteSpace(clientSecret, nameof(clientSecret));

            this.keychain = keychain;
            this.clientId = clientId;
            this.clientSecret = clientSecret;
            this.processManager = processManager;
            this.taskManager = taskManager;
            this.nodeJsExecutablePath = nodeJsExecutablePath;
            this.octorunScript = octorunScript;
        }

        /// <inheritdoc/>
        public async Task<LoginResultData> Login(
            UriString host,
            string username,
            string password)
        {
            Guard.ArgumentNotNull(host, nameof(host));
            Guard.ArgumentNotNullOrWhiteSpace(username, nameof(username));
            Guard.ArgumentNotNullOrWhiteSpace(password, nameof(password));

            // Start by saving the username and password, these will be used by the `IGitHubClient`
            // until an authorization token has been created and acquired:
            keychain.Connect(host);
            keychain.SetCredentials(new Credential(host, username, password));

            string token;
            try
            {
                token = await TryLogin(host, username, password);
                if (string.IsNullOrEmpty(token))
                {
                    throw new InvalidOperationException("Returned token is null or empty");
                }
            }
            catch (TwoFactorRequiredException e)
            {
                LoginResultCodes result;
                result = LoginResultCodes.CodeRequired;
                logger.Trace("2FA TwoFactorAuthorizationException: {0} {1}", LoginResultCodes.CodeRequired, e.Message);

                return new LoginResultData(result, e.Message, host, password);
            }
            catch (Exception e)
            {
                logger.Warning(e, "Login Exception");

                await keychain.Clear(host, false);
                return new LoginResultData(LoginResultCodes.Failed, Localization.LoginFailed, host);
            }

            keychain.SetToken(host, token);
            await keychain.Save(host);

            return new LoginResultData(LoginResultCodes.Success, "Success", host);
        }

        public async Task<LoginResultData> ContinueLogin(LoginResultData loginResultData, string twofacode)
        {
            var token = loginResultData.Token;
            var host = loginResultData.Host;
            var keychainAdapter = keychain.Connect(host);
            var username = keychainAdapter.Credential.Username;
            var password = keychainAdapter.Credential.Token;
            try
            {
                logger.Trace("2FA Continue");
                token = await TryContinueLogin(host, username, password, twofacode);

                if (string.IsNullOrEmpty(token))
                {
                    throw new InvalidOperationException("Returned token is null or empty");
                }

                keychain.SetToken(host, token);
                await keychain.Save(host);

                return new LoginResultData(LoginResultCodes.Success, "", host);
            }
            catch (Exception e)
            {
                logger.Trace(e, "Exception: {0}", e.Message);

                await keychain.Clear(host, false);
                return new LoginResultData(LoginResultCodes.Failed, e.Message, host);
            }
        }

        /// <inheritdoc/>
        public async Task Logout(UriString hostAddress)
        {
            Guard.ArgumentNotNull(hostAddress, nameof(hostAddress));

            await new ActionTask(keychain.Clear(hostAddress, true)).StartAwait();
        }

        private async Task<string> TryLogin(
            UriString host,
            string username,
            string password
        )
        {
            if (!nodeJsExecutablePath.HasValue)
            {
                throw new InvalidOperationException("nodeJsExecutablePath must be set");
            }

            if (!octorunScript.HasValue)
            {
                throw new InvalidOperationException("octorunScript must be set");
            }

            var loginTask = new OctorunTask(taskManager.Token, nodeJsExecutablePath.Value, octorunScript.Value,
                "login", ApplicationInfo.ClientId, ApplicationInfo.ClientSecret);
            loginTask.Configure(processManager, workingDirectory: octorunScript.Value.Parent.Parent, withInput: true);
            loginTask.OnStartProcess += proc =>
            {
                proc.StandardInput.WriteLine(username);
                proc.StandardInput.WriteLine(password);
                proc.StandardInput.Close();
            };

            var ret = await loginTask.StartAwait();

            if (ret.IsSuccess)
            {
<<<<<<< HEAD
                throw new Exception("Authentication failed");
            }

            if (ret[0] == "success")
            {
                return ret[1];
=======
                auth = new ApplicationAuthorization(ret.Output[0]);
                return auth;
>>>>>>> 78560433
            }

            if (ret.IsCustom && ret.Status == "2fa")
            {
                keychain.SetToken(host, ret.Output[0]);
                await keychain.Save(host);
                throw new TwoFactorRequiredException();
            }

            if (ret.Output.Any())
            {
                throw new Exception(string.Join(Environment.NewLine, ret.Output));
            }

            throw new Exception("Authentication failed");
        }

        private async Task<string> TryContinueLogin(
            UriString host,
            string username,
            string password,
            string code
        )
        {
            if (!nodeJsExecutablePath.HasValue)
            {
                throw new InvalidOperationException("nodeJsExecutablePath must be set");
            }

            if (!octorunScript.HasValue)
            {
                throw new InvalidOperationException("octorunScript must be set");
            }

            var loginTask = new OctorunTask(taskManager.Token, nodeJsExecutablePath.Value, octorunScript.Value,
                "login --twoFactor", ApplicationInfo.ClientId, ApplicationInfo.ClientSecret);
            loginTask.Configure(processManager, workingDirectory: octorunScript.Value.Parent.Parent, withInput: true);
            loginTask.OnStartProcess += proc =>
            {
                proc.StandardInput.WriteLine(username);
                proc.StandardInput.WriteLine(password);
                proc.StandardInput.WriteLine(code);
                proc.StandardInput.Close();
            };

            var ret = await loginTask.StartAwait();

            if (ret.IsSuccess)
            {
<<<<<<< HEAD
                return ret[1];
=======
                auth = new ApplicationAuthorization(ret.Output[0]);
                return auth;
>>>>>>> 78560433
            }

            if (ret.Output.Any())
            {
                throw new Exception(string.Join(Environment.NewLine, ret.Output));
            }

            throw new Exception("Authentication failed");
        }
    }

    class LoginResultData
    {
        public LoginResultCodes Code;
        public string Message;
        internal string Token { get; set; }
        internal UriString Host { get; set; }

        internal LoginResultData(LoginResultCodes code, string message,
            UriString host, string token)
        {
            this.Code = code;
            this.Message = message;
            this.Token = token;
            this.Host = host;
        }

        internal LoginResultData(LoginResultCodes code, string message, UriString host)
            : this(code, message, host, null)
        {
        }
    }

    class TwoFactorRequiredException : Exception
    {
        
    }
}<|MERGE_RESOLUTION|>--- conflicted
+++ resolved
@@ -1,4 +1,4 @@
-﻿using System;
+﻿i have using System;
 using System.Linq;
 using System.Net;
 using System.Threading.Tasks;
@@ -174,17 +174,7 @@
 
             if (ret.IsSuccess)
             {
-<<<<<<< HEAD
-                throw new Exception("Authentication failed");
-            }
-
-            if (ret[0] == "success")
-            {
-                return ret[1];
-=======
-                auth = new ApplicationAuthorization(ret.Output[0]);
-                return auth;
->>>>>>> 78560433
+                return ret.Output[0];
             }
 
             if (ret.IsCustom && ret.Status == "2fa")
@@ -234,12 +224,7 @@
 
             if (ret.IsSuccess)
             {
-<<<<<<< HEAD
-                return ret[1];
-=======
-                auth = new ApplicationAuthorization(ret.Output[0]);
-                return auth;
->>>>>>> 78560433
+                return ret.Output[0];
             }
 
             if (ret.Output.Any())
