using System;
using System.Collections.Generic;
using System.IO;
using System.Linq;
using System.Threading.Tasks;
using GitHub.Logging;

namespace GitHub.Unity
{
    [Serializable]
    public class Connection
    {
        public string Host { get; set; }
        public string Username { get; set; }

        // for json serialization
        public Connection()
        {
        }

        public Connection(string host, string username)
        {
            Host = host;
            Username = username;
        }

        public override int GetHashCode()
        {
            int hash = 17;
            hash = hash * 23 + (Host?.GetHashCode() ?? 0);
            hash = hash * 23 + (Username?.GetHashCode() ?? 0);
            return hash;
        }

        public override bool Equals(object other)
        {
            if (other is Connection)
                return Equals((Connection)other);
            return false;
        }

        public bool Equals(Connection other)
        {
            return
                object.Equals(Host, other.Host) &&
                String.Equals(Username, other.Username)
                ;
        }

        public static bool operator ==(Connection lhs, Connection rhs)
        {
            // If both are null, or both are same instance, return true.
            if (ReferenceEquals(lhs, rhs))
                return true;

            // If one is null, but not both, return false.
            if (((object)lhs == null) || ((object)rhs == null))
                return false;

            // Return true if the fields match:
            return lhs.Equals(rhs);
        }

        public static bool operator !=(Connection lhs, Connection rhs)
        {
            return !(lhs == rhs);
        }
    }

    class Keychain : IKeychain
    {
        const string ConnectionFile = "connections.json";

        private readonly ILogging logger = LogHelper.GetLogger<Keychain>();
        private readonly ICredentialManager credentialManager;
        private readonly NPath cachePath;
        // cached credentials loaded from git to pass to GitHub/ApiClient
        private readonly Dictionary<UriString, KeychainAdapter> keychainAdapters = new Dictionary<UriString, KeychainAdapter>();

        // loaded at the start of application from cached/serialized data
        private readonly Dictionary<UriString, Connection> connections = new Dictionary<UriString, Connection>();

        public event Action ConnectionsChanged;

        public Keychain(IEnvironment environment, ICredentialManager credentialManager)
        {
            Guard.ArgumentNotNull(environment, nameof(environment));
            Guard.ArgumentNotNull(credentialManager, nameof(credentialManager));
            Guard.NotNull(environment, environment.UserCachePath, nameof(environment.UserCachePath));

            cachePath = environment.UserCachePath.Combine(ConnectionFile);
            this.credentialManager = credentialManager;
        }

        public IKeychainAdapter Connect(UriString host)
        {
            return FindOrCreateAdapter(host);
        }

        public async Task<IKeychainAdapter> Load(UriString host)
        {
            KeychainAdapter keychainAdapter = FindOrCreateAdapter(host);
            var connection = GetConnection(host);

            //logger.Trace($@"Loading KeychainAdapter Host:""{host}"" Cached Username:""{cachedConnection.Username}""");

            var keychainItem = await credentialManager.Load(host);
            if (keychainItem == null)
            {
                logger.Warning("Cannot load host from Credential Manager; removing from cache");
                await Clear(host, false);
            }
            else
            {
                if (keychainItem.Username != connection.Username)
                {
                    logger.Warning("Keychain Username:\"{0}\" does not match cached Username:\"{1}\"; Hopefully it works", keychainItem.Username, connection.Username);
                }

                //logger.Trace("Loaded from Credential Manager Host:\"{0}\" Username:\"{1}\"", keychainItem.Host, keychainItem.Username); 
                keychainAdapter.Set(keychainItem);
            }
            return keychainAdapter;
        }

        private KeychainAdapter FindOrCreateAdapter(UriString host)
        {
            KeychainAdapter value;
            if (!keychainAdapters.TryGetValue(host, out value))
            {
                value = new KeychainAdapter();
                keychainAdapters.Add(host, value);
            }
            return value;
        }

        public void Initialize()
        {
            //logger.Trace("Initialize");
            LoadConnectionsFromDisk();
        }

        public async Task Clear(UriString host, bool deleteFromCredentialManager)
        {
            //logger.Trace("Clear Host:{0}", host);
            //clear octokit credentials
            await RemoveCredential(host, deleteFromCredentialManager);
            RemoveConnection(host);
        }

        public async Task Save(UriString host)
        {
            //logger.Trace("Save: {0}", host);
            var keychainAdapter = await AddCredential(host);
            AddConnection(new Connection(host, keychainAdapter.OctokitCredentials.Login));
        }

        public void SetCredentials(ICredential credential)
        {
            //logger.Trace("SetCredentials Host:{0}", credential.Host);
            var keychainAdapter = GetKeychainAdapter(credential.Host);
            keychainAdapter.Set(credential);
        }

        public void SetToken(UriString host, string token)
        {
            //logger.Trace("SetToken Host:{0}", host);
            var keychainAdapter = GetKeychainAdapter(host);
            keychainAdapter.UpdateToken(token);
        }

        public void UpdateToken(UriString host, string token)
        {
            //logger.Trace("UpdateToken Host:{0}", host);
            var keychainAdapter = GetKeychainAdapter(host);
            var keychainItem = keychainAdapter.Credential;
            keychainItem.UpdateToken(token);
        }

        private void LoadConnectionsFromDisk()
        {
            //logger.Trace("ReadCacheFromDisk Path:{0}", cachePath.ToString());
            if (cachePath.FileExists())
            {
                var json = cachePath.ReadAllText();
                try
                {
                    var conns = SimpleJson.DeserializeObject<Connection[]>(json);
                    UpdateConnections(conns);
                }
                catch (IOException ex)
                {
                    logger.Error(ex, "Error reading connection cache: {0}", cachePath);
                }
                catch (Exception ex)
                {
                    logger.Error(ex, "Error deserializing connection cache: {0}", cachePath);
                    // try to fix the corrupted file with the data we have
                    SaveConnectionsToDisk(raiseChangedEvent: false);
                }
            }
        }

        private void SaveConnectionsToDisk(bool raiseChangedEvent = true)
        {
            //logger.Trace("WriteCacheToDisk Count:{0} Path:{1}", connectionCache.Count, cachePath.ToString());
            try
            {
                var json = SimpleJson.SerializeObject(connections.Values.ToArray());
                cachePath.WriteAllText(json);
            }
            catch (IOException ex)
            {
                logger.Error(ex, "Error writing connection cache: {0}", cachePath);
            }
            catch (Exception ex)
            {
                logger.Error(ex, "Error serializing connection cache: {0}", cachePath);
            }

            if (raiseChangedEvent)
                ConnectionsChanged?.Invoke();
        }

        private KeychainAdapter GetKeychainAdapter(UriString host)
        {
            KeychainAdapter credentialAdapter;
            if (!keychainAdapters.TryGetValue(host, out credentialAdapter))
            {
                throw new ArgumentException($"{host} is not found", nameof(host));
            }
            return credentialAdapter;
        }

<<<<<<< HEAD
            if (string.IsNullOrEmpty(credentialAdapter.Credential.Token))
=======
        private async Task<KeychainAdapter> AddCredential(UriString host)
        {
            var keychainAdapter = GetKeychainAdapter(host);
            if (keychainAdapter.OctokitCredentials == Credentials.Anonymous)
>>>>>>> 0aa51f7d
            {
                throw new InvalidOperationException("Anonymous credentials cannot be stored");
            }

<<<<<<< HEAD
            // create new connection in the connection cache for this host
            if (connectionCache.ContainsKey(host))
                connectionCache.Remove(host);

            connectionCache.Add(host, new Connection { Host = host, Username = credentialAdapter.Credential.Username });

            // flushes credential cache to disk (host and username only)
            WriteCacheToDisk();

=======
>>>>>>> 0aa51f7d
            // saves credential in git credential manager (host, username, token)
            await credentialManager.Delete(host);
            await credentialManager.Save(keychainAdapter.Credential);
            return keychainAdapter;
        }

        private async Task RemoveCredential(UriString host, bool deleteFromCredentialManager)
        {
            KeychainAdapter k;
            if (keychainAdapters.TryGetValue(host, out k))
            {
                k.Clear();
                keychainAdapters.Remove(host);
            }

            if (deleteFromCredentialManager)
            {
                await credentialManager.Delete(host);
            }
        }

        private Connection GetConnection(UriString host)
        {
            if (!connections.ContainsKey(host))
                throw new ArgumentException($"{host} is not found", nameof(host));
            return connections[host];
        }

        private void AddConnection(Connection connection)
        {
            // create new connection in the connection cache for this host
            if (connections.ContainsKey(connection.Host))
                connections[connection.Host] = connection;
            else
                connections.Add(connection.Host, connection);
            SaveConnectionsToDisk();
        }

        private void RemoveConnection(UriString host)
        {
            // create new connection in the connection cache for this host
            if (connections.ContainsKey(host))
            {
                connections.Remove(host);
                SaveConnectionsToDisk();
            }
        }

        private void RemoveAllConnections()
        {
            if (connections.Count > 0)
            {
                connections.Clear();
                SaveConnectionsToDisk();
            }
        }

        private void UpdateConnections(Connection[] conns)
        {
            var updated = false;
            // remove all the connections we have in memory that are no longer in the connection cache file
            foreach (var host in connections.Values.Except(conns).Select(x => x.Host).ToArray())
            {
                connections.Remove(host);
                updated = true;
            }

            // update existing connections and add new ones from the cache file
            foreach (var connection in conns)
            {
                if (connections.ContainsKey(connection.Host))
                    connections[connection.Host] = connection;
                else
                    connections.Add(connection.Host, connection);
                updated = true;
            }
            if (updated)
                ConnectionsChanged?.Invoke();
        }

<<<<<<< HEAD
        public bool NeedsLoad => HasKeys && FindOrCreateAdapter(connectionCache.First().Value.Host).Credential.Token != null;
=======
        public Connection[] Connections => connections.Values.ToArray();
        public IList<UriString> Hosts => connections.Keys.ToArray();
        public bool HasKeys => connections.Any();
        public bool NeedsLoad => HasKeys && FindOrCreateAdapter(connections.First().Value.Host).OctokitCredentials == Credentials.Anonymous;
>>>>>>> 0aa51f7d
    }
}<|MERGE_RESOLUTION|>--- conflicted
+++ resolved
@@ -152,7 +152,7 @@
         {
             //logger.Trace("Save: {0}", host);
             var keychainAdapter = await AddCredential(host);
-            AddConnection(new Connection(host, keychainAdapter.OctokitCredentials.Login));
+            AddConnection(new Connection(host, keychainAdapter.Credential.Username));
         }
 
         public void SetCredentials(ICredential credential)
@@ -232,30 +232,14 @@
             return credentialAdapter;
         }
 
-<<<<<<< HEAD
-            if (string.IsNullOrEmpty(credentialAdapter.Credential.Token))
-=======
         private async Task<KeychainAdapter> AddCredential(UriString host)
         {
             var keychainAdapter = GetKeychainAdapter(host);
-            if (keychainAdapter.OctokitCredentials == Credentials.Anonymous)
->>>>>>> 0aa51f7d
+            if (string.IsNullOrEmpty(keychainAdapter.Credential.Token))
             {
                 throw new InvalidOperationException("Anonymous credentials cannot be stored");
             }
 
-<<<<<<< HEAD
-            // create new connection in the connection cache for this host
-            if (connectionCache.ContainsKey(host))
-                connectionCache.Remove(host);
-
-            connectionCache.Add(host, new Connection { Host = host, Username = credentialAdapter.Credential.Username });
-
-            // flushes credential cache to disk (host and username only)
-            WriteCacheToDisk();
-
-=======
->>>>>>> 0aa51f7d
             // saves credential in git credential manager (host, username, token)
             await credentialManager.Delete(host);
             await credentialManager.Save(keychainAdapter.Credential);
@@ -336,13 +320,9 @@
                 ConnectionsChanged?.Invoke();
         }
 
-<<<<<<< HEAD
-        public bool NeedsLoad => HasKeys && FindOrCreateAdapter(connectionCache.First().Value.Host).Credential.Token != null;
-=======
         public Connection[] Connections => connections.Values.ToArray();
         public IList<UriString> Hosts => connections.Keys.ToArray();
         public bool HasKeys => connections.Any();
-        public bool NeedsLoad => HasKeys && FindOrCreateAdapter(connections.First().Value.Host).OctokitCredentials == Credentials.Anonymous;
->>>>>>> 0aa51f7d
+        public bool NeedsLoad => HasKeys && !string.IsNullOrEmpty(FindOrCreateAdapter(connections.First().Value.Host).Credential.Token);
     }
 }