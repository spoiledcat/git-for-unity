--- conflicted
+++ resolved
@@ -323,9 +323,5 @@
         public Connection[] Connections => connections.Values.ToArray();
         public IList<UriString> Hosts => connections.Keys.ToArray();
         public bool HasKeys => connections.Any();
-<<<<<<< HEAD
-        public bool NeedsLoad => HasKeys && !string.IsNullOrEmpty(FindOrCreateAdapter(connections.First().Value.Host).Credential?.Token);
-=======
->>>>>>> 60da5ece
     }
 }