using System;
using System.Threading;
using System.Threading.Tasks;

namespace GitHub.Unity
{
    public interface IApplicationManager : IDisposable
    {
        CancellationToken CancellationToken { get; }
        IEnvironment Environment { get; }
        IPlatform Platform { get; }
        IProcessEnvironment GitEnvironment { get; }
        IProcessManager ProcessManager { get; }
        ISettings SystemSettings { get; }
        ISettings LocalSettings { get; }
        ISettings UserSettings { get; }
        ITaskManager TaskManager { get; }
<<<<<<< HEAD
        CacheManager CacheManager { get; }
=======
        ICacheContainer CacheContainer { get; }
>>>>>>> 95613fe9
        IGitClient GitClient { get; }
        IUsageTracker UsageTracker { get; }

        void Run(bool firstRun);
        void RestartRepository();
        ITask InitializeRepository();
    }
}<|MERGE_RESOLUTION|>--- conflicted
+++ resolved
@@ -15,11 +15,7 @@
         ISettings LocalSettings { get; }
         ISettings UserSettings { get; }
         ITaskManager TaskManager { get; }
-<<<<<<< HEAD
-        CacheManager CacheManager { get; }
-=======
         ICacheContainer CacheContainer { get; }
->>>>>>> 95613fe9
         IGitClient GitClient { get; }
         IUsageTracker UsageTracker { get; }
 
