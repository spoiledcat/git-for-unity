--- conflicted
+++ resolved
@@ -55,13 +55,8 @@
         {
             Logger.Trace("Run - CurrentDirectory {0}", NPath.CurrentDirectory);
 
-<<<<<<< HEAD
             var gitExecutablePath = SystemSettings.Get(Constants.GitInstallPathKey)?.ToNPath();
-            if (gitExecutablePath != null && gitExecutablePath.FileExists()) // we have a git path
-=======
-            var gitExecutablePath = SystemSettings.Get(Constants.GitInstallPathKey)?.ToNPath();            
             if (gitExecutablePath != null && gitExecutablePath.Value.FileExists()) // we have a git path
->>>>>>> d416f7e5
             {
                 Logger.Trace("Using git install path from settings: {0}", gitExecutablePath);
                 InitializeEnvironment(gitExecutablePath.Value);
@@ -70,25 +65,16 @@
             {
                 Logger.Trace("No git path found in settings");
 
-<<<<<<< HEAD
                 isBusy = true;
                 var initEnvironmentTask = new ActionTask<NPath>(CancellationToken,
                     (b, path) => InitializeEnvironment(path)) { Affinity = TaskAffinity.UI };
-=======
-                var initEnvironmentTask = new ActionTask<NPath>(CancellationToken, (_, path) => InitializeEnvironment(path)) { Affinity = TaskAffinity.UI };
->>>>>>> d416f7e5
                 var findExecTask = new FindExecTask("git", CancellationToken)
                     .FinallyInUI((b, ex, path) =>
                     {
                         if (b && path != null)
                         {
-<<<<<<< HEAD
                             //Logger.Trace("FindExecTask Success: {0}", path);
-                            InitializeEnvironment(gitExecutablePath);
-=======
-                            Logger.Trace("FindExecTask Success: {0}", path);
                             InitializeEnvironment(path);
->>>>>>> d416f7e5
                         }
                         else
                         {
@@ -225,25 +211,9 @@
                                 .Then(afterGitSetup);
                         }
                         else
-<<<<<<< HEAD
                             thisTask.Then(afterGitSetup);
                     };
                 task = credHelperTask;
-=======
-                        {
-                            Logger.Warning("No Windows CredentialHelper found: Setting to wincred");
-
-                            GitClient.SetConfig("credential.helper", "wincred", GitConfigSource.Global)
-                                .Then(afterGitSetup)
-                                .Start();
-                        }
-                    })
-                    .Start();
-            }
-            else
-            {
-                afterGitSetup.Start();
->>>>>>> d416f7e5
             }
             task.Start();
         }
