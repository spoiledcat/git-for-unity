--- conflicted
+++ resolved
@@ -55,13 +55,8 @@
         {
             Logger.Trace("Run - CurrentDirectory {0}", NPath.CurrentDirectory);
 
-<<<<<<< HEAD
             var gitExecutablePath = SystemSettings.Get(Constants.GitInstallPathKey)?.ToNPath();
-            if (gitExecutablePath != null && gitExecutablePath.Value.FileExists()) // we have a git path
-=======
-            var gitExecutablePath = SystemSettings.Get(Constants.GitInstallPathKey)?.ToNPath();            
             if (gitExecutablePath.HasValue && gitExecutablePath.Value.FileExists()) // we have a git path
->>>>>>> 2ac7e91e
             {
                 Logger.Trace("Using git install path from settings: {0}", gitExecutablePath);
                 InitializeEnvironment(gitExecutablePath.Value);
@@ -74,14 +69,9 @@
                 var initEnvironmentTask = new ActionTask<NPath>(CancellationToken,
                     (b, path) => InitializeEnvironment(path)) { Affinity = TaskAffinity.UI };
                 var findExecTask = new FindExecTask("git", CancellationToken)
-<<<<<<< HEAD
                     .FinallyInUI((b, ex, path) =>
                     {
-                        if (b && path != null)
-=======
-                    .FinallyInUI((b, ex, path) => {
                         if (b && path.IsInitialized)
->>>>>>> 2ac7e91e
                         {
                             //Logger.Trace("FindExecTask Success: {0}", path);
                             InitializeEnvironment(path);
