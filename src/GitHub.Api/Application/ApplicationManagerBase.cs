--- conflicted
+++ resolved
@@ -54,11 +54,8 @@
         {
             Logger.Trace("Run - CurrentDirectory {0}", NPath.CurrentDirectory);
 
-<<<<<<< HEAD
             isBusy = true;
 
-=======
->>>>>>> 6dc4d730
             var gitExecutablePath = SystemSettings.Get(Constants.GitInstallPathKey)?.ToNPath();
             if (gitExecutablePath.HasValue && gitExecutablePath.Value.FileExists()) // we have a git path
             {
@@ -200,11 +197,11 @@
         {
             Environment.GitExecutablePath = gitExecutablePath;
             Environment.User.Initialize(GitClient);
-            SetupMetrics();
 
             var afterGitSetup = new ActionTask(CancellationToken, RestartRepository)
                 .ThenInUI(InitializeUI);
 
+            SetupMetrics();
             ITask task = afterGitSetup;
             if (Environment.IsWindows)
             {
