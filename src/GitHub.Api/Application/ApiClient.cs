﻿using System;
using System.Collections.Generic;
using System.Linq;
using System.Net;
using GitHub.Logging;
using System.Runtime.Serialization;
using System.Text;
using System.Text.RegularExpressions;
using System.Threading;
using GitHub.Unity.Json;

namespace GitHub.Unity
{
    class ApiClient : IApiClient
    {
        private static readonly ILogging logger = LogHelper.GetLogger<ApiClient>();
        private static readonly Regex httpStatusErrorRegex = new Regex("(?<=[a-z])([A-Z])", RegexOptions.Compiled);
        private static readonly Regex accessTokenRegex = new Regex("access_token=(.*?)&", RegexOptions.Compiled);

        public HostAddress HostAddress { get; }

        private readonly IKeychain keychain;
        private readonly IProcessManager processManager;
        private readonly ITaskManager taskManager;
        private readonly ILoginManager loginManager;
        private readonly IEnvironment environment;
        private IKeychainAdapter keychainAdapter;
        private Connection connection;

        public ApiClient(IKeychain keychain, IProcessManager processManager, ITaskManager taskManager,
            IEnvironment environment, UriString host = null)
        {
            Guard.ArgumentNotNull(keychain, nameof(keychain));

            host = host == null
                ? UriString.ToUriString(HostAddress.GitHubDotComHostAddress.WebUri)
                : new UriString(host.ToRepositoryUri().GetComponents(UriComponents.SchemeAndServer, UriFormat.SafeUnescaped));

            HostAddress = HostAddress.Create(host);

            this.keychain = keychain;
            this.processManager = processManager;
            this.taskManager = taskManager;
            this.environment = environment;
            loginManager = new LoginManager(keychain, processManager, taskManager, environment);
        }

        public ITask Logout(UriString host)
        {
            return loginManager.Logout(host);
        }

        public void CreateRepository(string name, string description, bool isPrivate,
            Action<GitHubRepository, Exception> callback, string organization = null)
        {
            Guard.ArgumentNotNull(callback, "callback");

            new FuncTask<GitHubRepository>(taskManager.Token, () =>
            {
                EnsureValidCredentials();

                var command = new StringBuilder("publish");

                if (!HostAddress.IsGitHubDotCom())
                {
                    command.Append(" -h ");
                    command.Append(HostAddress.ApiUri.Host);
                }

                command.Append(" -r \"");
                command.Append(name);
                command.Append("\"");

                if (!string.IsNullOrEmpty(description))
                {
                    command.Append(" -d \"");
                    command.Append(description);
                    command.Append("\"");
                }

                if (!string.IsNullOrEmpty(organization))
                {
                    command.Append(" -o \"");
                    command.Append(organization);
                    command.Append("\"");
                }

                if (isPrivate)
                {
                    command.Append(" -p");
                }

                var adapter = EnsureKeychainAdapter();

                var octorunTask = new OctorunTask(taskManager.Token, environment, command.ToString(), adapter.Credential.Token)
                    .Configure(processManager);

                var ret = octorunTask.RunSynchronously();
                if (ret.IsSuccess && ret.Output.Length == 2)
                {
                    return new GitHubRepository
                    {
                        Name = ret.Output[0],
                        CloneUrl = ret.Output[1]
                    };
                }

                throw new ApiClientException(ret.GetApiErrorMessage() ?? "Publish failed");
            })
            .FinallyInUI((success, ex, repository) =>
            {
                if (success)
                    callback(repository, null);
                else
                {
                    logger.Error(ex, "Error creating repository");
                    callback(null, ex);
                }
            })
            .Start();
        }

        public void GetEnterpriseServerMeta(Action<GitHubHostMeta> onSuccess, Action<Exception> onError = null)
        {
            Guard.ArgumentNotNull(onSuccess, nameof(onSuccess));
            new FuncTask<GitHubHostMeta>(taskManager.Token, () =>
            {
                var octorunTask = new OctorunTask(taskManager.Token, environment, "meta -h " + HostAddress.ApiUri.Host)
                    .Configure(processManager);

                var ret = octorunTask.RunSynchronously();
                if (ret.IsSuccess)
                {
                    var deserializeObject = SimpleJson.DeserializeObject<Dictionary<string, object>>(ret.Output[0]);

                    return new GitHubHostMeta
                    {
                        InstalledVersion = (string)deserializeObject["installed_version"],
                        GithubServicesSha = (string)deserializeObject["github_services_sha"],
                        VerifiablePasswordAuthentication = (bool)deserializeObject["verifiable_password_authentication"]
                    };
                }

                var message = ret.GetApiErrorMessage();

                logger.Trace("Message: {0}", message);

                if (message != null)
                {
                    if (message.Contains("ETIMEDOUT", StringComparison.InvariantCulture))
                    {
                        message = "Connection timed out.";
                    }
                    else if (message.Contains("ECONNREFUSED", StringComparison.InvariantCulture))
                    {
                        message = "Connection refused.";
                    }
                    else if (message.Contains("ENOTFOUND", StringComparison.InvariantCulture))
                    {
                        message = "Address not found.";
                    }
                    else
                    {
                        int httpStatusCode;
                        if (int.TryParse(message, out httpStatusCode))
                        {
                            var httpStatus = ((HttpStatusCode)httpStatusCode).ToString();
                            message = httpStatusErrorRegex.Replace(httpStatus, " $1");
                        }
                    }
                }
                else
                {
                    message = "Error getting server meta";
                }

                throw new ApiClientException(message);
            })
            .FinallyInUI((success, ex, meta) =>
            {
                if (success)
                    onSuccess(meta);
                else
                {
                    logger.Error(ex, "Error getting server meta");
                    onError?.Invoke(ex);
                }
            })
            .Start();
        }

        public void GetOrganizations(Action<Organization[]> onSuccess, Action<Exception> onError = null)
        {
            Guard.ArgumentNotNull(onSuccess, nameof(onSuccess));
            new FuncTask<Organization[]>(taskManager.Token, () =>
            {
                var adapter = EnsureKeychainAdapter();

                var command = HostAddress.IsGitHubDotCom() ? "organizations" : "organizations -h " + HostAddress.ApiUri.Host;
                var octorunTask = new OctorunTask(taskManager.Token, environment,
                        command, adapter.Credential.Token)
                    .Configure(processManager);

                var ret = octorunTask.RunSynchronously();
                if (ret.IsSuccess)
                {
                    var organizations = new List<Organization>();
                    for (var i = 0; i < ret.Output.Length; i = i + 2)
                    {
                        organizations.Add(new Organization
                        {
                            Name = ret.Output[i],
                            Login = ret.Output[i + 1]
                        });
                    }
                    return organizations.ToArray();
                }

                throw new ApiClientException(ret.GetApiErrorMessage() ?? "Error getting organizations");
            })
            .FinallyInUI((success, ex, orgs) =>
            {
                if (success)
                    onSuccess(orgs);
                else
                {
                    logger.Error(ex, "Error Getting Organizations");
                    onError?.Invoke(ex);
                }
            })
            .Start();
        }

        private IKeychainAdapter EnsureKeychainAdapter()
        {
            var adapter = KeychainAdapter;
            if (adapter.Credential == null)
            {
                throw new ApiClientException("No Credentials found");
            }

            return adapter;
        }

        public void GetCurrentUser(Action<GitHubUser> onSuccess, Action<Exception> onError = null)
        {
            Guard.ArgumentNotNull(onSuccess, nameof(onSuccess));
            new FuncTask<GitHubUser>(taskManager.Token, GetCurrentUser)
                .FinallyInUI((success, ex, user) =>
                {
                    if (success)
                        onSuccess(user);
                    else
                        onError?.Invoke(ex);
                })
                .Start();
        }

        public void LoginWithToken(string token, Action<bool> result)
        {
            Guard.ArgumentNotNull(token, "token");
            Guard.ArgumentNotNull(result, "result");

            new FuncTask<bool>(taskManager.Token,
                    () => loginManager.LoginWithToken(UriString.ToUriString(HostAddress.WebUri), token))
                .FinallyInUI((success, ex, res) =>
                {
                    if (!success)
                    {
                        logger.Warning(ex);
                        result(false);
                        return;
                    }

                    result(res);
                })
                .Start();
        }

        public void CreateOAuthToken(string code, Action<bool, string> result)
        {
            var command = "token -h " + HostAddress.WebUri.Host;
            var octorunTask = new OctorunTask(taskManager.Token, environment, command, code)
                .Configure(processManager);

            octorunTask
                .Then((b, octorunResult) =>
                {
                    if (b && octorunResult.IsSuccess)
                    {
                        var first = octorunResult.Output.FirstOrDefault();
                        if (first == null)
                        {
                            result(false, "Error validating token.");
                            return;
                        }

                        var match = accessTokenRegex.Match(first);
                        if (match.Success)
                        {
                            var token = match.Groups[1].Value;
                            LoginWithToken(token, b1 => result(b1, "Error validating token."));
                        }
                        else
                        {
                            result(false, octorunResult.Output.FirstOrDefault());
                        }
                    }
                    else
                    {
                        result(false, octorunResult.Output.FirstOrDefault());
                    }
                })
               .Catch(exception => result(false, exception.ToString()))
               .Start();
        }

        public void Login(string username, string password, Action<LoginResult> need2faCode, Action<bool, string> result)
        {
            Guard.ArgumentNotNull(need2faCode, "need2faCode");
            Guard.ArgumentNotNull(result, "result");

            new FuncTask<LoginResultData>(taskManager.Token,
                () => loginManager.Login(HostAddress.WebUri.Host, username, password))
                .FinallyInUI((success, ex, res) =>
                {
                    if (!success)
                    {
                        logger.Warning(ex);
                        result(false, ex.Message);
                        return;
                    }

                    if (res.Code == LoginResultCodes.CodeRequired)
                    {
                        var resultCache = new LoginResult(res, result, need2faCode);
                        need2faCode(resultCache);
                    }
                    else
                    {
                        result(res.Code == LoginResultCodes.Success, res.Message);
                    }
                })
                .Start();
        }

        public void ContinueLogin(LoginResult loginResult, string code)
        {
            new FuncTask<LoginResultData>(taskManager.Token,
                () => loginManager.ContinueLogin(loginResult.Data, code))
                .FinallyInUI((success, ex, result) =>
                {
                    if (!success)
                    {
                        loginResult.Callback(false, ex.Message);
                        return;
                    }
                    if (result.Code == LoginResultCodes.CodeFailed)
                    {
                        loginResult.TwoFACallback(new LoginResult(result, loginResult.Callback, loginResult.TwoFACallback));
                    }
                    loginResult.Callback(result.Code == LoginResultCodes.Success, result.Message);
                })
                .Start();
        }

        public void EnsureValidCredentials()
        {
            GetCurrentUser();
        }

        public GitHubUser GetCurrentUser()
        {
            // we can't trust that the system keychain has the username filled out correctly.
            // if it doesn't, we need to grab the username from the server and check it
            // unfortunately this means that things will be slower when the keychain doesn't have all the info
            if (Connection.User == null || KeychainAdapter.Credential.Username != Connection.Username)
            {
                Connection.User = GetValidatedGitHubUser();
            }

            return Connection.User;
        }

        private Connection Connection
        {
            get
            {
                if (connection == null)
                {
                    connection = keychain.Connections.FirstOrDefault(x => x.Host.ToUriString().Host == HostAddress.WebUri.Host);
                }

                return connection;
            }
        }

        private IKeychainAdapter KeychainAdapter
        {
            get
            {
                if (keychainAdapter == null)
                {
                    if (Connection == null)
                        throw new KeychainEmptyException();

                    var loadedKeychainAdapter = keychain.LoadFromSystem(Connection.Host);
                    if (loadedKeychainAdapter == null)
                        throw new KeychainEmptyException();

                    if (string.IsNullOrEmpty(loadedKeychainAdapter.Credential?.Username))
                    {
                        logger.Warning("LoadKeychainInternal: Username is empty");
                        throw new TokenUsernameMismatchException(connection.Username);
                    }

                    if (loadedKeychainAdapter.Credential.Username != connection.Username)
                    {
                        logger.Warning("LoadKeychainInternal: Token username does not match");
                    }

                    keychainAdapter = loadedKeychainAdapter;
                }

                return keychainAdapter;
            }
        }

        private GitHubUser GetValidatedGitHubUser()
        {
            try
            {
                var adapter = EnsureKeychainAdapter();

                var command = HostAddress.IsGitHubDotCom() ? "validate" : "validate -h " + HostAddress.ApiUri.Host;
                var octorunTask = new OctorunTask(taskManager.Token, environment, command, adapter.Credential.Token)
                    .Configure(processManager);

                var ret = octorunTask.RunSynchronously();
                if (ret.IsSuccess)
                {
                    var login = ret.Output[1];

                    if (!string.Equals(login, Connection.Username, StringComparison.InvariantCultureIgnoreCase))
                    {
                        logger.Trace("LoadKeychainInternal: Api username does not match");
                        throw new TokenUsernameMismatchException(Connection.Username, login);
                    }

                    return new GitHubUser
                    {
                        Name = ret.Output[0],
                        Login = login
                    };
                }

                throw new ApiClientException(ret.GetApiErrorMessage() ?? "Error validating current user");
            }
            catch (KeychainEmptyException)
            {
                logger.Warning("Keychain is empty");
                throw;
            }
            catch (Exception ex)
            {
                logger.Error(ex, "Error Getting Current User");
                throw;
            }
        }
    }

<<<<<<< HEAD
    public class GitHubUser
=======
    class GitHubHostMeta
    {
        public bool VerifiablePasswordAuthentication { get; set; }
        public string GithubServicesSha { get; set; }
        public string InstalledVersion { get; set; }
    }

    class GitHubUser
>>>>>>> 9ead2b1c
    {
        public string Name { get; set; }
        public string Login { get; set; }
    }

    public class GitHubRepository
    {
        public string Name { get; set; }
        public string CloneUrl { get; set; }
    }

    [Serializable]
    public class ApiClientException : Exception
    {
        public ApiClientException()
        { }

        public ApiClientException(string message) : base(message)
        { }

        public ApiClientException(string message, Exception innerException) : base(message, innerException)
        { }

        protected ApiClientException(SerializationInfo info, StreamingContext context) : base(info, context)
        { }
    }

    [Serializable]
    class TokenUsernameMismatchException : ApiClientException
    {
        public string CachedUsername { get; }
        public string CurrentUsername { get; }

        public TokenUsernameMismatchException(string cachedUsername, string currentUsername = null)
        {
            CachedUsername = cachedUsername;
            CurrentUsername = currentUsername;
        }
        protected TokenUsernameMismatchException(SerializationInfo info, StreamingContext context) : base(info, context)
        { }
    }

    [Serializable]
    class KeychainEmptyException : ApiClientException
    {
        public KeychainEmptyException()
        {
        }

        protected KeychainEmptyException(SerializationInfo info, StreamingContext context) : base(info, context)
        { }
    }
}<|MERGE_RESOLUTION|>--- conflicted
+++ resolved
@@ -469,9 +469,6 @@
         }
     }
 
-<<<<<<< HEAD
-    public class GitHubUser
-=======
     class GitHubHostMeta
     {
         public bool VerifiablePasswordAuthentication { get; set; }
@@ -480,7 +477,6 @@
     }
 
     class GitHubUser
->>>>>>> 9ead2b1c
     {
         public string Name { get; set; }
         public string Login { get; set; }
