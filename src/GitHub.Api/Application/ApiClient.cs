﻿using System;
using System.Collections.Generic;
using System.Linq;
using System.Threading.Tasks;
using Octokit;

namespace GitHub.Unity
{
    class ApiClient : IApiClient
    {
        public static IApiClient Create(UriString repositoryUrl, IKeychain keychain)
        {
            logger.Trace("Creating ApiClient: {0}", repositoryUrl);

            var credentialStore = keychain.Connect(repositoryUrl);
            var hostAddress = HostAddress.Create(repositoryUrl);

            return new ApiClient(repositoryUrl, keychain,
                new GitHubClient(AppConfiguration.ProductHeader, credentialStore, hostAddress.ApiUri));
        }

        private static readonly ILogging logger = Logging.GetLogger<ApiClient>();
        public HostAddress HostAddress { get; }
        public UriString OriginalUrl { get; }

        private readonly IKeychain keychain;
        private readonly IGitHubClient githubClient;
        private readonly ILoginManager loginManager;
<<<<<<< HEAD
=======

        IList<Organization> organizationsCache;
        Octokit.User userCache;
>>>>>>> 090f9501

        public ApiClient(UriString hostUrl, IKeychain keychain, IGitHubClient githubClient)
        {
            Guard.ArgumentNotNull(hostUrl, nameof(hostUrl));
            Guard.ArgumentNotNull(keychain, nameof(keychain));
            Guard.ArgumentNotNull(githubClient, nameof(githubClient));

            HostAddress = HostAddress.Create(hostUrl);
            OriginalUrl = hostUrl;
            this.keychain = keychain;
            this.githubClient = githubClient;
            loginManager = new LoginManager(keychain, ApplicationInfo.ClientId, ApplicationInfo.ClientSecret);
        }

        public async Task Logout(UriString host)
        {
            await LogoutInternal(host);
        }

        private async Task LogoutInternal(UriString host)
        {
            await loginManager.Logout(host);
        }

        public async Task CreateRepository(NewRepository newRepository, Action<Octokit.Repository, Exception> callback, string organization = null)
        {
            Guard.ArgumentNotNull(callback, "callback");
            try
            {
                var repository = await CreateRepositoryInternal(newRepository, organization);
                callback(repository, null);
            }
            catch (Exception e)
            {
                callback(null, e);
            }
        }

        public async Task GetOrganizations(Action<IList<Organization>> onSuccess, Action<Exception> onError = null)
        {
            Guard.ArgumentNotNull(onSuccess, nameof(onSuccess));
            await GetOrganizationInternal(onSuccess, onError);
        }

        public async Task ValidateCurrentUser(Action onSuccess, Action<Exception> onError = null)
        {
            Guard.ArgumentNotNull(onSuccess, nameof(onSuccess));
            try
            {
                await ValidateCurrentUserInternal();
                onSuccess();
            }
            catch (Exception e)
            {
                onError?.Invoke(e);
            }
        }

        public async Task GetCurrentUser(Action<Octokit.User> callback)
        {
            Guard.ArgumentNotNull(callback, "callback");
            var user = await GetCurrentUserInternal();
            callback(user);
        }

        public async Task Login(string username, string password, Action<LoginResult> need2faCode, Action<bool, string> result)
        {
            Guard.ArgumentNotNull(need2faCode, "need2faCode");
            Guard.ArgumentNotNull(result, "result");

            LoginResultData res = null;
            try
            {
                res = await loginManager.Login(OriginalUrl, githubClient, username, password);
            }
            catch (Exception ex)
            {
                logger.Warning(ex);
                result(false, ex.Message);
                return;
            }

            if (res.Code == LoginResultCodes.CodeRequired)
            {
                var resultCache = new LoginResult(res, result, need2faCode);
                need2faCode(resultCache);
            }
            else
            {
                result(res.Code == LoginResultCodes.Success, res.Message);
            }
        }

        public async Task ContinueLogin(LoginResult loginResult, string code)
        {
            LoginResultData result = null;
            try
            {
                result = await loginManager.ContinueLogin(loginResult.Data, code);
            }
            catch (Exception ex)
            {
                loginResult.Callback(false, ex.Message);
                return;
            }
            if (result.Code == LoginResultCodes.CodeFailed)
            {
                loginResult.TwoFACallback(new LoginResult(result, loginResult.Callback, loginResult.TwoFACallback));
            }
            loginResult.Callback(result.Code == LoginResultCodes.Success, result.Message);
        }

        public async Task<bool> LoginAsync(string username, string password, Func<LoginResult, string> need2faCode)
        {
            Guard.ArgumentNotNull(need2faCode, "need2faCode");

            LoginResultData res = null;
            try
            {
                res = await loginManager.Login(OriginalUrl, githubClient, username, password);
            }
            catch (Exception)
            {
                return false;
            }

            if (res.Code == LoginResultCodes.CodeRequired)
            {
                var resultCache = new LoginResult(res, null, null);
                var code = need2faCode(resultCache);
                return await ContinueLoginAsync(resultCache, need2faCode, code);
            }
            else
            {
                return res.Code == LoginResultCodes.Success;
            }
        }

        public async Task<bool> ContinueLoginAsync(LoginResult loginResult, Func<LoginResult, string> need2faCode, string code)
        {
            LoginResultData result = null;
            try
            {
                result = await loginManager.ContinueLogin(loginResult.Data, code);
            }
            catch (Exception)
            {
                return false;
            }

            if (result.Code == LoginResultCodes.CodeFailed)
            {
                var resultCache = new LoginResult(result, null, null);
                code = need2faCode(resultCache);
                if (String.IsNullOrEmpty(code))
                    return false;
                return await ContinueLoginAsync(resultCache, need2faCode, code);
            }
            return result.Code == LoginResultCodes.Success;
        }

        private async Task<Octokit.Repository> CreateRepositoryInternal(NewRepository newRepository, string organization)
        {
            try
            {
                logger.Trace("Creating repository");

                await ValidateKeychain();
                await ValidateCurrentUserInternal();

                Octokit.Repository repository;
                if (!string.IsNullOrEmpty(organization))
                {
                    logger.Trace("Creating repository for organization");

                    repository = await githubClient.Repository.Create(organization, newRepository);
                }
                else
                {
                    logger.Trace("Creating repository for user");

                    repository = await githubClient.Repository.Create(newRepository);
                }

                logger.Trace("Created Repository");
                return repository;
            }
            catch (Exception ex)
            {
                logger.Error(ex, "Error Creating Repository");
                throw;
            }
        }

        private async Task GetOrganizationInternal(Action<IList<Organization>> onSuccess, Action<Exception> onError = null)
        {
            try
            {
                logger.Trace("Getting Organizations");

                await ValidateKeychain();
                await ValidateCurrentUserInternal();

                var organizations = await githubClient.Organization.GetAllForCurrent();

                logger.Trace("Obtained {0} Organizations", organizations?.Count.ToString() ?? "NULL");

                if (organizations != null)
                {
                    onSuccess(organizations.ToArray());
                }
            }
            catch(Exception ex)
            {
                logger.Error(ex, "Error Getting Organizations");
                onError?.Invoke(ex);
            }
        }

        private async Task<Octokit.User> GetCurrentUserInternal()
        {
            try
            {
                logger.Trace("Getting Current User");
                await ValidateKeychain();

                return await githubClient.User.Current();
            }
            catch (Exception ex)
            {
                logger.Error(ex, "Error Getting Current User");
                throw;
            }
        }

        private async Task ValidateCurrentUserInternal()
        {
            logger.Trace("Validating User");

            var apiUser = await GetCurrentUserInternal();
            var apiUsername = apiUser.Login;

            var cachedUsername = keychain.Connections.First().Username;

            if (apiUsername != cachedUsername)
            {
                throw new TokenUsernameMismatchException(cachedUsername, apiUsername);
            }
        }

        private async Task<bool> LoadKeychainInternal()
        {
            if (keychain.HasKeys)
            {
                if (!keychain.NeedsLoad)
                {
                    logger.Trace("LoadKeychainInternal: Previously Loaded");
                    return true;
                }

                logger.Trace("LoadKeychainInternal: Loading");

                //TODO: ONE_USER_LOGIN This assumes only ever one user can login
                var uriString = keychain.Connections.First().Host;
                var keychainAdapter = await keychain.Load(uriString);

                logger.Trace("LoadKeychainInternal: Loaded");

                return keychainAdapter.OctokitCredentials != Credentials.Anonymous;
            }

            logger.Trace("LoadKeychainInternal: No keys to load");

            return false;
        }

        private async Task ValidateKeychain()
        {
            if (!await LoadKeychainInternal())
            {
                throw new KeychainEmptyException();
            }
        }
    }

    class ApiClientException : Exception
    {
        public ApiClientException()
        { }

        public ApiClientException(string message) : base(message)
        { }

        public ApiClientException(string message, Exception innerException) : base(message, innerException)
        { }
    }

    class TokenUsernameMismatchException : ApiClientException
    {
        public string CachedUsername { get; }
        public string CurrentUsername { get; }

        public TokenUsernameMismatchException(string cachedUsername, string currentUsername)
        {
            CachedUsername = cachedUsername;
            CurrentUsername = currentUsername;
        }
    }

    class KeychainEmptyException : ApiClientException
    {
        public KeychainEmptyException()
        { }
    }
}<|MERGE_RESOLUTION|>--- conflicted
+++ resolved
@@ -26,12 +26,6 @@
         private readonly IKeychain keychain;
         private readonly IGitHubClient githubClient;
         private readonly ILoginManager loginManager;
-<<<<<<< HEAD
-=======
-
-        IList<Organization> organizationsCache;
-        Octokit.User userCache;
->>>>>>> 090f9501
 
         public ApiClient(UriString hostUrl, IKeychain keychain, IGitHubClient githubClient)
         {
