--- conflicted
+++ resolved
@@ -6,11 +6,7 @@
 {
     static class TreeBuilder
     {
-<<<<<<< HEAD
-        internal static void BuildChildNode(FileTreeNode parent, FileTreeNode node, HashSet<string> foldedTreeSet, Action<FileTreeNode> stateChangeCallback)
-=======
-        internal static void BuildChildNode(FileTreeNode parent, FileTreeNode node, List<string> foldedTreeEntries)
->>>>>>> 57fe0180
+        internal static void BuildChildNode(FileTreeNode parent, FileTreeNode node, HashSet<string> foldedTreeSet)
         {
             if (String.IsNullOrEmpty(node.Label))
             {
@@ -37,11 +33,7 @@
                     if (child.Label.Equals(root))
                     {
                         found = true;
-<<<<<<< HEAD
-                        BuildChildNode(child, node, foldedTreeSet, stateChangeCallback);
-=======
-                        BuildChildNode(child, node, foldedTreeEntries);
->>>>>>> 57fe0180
+                        BuildChildNode(child, node, foldedTreeSet);
                         break;
                     }
                 }
@@ -50,11 +42,7 @@
                 if (!found)
                 {
                     var p = parent.RepositoryPath.ToNPath().Combine(root);
-<<<<<<< HEAD
-                    BuildChildNode(parent.Add(new FileTreeNode(root, stateChangeCallback) { RepositoryPath = p }), node, foldedTreeSet, stateChangeCallback);
-=======
-                    BuildChildNode(parent.Add(new FileTreeNode(root) { RepositoryPath = p }), node, foldedTreeEntries);
->>>>>>> 57fe0180
+                    BuildChildNode(parent.Add(new FileTreeNode(root) { RepositoryPath = p }), node, foldedTreeSet);
                 }
             }
             else if (nodePath.ExtensionWithDot == ".meta")
@@ -68,11 +56,7 @@
                     if (child.Label.Equals(searchLabel))
                     {
                         found = true;
-<<<<<<< HEAD
-                        BuildChildNode(child, node, foldedTreeSet, stateChangeCallback);
-=======
-                        BuildChildNode(child, node, foldedTreeEntries);
->>>>>>> 57fe0180
+                        BuildChildNode(child, node, foldedTreeSet);
                         break;
                     }
                 }
@@ -154,11 +138,7 @@
                     node.Icon = iconLoaderFunc?.Invoke(gitStatusEntry.ProjectPath);
                 }
 
-<<<<<<< HEAD
-                BuildChildNode(tree, node, foldedTreeSet, stateChangeCallback);
-=======
-                BuildChildNode(tree, node, foldedTreeEntries);
->>>>>>> 57fe0180
+                BuildChildNode(tree, node, foldedTreeSet);
             }
 
             return tree;
