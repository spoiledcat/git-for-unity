using System;

namespace GitHub.Unity
{
    static class Constants
    {
        public const string GuidKey = "Guid";
        public const string MetricsKey = "MetricsEnabled";
        public const string UsageFile = "metrics.json";
        public const string GitInstallPathKey = "GitInstallPath";
        public const string TraceLoggingKey = "EnableTraceLogging";
        public const string WebTimeoutKey = "WebTimeout";
<<<<<<< HEAD
        public const string Iso8601Format = "yyyy-MM-ddTHH\\:mm\\:ss.fffffffzzz";
        public const string SkipVersionKey = "SkipVersion";
        public const string UpdateReminderDateKey = "UpdateReminderDate";
=======
        public const  string Iso8601Format = @"yyyy-MM-dd\THH\:mm\:ss.fffzzz";
        public static readonly string[] Iso8601Formats = {
            @"yyyy-MM-dd\THH\:mm\:ss.fffffffzzz",
            @"yyyy-MM-dd\THH\:mm\:ss.fffzzz",
            @"yyyy-MM-dd\THH\:mm\:sszzz"
        };
>>>>>>> 43321e95

        public static readonly Version MinimumGitVersion = new Version(2, 11, 0);
        public static readonly Version MinimumGitLfsVersion = new Version(2, 4, 0);
    }
}<|MERGE_RESOLUTION|>--- conflicted
+++ resolved
@@ -10,18 +10,14 @@
         public const string GitInstallPathKey = "GitInstallPath";
         public const string TraceLoggingKey = "EnableTraceLogging";
         public const string WebTimeoutKey = "WebTimeout";
-<<<<<<< HEAD
-        public const string Iso8601Format = "yyyy-MM-ddTHH\\:mm\\:ss.fffffffzzz";
-        public const string SkipVersionKey = "SkipVersion";
-        public const string UpdateReminderDateKey = "UpdateReminderDate";
-=======
-        public const  string Iso8601Format = @"yyyy-MM-dd\THH\:mm\:ss.fffzzz";
+        public const string Iso8601Format = @"yyyy-MM-dd\THH\:mm\:ss.fffzzz";
         public static readonly string[] Iso8601Formats = {
             @"yyyy-MM-dd\THH\:mm\:ss.fffffffzzz",
             @"yyyy-MM-dd\THH\:mm\:ss.fffzzz",
             @"yyyy-MM-dd\THH\:mm\:sszzz"
         };
->>>>>>> 43321e95
+        public const string SkipVersionKey = "SkipVersion";
+        public const string UpdateReminderDateKey = "UpdateReminderDate";
 
         public static readonly Version MinimumGitVersion = new Version(2, 11, 0);
         public static readonly Version MinimumGitLfsVersion = new Version(2, 4, 0);
