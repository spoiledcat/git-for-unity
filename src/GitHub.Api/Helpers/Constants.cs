--- conflicted
+++ resolved
@@ -8,11 +8,7 @@
         public const string GitInstallPathKey = "GitInstallPath";
         public const string TraceLoggingKey = "EnableTraceLogging";
 
-<<<<<<< HEAD
-        public static readonly SoftwareVersion MinimumGitVersion = new SoftwareVersion(2, 12, 2);
-=======
         public static readonly SoftwareVersion MinimumGitVersion = new SoftwareVersion(2, 11, 1);
->>>>>>> 8ced125e
         public static readonly SoftwareVersion MinimumGitLfsVersion = new SoftwareVersion(2, 0, 2);
     }
 }