﻿using System;
using System.Threading;
using System.Threading.Tasks;

namespace GitHub.Unity
{
    abstract class ApplicationManagerBase : IApplicationManager
    {
        protected static readonly ILogging logger = Logging.GetLogger<IApplicationManager>();

        private IEnvironment environment;
        private AppConfiguration appConfiguration;
        private RepositoryManager repositoryManager;

        public ApplicationManagerBase(SynchronizationContext synchronizationContext)
        {
            SynchronizationContext = synchronizationContext;
            SynchronizationContext.SetSynchronizationContext(SynchronizationContext);
            ThreadingHelper.SetMainThread();
            UIScheduler = TaskScheduler.FromCurrentSynchronizationContext();
            ThreadingHelper.MainThreadScheduler = UIScheduler;
<<<<<<< HEAD
            TaskManager = new TaskManager(UIScheduler);
=======
            CancellationTokenSource = new CancellationTokenSource();
            // accessing Environment triggers environment initialization if it hasn't happened yet
            Platform = new Platform(Environment, Environment.FileSystem);
>>>>>>> 83b69c88
        }

        protected void Initialize()
        {
<<<<<<< HEAD
            Platform = new Platform(Environment, FileSystem);

=======
>>>>>>> 83b69c88
            UserSettings = new UserSettings(Environment);
            LocalSettings = new LocalSettings(Environment);
            SystemSettings = new SystemSettings(Environment);

            UserSettings.Initialize();
            LocalSettings.Initialize();
            SystemSettings.Initialize();

<<<<<<< HEAD
            Logging.TracingEnabled = UserSettings.Get("EnableTraceLogging", false);

            ProcessManager = new ProcessManager(Environment, Platform.GitEnvironment, CancellationToken);
            Platform.Initialize(ProcessManager, TaskManager);
            GitClient = new GitClient(Environment, ProcessManager, Platform.CredentialManager, TaskManager);
=======
            ProcessManager = new ProcessManager(Environment, Platform.GitEnvironment, CancellationToken);
            Platform.Initialize(ProcessManager, uiDispatcher);
>>>>>>> 83b69c88
        }

        public virtual ITask Run()
        {
            ITask task = null;
            try
            {
                task = RunInternal();
            }
            catch (Exception ex)
            {
                logger.Error(ex);
                throw;
            }
            return task;
        }

<<<<<<< HEAD
        protected virtual void InitializeEnvironment()
        {
            SetupRepository();
        }

        private void SetupRepository()
        {
            if (FileSystem == null)
            {
                FileSystem = NPath.FileSystem;
            }

            FileSystem.SetCurrentDirectory(Environment.UnityProjectPath);

            // figure out where the repository root is
            repositoryLocator = new RepositoryLocator(Environment.UnityProjectPath);
            var repositoryPath = repositoryLocator.FindRepositoryRoot();
            if (repositoryPath != null)
            {
                // Make sure CurrentDirectory always returns the repository root, so all
                // file system path calculations use it as a base
                FileSystem.SetCurrentDirectory(repositoryPath);
            }
        }
=======
        protected abstract string DetermineInstallationPath();
        protected abstract string GetAssetsPath();
        protected abstract string GetUnityPath();
>>>>>>> 83b69c88

        public virtual ITask RestartRepository()
        {
<<<<<<< HEAD
            return new ActionTask(TaskManager.Token, _ =>
            {
                SetupRepository();

                var repositoryRoot = repositoryLocator.FindRepositoryRoot();
                if (repositoryRoot != null)
=======
            await ThreadingHelper.SwitchToThreadAsync();

            Environment.Initialize();

            if (Environment.RepositoryPath != null)
            {
                try
                {
                    var repositoryManagerFactory = new RepositoryManagerFactory();
                    repositoryManager = repositoryManagerFactory.CreateRepositoryManager(Platform, TaskRunner, Environment.RepositoryPath, CancellationToken);
                }
                catch (Exception ex)
>>>>>>> 83b69c88
                {
                    try
                    {
                        var repositoryManagerFactory = new RepositoryManagerFactory();
                        repositoryManager = repositoryManagerFactory.CreateRepositoryManager(Platform, TaskManager, GitClient, repositoryRoot);
                    }
                    catch (Exception ex)
                    {
                        logger.Error(ex);
                    }
                    Environment.Repository = repositoryManager.Repository;
                    repositoryManager.Initialize();
                    repositoryManager.Start();
                }
            });
        }

        private async Task SetupAndRestart(ProgressReport progress)
        {
<<<<<<< HEAD
            var gitSetup = new GitSetup(Environment, FileSystem, CancellationToken);
=======
            await ThreadingHelper.SwitchToThreadAsync();

            var gitSetup = new GitSetup(Environment, Environment.FileSystem, CancellationToken);
>>>>>>> 83b69c88
            var expectedPath = gitSetup.GitInstallationPath;
            var setupDone = await gitSetup.SetupIfNeeded(progress.Percentage, progress.Remaining);
            if (setupDone)
                Environment.GitExecutablePath = gitSetup.GitExecutablePath;
            else
                Environment.GitExecutablePath = await LookForGitInstallationPath();

            logger.Trace("Environment.GitExecutablePath \"{0}\" Exists:{1}", gitSetup.GitExecutablePath, gitSetup.GitExecutablePath.FileExists());

            await RestartRepository().Task;

            if (Environment.IsWindows)
            {
                string credentialHelper = null;
                var gitConfigGetTask = new GitConfigGetTask("credential.helper", GitConfigSource.Global, CancellationToken);

                await gitConfigGetTask.Task;

                if (string.IsNullOrEmpty(credentialHelper))
                {
                    var gitConfigSetTask = new GitConfigSetTask("credential.helper", "wincred", GitConfigSource.Global, CancellationToken);

                    await gitConfigSetTask.Task;
                }
            }
        }

        private ITask RunInternal()
        {
            var progress = new ProgressReport();
            return new ActionTask(SetupAndRestart(progress));
        }

        private async Task<NPath> LookForGitInstallationPath()
        {
            NPath cachedGitInstallPath = null;
            var path = SystemSettings.Get("GitInstallPath");
            if (!String.IsNullOrEmpty(path))
                cachedGitInstallPath = path.ToNPath();

            // Root paths
            if (cachedGitInstallPath == null ||
               !cachedGitInstallPath.DirectoryExists())
            {
                return await GitEnvironment.FindGitInstallationPath(ProcessManager).StartAwait();
            }
            else
            {
                return cachedGitInstallPath;
            }
        }

        private bool disposed = false;
        protected virtual void Dispose(bool disposing)
        {
            if (disposing)
            {
                if (disposed) return;
                disposed = true;
                if (TaskManager != null) TaskManager.Stop();
                if (repositoryManager != null) repositoryManager.Dispose();
            }
        }

        public void Dispose()
        {
            Dispose(true);
        }

        public AppConfiguration AppConfiguration
        {
            get
            {
                return appConfiguration ?? (appConfiguration = new AppConfiguration());
            }
        }

        public IEnvironment Environment
        {
            get
            {
                // if this is called while still null, it's because Unity wants
                // to render something and we need to load icons, and that runs
                // before EntryPoint. Do an early initialization
                if (environment == null)
                {
                    environment = new DefaultEnvironment();
                    var assetsPath = GetAssetsPath();
                    var unityPath = GetUnityPath();
                    var extensionInstallPath = DetermineInstallationPath();

                    // figure out where we are
                    environment.Initialize(extensionInstallPath.ToNPath(), unityPath.ToNPath(), assetsPath.ToNPath());
                }
                return environment;
            }
            protected set { environment = value; }
        }

        public IPlatform Platform { get; protected set; }
        public virtual IProcessEnvironment GitEnvironment { get; set; }
        public IProcessManager ProcessManager { get; protected set; }
        public CancellationToken CancellationToken { get { return TaskManager.Token; } }
        public ITaskManager TaskManager { get; protected set; }
        public IGitClient GitClient { get; protected set; }


        protected TaskScheduler UIScheduler { get; private set; }
        protected SynchronizationContext SynchronizationContext { get; private set; }
        protected IRepositoryManager RepositoryManager { get { return repositoryManager; } }

        public ISettings LocalSettings { get; protected set; }
        public ISettings SystemSettings { get; protected set; }
        public ISettings UserSettings { get; protected set; }
    }
}<|MERGE_RESOLUTION|>--- conflicted
+++ resolved
@@ -19,22 +19,13 @@
             ThreadingHelper.SetMainThread();
             UIScheduler = TaskScheduler.FromCurrentSynchronizationContext();
             ThreadingHelper.MainThreadScheduler = UIScheduler;
-<<<<<<< HEAD
             TaskManager = new TaskManager(UIScheduler);
-=======
-            CancellationTokenSource = new CancellationTokenSource();
             // accessing Environment triggers environment initialization if it hasn't happened yet
             Platform = new Platform(Environment, Environment.FileSystem);
->>>>>>> 83b69c88
         }
 
         protected void Initialize()
         {
-<<<<<<< HEAD
-            Platform = new Platform(Environment, FileSystem);
-
-=======
->>>>>>> 83b69c88
             UserSettings = new UserSettings(Environment);
             LocalSettings = new LocalSettings(Environment);
             SystemSettings = new SystemSettings(Environment);
@@ -43,16 +34,10 @@
             LocalSettings.Initialize();
             SystemSettings.Initialize();
 
-<<<<<<< HEAD
             Logging.TracingEnabled = UserSettings.Get("EnableTraceLogging", false);
-
             ProcessManager = new ProcessManager(Environment, Platform.GitEnvironment, CancellationToken);
             Platform.Initialize(ProcessManager, TaskManager);
             GitClient = new GitClient(Environment, ProcessManager, Platform.CredentialManager, TaskManager);
-=======
-            ProcessManager = new ProcessManager(Environment, Platform.GitEnvironment, CancellationToken);
-            Platform.Initialize(ProcessManager, uiDispatcher);
->>>>>>> 83b69c88
         }
 
         public virtual ITask Run()
@@ -70,65 +55,22 @@
             return task;
         }
 
-<<<<<<< HEAD
-        protected virtual void InitializeEnvironment()
-        {
-            SetupRepository();
-        }
-
-        private void SetupRepository()
-        {
-            if (FileSystem == null)
-            {
-                FileSystem = NPath.FileSystem;
-            }
-
-            FileSystem.SetCurrentDirectory(Environment.UnityProjectPath);
-
-            // figure out where the repository root is
-            repositoryLocator = new RepositoryLocator(Environment.UnityProjectPath);
-            var repositoryPath = repositoryLocator.FindRepositoryRoot();
-            if (repositoryPath != null)
-            {
-                // Make sure CurrentDirectory always returns the repository root, so all
-                // file system path calculations use it as a base
-                FileSystem.SetCurrentDirectory(repositoryPath);
-            }
-        }
-=======
         protected abstract string DetermineInstallationPath();
         protected abstract string GetAssetsPath();
         protected abstract string GetUnityPath();
->>>>>>> 83b69c88
 
         public virtual ITask RestartRepository()
         {
-<<<<<<< HEAD
             return new ActionTask(TaskManager.Token, _ =>
             {
-                SetupRepository();
-
-                var repositoryRoot = repositoryLocator.FindRepositoryRoot();
-                if (repositoryRoot != null)
-=======
-            await ThreadingHelper.SwitchToThreadAsync();
-
-            Environment.Initialize();
-
-            if (Environment.RepositoryPath != null)
-            {
-                try
-                {
-                    var repositoryManagerFactory = new RepositoryManagerFactory();
-                    repositoryManager = repositoryManagerFactory.CreateRepositoryManager(Platform, TaskRunner, Environment.RepositoryPath, CancellationToken);
-                }
-                catch (Exception ex)
->>>>>>> 83b69c88
+                Environment.Initialize();
+
+                if (Environment.RepositoryPath != null)
                 {
                     try
                     {
                         var repositoryManagerFactory = new RepositoryManagerFactory();
-                        repositoryManager = repositoryManagerFactory.CreateRepositoryManager(Platform, TaskManager, GitClient, repositoryRoot);
+                        repositoryManager = repositoryManagerFactory.CreateRepositoryManager(Platform, TaskManager, GitClient,  Environment.RepositoryPath);
                     }
                     catch (Exception ex)
                     {
@@ -143,13 +85,7 @@
 
         private async Task SetupAndRestart(ProgressReport progress)
         {
-<<<<<<< HEAD
-            var gitSetup = new GitSetup(Environment, FileSystem, CancellationToken);
-=======
-            await ThreadingHelper.SwitchToThreadAsync();
-
             var gitSetup = new GitSetup(Environment, Environment.FileSystem, CancellationToken);
->>>>>>> 83b69c88
             var expectedPath = gitSetup.GitInstallationPath;
             var setupDone = await gitSetup.SetupIfNeeded(progress.Percentage, progress.Remaining);
             if (setupDone)
