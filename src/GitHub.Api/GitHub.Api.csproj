﻿<?xml version="1.0" encoding="utf-8"?>
<Project ToolsVersion="14.0" DefaultTargets="Build" xmlns="http://schemas.microsoft.com/developer/msbuild/2003">
  <Import Project="$(MSBuildExtensionsPath)\$(MSBuildToolsVersion)\Microsoft.Common.props" Condition="Exists('$(MSBuildExtensionsPath)\$(MSBuildToolsVersion)\Microsoft.Common.props')" />
  <PropertyGroup>
    <Configuration Condition=" '$(Configuration)' == '' ">Debug</Configuration>
    <Platform Condition=" '$(Platform)' == '' ">AnyCPU</Platform>
    <ProjectGuid>{B389ADAF-62CC-486E-85B4-2D8B078DF763}</ProjectGuid>
    <OutputType>Library</OutputType>
    <AppDesignerFolder>Properties</AppDesignerFolder>
    <RootNamespace>GitHub.Unity</RootNamespace>
    <AssemblyName>GitHub.Api</AssemblyName>
    <TargetFrameworkVersion>v3.5</TargetFrameworkVersion>
    <FileAlignment>512</FileAlignment>
    <BuildType Condition="Exists('..\..\script\src\ApiClientConfiguration.cs')">Internal</BuildType>
    <OutputPath>bin\$(Configuration)\</OutputPath>
    <TargetFrameworkProfile />
    <LangVersion>6</LangVersion>
    <NuGetPackageImportStamp>
    </NuGetPackageImportStamp>
    <OutputPath>..\UnityExtension\Assets\Editor\build\</OutputPath>
  </PropertyGroup>
  <PropertyGroup Condition=" '$(Configuration)|$(Platform)' == 'Debug|AnyCPU' ">
    <DebugSymbols>true</DebugSymbols>
    <DebugType>full</DebugType>
    <Optimize>false</Optimize>
    <DefineConstants>DEBUG;TRACE</DefineConstants>
    <ErrorReport>prompt</ErrorReport>
    <WarningLevel>4</WarningLevel>
    <RunCodeAnalysis>false</RunCodeAnalysis>
    <CodeAnalysisRuleSet>MinimumRecommendedRules.ruleset</CodeAnalysisRuleSet>
    <TreatWarningsAsErrors>false</TreatWarningsAsErrors>
    <CodeAnalysisIgnoreGeneratedCode>true</CodeAnalysisIgnoreGeneratedCode>
  </PropertyGroup>
  <PropertyGroup Condition=" '$(Configuration)|$(Platform)' == 'Release|AnyCPU' ">
    <DebugType>pdbonly</DebugType>
    <Optimize>true</Optimize>
    <DefineConstants>TRACE</DefineConstants>
    <ErrorReport>prompt</ErrorReport>
    <WarningLevel>4</WarningLevel>
    <RunCodeAnalysis>false</RunCodeAnalysis>
    <CodeAnalysisRuleSet>MinimumRecommendedRules.ruleset</CodeAnalysisRuleSet>
    <TreatWarningsAsErrors>false</TreatWarningsAsErrors>
    <CodeAnalysisIgnoreGeneratedCode>true</CodeAnalysisIgnoreGeneratedCode>
    <BuildConfid>Release</BuildConfid>
  </PropertyGroup>
  <PropertyGroup Condition="'$(Configuration)|$(Platform)' == 'dev|AnyCPU'">
    <DebugSymbols>true</DebugSymbols>
    <DebugType>full</DebugType>
    <Optimize>false</Optimize>
    <DefineConstants>DEBUG;TRACE;DEVELOPER_BUILD</DefineConstants>
    <ErrorReport>prompt</ErrorReport>
    <WarningLevel>4</WarningLevel>
    <RunCodeAnalysis>false</RunCodeAnalysis>
    <CodeAnalysisRuleSet>MinimumRecommendedRules.ruleset</CodeAnalysisRuleSet>
    <TreatWarningsAsErrors>false</TreatWarningsAsErrors>
    <CodeAnalysisIgnoreGeneratedCode>true</CodeAnalysisIgnoreGeneratedCode>
  </PropertyGroup>
  <PropertyGroup>
    <BuildConfig Condition=" '$(BuildConfig)' == '' ">Debug</BuildConfig>
  </PropertyGroup>
  <ItemGroup>
    <Reference Include="AsyncBridge.Net35, Version=0.0.0.0, Culture=neutral, PublicKeyToken=b3b1c0202c0d6a87, processorArchitecture=MSIL">
      <HintPath>$(SolutionDir)packages\AsyncBridge.Net35.0.2.0\lib\net35-Client\AsyncBridge.Net35.dll</HintPath>
      <Private>True</Private>
    </Reference>
    <Reference Include="ICSharpCode.SharpZipLib">
      <HintPath>$(SolutionDir)lib\5.5\ICSharpCode.SharpZipLib.dll</HintPath>
    </Reference>
    <Reference Include="Mono.Security">
      <HintPath>$(SolutionDir)lib\5.5\Mono.Security.dll</HintPath>
    </Reference>
    <Reference Include="Rackspace.Threading, Version=2.0.0.0, Culture=neutral, PublicKeyToken=bb62785d398726f0, processorArchitecture=MSIL">
      <HintPath>$(SolutionDir)packages\Rackspace.Threading.2.0.0-alpha001\lib\net35-client\Rackspace.Threading.dll</HintPath>
      <Private>True</Private>
    </Reference>
    <Reference Include="ReadOnlyCollectionsInterfaces, Version=1.0.0.0, Culture=neutral, processorArchitecture=MSIL">
      <HintPath>$(SolutionDir)packages\ReadOnlyCollectionInterfaces.1.0.0\lib\NET20\ReadOnlyCollectionsInterfaces.dll</HintPath>
      <Private>True</Private>
    </Reference>
    <Reference Include="sfw.net">
      <HintPath>$(SolutionDir)\lib\sfw.net\$(BuildConfig)\sfw.net.dll</HintPath>
      <Private>True</Private>
    </Reference>
    <Reference Include="System" />
    <Reference Include="System.Core" />
    <Reference Include="System.Threading, Version=1.0.2856.102, Culture=neutral, PublicKeyToken=31bf3856ad364e35, processorArchitecture=MSIL">
      <HintPath>$(SolutionDir)packages\TaskParallelLibrary.1.0.2856.0\lib\Net35\System.Threading.dll</HintPath>
      <Private>True</Private>
    </Reference>
    <Reference Include="System.Xml.Linq" />
    <Reference Include="System.Data.DataSetExtensions" />
    <Reference Include="System.Data" />
    <Reference Include="System.Xml" />
  </ItemGroup>
  <ItemGroup>
    <Compile Include="Api\ApplicationInfo.cs" />
    <Compile Include="Api\LoginResult.cs" />
    <Compile Include="AppConfiguration.cs" />
    <Compile Include="AssemblyResources.cs" />
    <Compile Include="Authentication\IKeychain.cs" />
    <Compile Include="Authentication\Keychain.cs" />
    <Compile Include="Authentication\LoginManager.cs" />
    <Compile Include="Authentication\ILoginManager.cs" />
    <Compile Include="ApplicationManagerBase.cs" />
    <Compile Include="DefaultEnvironment.cs" />
    <Compile Include="Extensions\EnvironmentExtensions.cs" />
    <Compile Include="Extensions\FileEventExtensions.cs" />
    <Compile Include="Events\RepositoryWatcher.cs" />
    <Compile Include="Extensions\FileSystemExtensions.cs" />
    <Compile Include="Extensions\StreamExtensions.cs" />
    <Compile Include="GitSetup.cs" />
    <Compile Include="Git\GitFileStatus.cs" />
    <Compile Include="Git\GitLock.cs" />
    <Compile Include="Git\GitObjectFactory.cs" />
    <Compile Include="Git\GitStatusEntry.cs" />
    <Compile Include="Git\IGitObjectFactory.cs" />
    <Compile Include="IO\FileSystemHelpers.cs" />
    <Compile Include="IApplicationManager.cs" />
    <Compile Include="NewTaskSystem\ActionTask.cs" />
    <Compile Include="NewTaskSystem\BaseOutputProcessor.cs" />
    <Compile Include="NewTaskSystem\ConcurrentExclusiveInterleave.cs" />
    <Compile Include="NewTaskSystem\ConfigOutputProcessor.cs" />
    <Compile Include="NewTaskSystem\ITaskManager.cs" />
    <Compile Include="NewTaskSystem\ProcessTask.cs" />
    <Compile Include="NewTaskSystem\TaskBase.cs" />
    <Compile Include="NewTaskSystem\TaskCanceledExceptions.cs" />
    <Compile Include="NewTaskSystem\TaskExtensions.cs" />
    <Compile Include="NewTaskSystem\TaskManager.cs" />
    <Compile Include="Platform\FindExecTask.cs" />
    <Compile Include="ProgressReport.cs" />
    <Compile Include="Git\Tasks\GitLfsInstallTask.cs" />
    <Compile Include="Extensions\GitStatusExtensions.cs" />
    <Compile Include="Git\Tasks\GitRemoteChangeTask.cs" />
    <Compile Include="Git\Tasks\GitRemoveFromIndexTask.cs" />
    <Compile Include="Threading\IMainThreadSynchronizationContext.cs" />
    <Compile Include="Installer\IGitInstaller.cs" />
    <Compile Include="Installer\IZipHelper.cs" />
    <Compile Include="Installer\GitInstaller.cs" />
    <Compile Include="Installer\ZipHelper.cs" />
    <Compile Include="Extensions\AsyncExtensions.cs" />
    <Compile Include="ITaskRunner.cs" />
    <Compile Include="LocalSettings.cs" />
    <Compile Include="OutputProcessors\BranchListOutputProcessor.cs" />
    <Compile Include="OutputProcessors\LockOutputProcessor.cs" />
    <Compile Include="OutputProcessors\LogEntryOutputProcessor.cs" />
    <Compile Include="OutputProcessors\ProcessManager.cs" />
    <Compile Include="OutputProcessors\StatusOutputProcessor.cs" />
    <Compile Include="RepositoryLocator.cs" />
<<<<<<< HEAD
    <Compile Include="GitConfig.cs" />
    <Compile Include="OutputProcessors\LineProcessor.cs" />
=======
    <Compile Include="Git\GitConfig.cs" />
    <Compile Include="Helpers\LineProcessor.cs" />
    <Compile Include="Process\BaseOutputProcessor.cs" />
>>>>>>> e68841e6
    <Compile Include="IO\FileSystem.cs" />
    <Compile Include="Git\GitRemote.cs" />
    <Compile Include="OutputProcessors\IProcessManager.cs" />
    <Compile Include="IO\NiceIO.cs" />
    <Compile Include="OutputProcessors\RemoteListOutputProcessor.cs" />
    <Compile Include="IRepository.cs" />
    <Compile Include="ISettings.cs" />
    <Compile Include="Localization.Designer.cs">
      <AutoGen>True</AutoGen>
      <DesignTime>True</DesignTime>
      <DependentUpon>Localization.resx</DependentUpon>
    </Compile>
    <Compile Include="Platform\ProcessEnvironment.cs" />
    <Compile Include="IO\IFileSystem.cs" />
    <Compile Include="Platform\IProcessEnvironment.cs" />
    <Compile Include="Properties\AssemblyInfo.cs" />
    <Compile Include="$(SolutionDir)common\SolutionInfo.cs">
      <Link>Properties\SolutionInfo.cs</Link>
    </Compile>
    <Compile Include="Repository.cs" />
    <Compile Include="RepositoryManager.cs" />
    <Compile Include="GitClient.cs" />
    <Compile Include="SimpleJson.cs" />
    <Compile Include="Tasks\CachedTask.cs" />
    <Compile Include="Git\FailureSeverity.cs" />
    <Compile Include="Git\Tasks\GitAddTask.cs" />
    <Compile Include="Git\GitBranch.cs" />
    <Compile Include="Git\Tasks\GitBranchCreateTask.cs" />
    <Compile Include="Git\Tasks\GitBranchDeleteTask.cs" />
    <Compile Include="Git\Tasks\GitCommitTask.cs" />
    <Compile Include="Git\Tasks\GitConfigGetTask.cs" />
    <Compile Include="Git\Tasks\GitConfigListTask.cs" />
    <Compile Include="Git\Tasks\GitConfigSetTask.cs" />
    <Compile Include="Git\GitConfigSource.cs" />
    <Compile Include="Git\Tasks\GitFetchTask.cs" />
    <Compile Include="Git\Tasks\GitInitTask.cs" />
    <Compile Include="Git\Tasks\GitListBranchesTask.cs" />
    <Compile Include="Git\Tasks\GitListLocksTask.cs" />
    <Compile Include="Git\Tasks\GitLockTask.cs" />
    <Compile Include="Git\GitLogEntry.cs" />
    <Compile Include="Git\Tasks\GitLogTask.cs" />
    <Compile Include="Git\Tasks\GitPullTask.cs" />
    <Compile Include="Git\Tasks\GitPushTask.cs" />
    <Compile Include="Git\Tasks\GitRemoteAddTask.cs" />
    <Compile Include="Git\Tasks\GitRemoteBranchDeleteTask.cs" />
    <Compile Include="Git\Tasks\GitRemoteListTask.cs" />
    <Compile Include="Git\Tasks\GitRemoteRemoveTask.cs" />
    <Compile Include="Git\GitStatus.cs" />
    <Compile Include="Git\Tasks\GitStatusTask.cs" />
    <Compile Include="Git\Tasks\GitSwitchBranchesTask.cs" />
    <Compile Include="Git\Tasks\GitUnlockTask.cs" />
    <Compile Include="Threading\IAwaitable.cs" />
    <Compile Include="Threading\IAwaiter.cs" />
    <Compile Include="Threading\ThreadingHelper.cs" />
  </ItemGroup>
  <ItemGroup>
    <Compile Include="Api\IApiClient.cs" />
    <Compile Include="Authentication\AuthenticationResult.cs" />
    <Compile Include="Authentication\AuthenticationResultExtensions.cs" />
    <Compile Include="Authentication\Credential.cs" />
    <Compile Include="Extensions\ExceptionExtensions.cs" />
    <Compile Include="Guard.cs" />
    <Compile Include="Authentication\ICredentialManager.cs" />
    <Compile Include="IEnvironment.cs" />
    <Compile Include="IAppConfiguration.cs" />
    <Compile Include="Primitives\HostAddress.cs" />
    <Compile Include="Primitives\StringEquivalent.cs" />
    <Compile Include="Primitives\UriString.cs" />
    <Compile Include="Authentication\KeychainAdapter.cs" />
    <Compile Include="Extensions\StringExtensions.cs" />
    <Compile Include="Extensions\UriExtensions.cs" />
    <Compile Include="Platform\Platform.cs" />
    <Compile Include="Git\GitCredentialManager.cs" />
  </ItemGroup>
  <ItemGroup>
    <Compile Include="Api\ApiClient.cs" />
  </ItemGroup>
  <ItemGroup>
    <ProjectReference Include="..\..\submodules\octokit.net\Octokit-Extensions35\Octokit-Extensions35.csproj">
      <Project>{eb4b074e-62a7-4f1d-8f95-e64b7aea0236}</Project>
      <Name>Octokit-Extensions35</Name>
    </ProjectReference>
    <ProjectReference Include="..\..\submodules\octokit.net\Octokit\Octokit-35.csproj">
      <Project>{49ef16a2-5ed1-480f-80a1-d1d05d6c1be4}</Project>
      <Name>Octokit-35</Name>
    </ProjectReference>
    <ProjectReference Include="..\GitHub.Logging\GitHub.Logging.csproj">
      <Project>{bb6a8eda-15d8-471b-a6ed-ee551e0b3ba0}</Project>
      <Name>GitHub.Logging</Name>
    </ProjectReference>
  </ItemGroup>
  <ItemGroup>
    <Content Include="PlatformResources\mac\git-lfs.zip">
      <CopyToOutputDirectory>PreserveNewest</CopyToOutputDirectory>
    </Content>
    <Content Include="PlatformResources\windows\git-lfs.zip">
      <CopyToOutputDirectory>PreserveNewest</CopyToOutputDirectory>
    </Content>
    <Content Include="PlatformResources\windows\git.zip">
      <CopyToOutputDirectory>PreserveNewest</CopyToOutputDirectory>
    </Content>
    <EmbeddedResource Include="PlatformResources\mac\gitconfig" />
    <EmbeddedResource Include="PlatformResources\windows\gitconfig" />
  </ItemGroup>
  <ItemGroup>
    <EmbeddedResource Include="Resources\.gitattributes" />
    <EmbeddedResource Include="Resources\.gitignore" />
  </ItemGroup>
  <ItemGroup>
    <EmbeddedResource Include="Localization.resx">
      <Generator>PublicResXFileCodeGenerator</Generator>
      <LastGenOutput>Localization.Designer.cs</LastGenOutput>
      <SubType>Designer</SubType>
    </EmbeddedResource>
  </ItemGroup>
  <ItemGroup>
    <None Include="packages.config" />
  </ItemGroup>
  <Import Project="$(MSBuildToolsPath)\Microsoft.CSharp.targets" />
  <!-- To modify your build process, add your task inside one of the targets below and uncomment it.
       Other similar extension points exist, see Microsoft.Common.targets.
  <Target Name="BeforeBuild">
  </Target>
  <Target Name="AfterBuild">
  </Target>
  -->
</Project><|MERGE_RESOLUTION|>--- conflicted
+++ resolved
@@ -146,14 +146,8 @@
     <Compile Include="OutputProcessors\ProcessManager.cs" />
     <Compile Include="OutputProcessors\StatusOutputProcessor.cs" />
     <Compile Include="RepositoryLocator.cs" />
-<<<<<<< HEAD
-    <Compile Include="GitConfig.cs" />
+    <Compile Include="Git\GitConfig.cs" />
     <Compile Include="OutputProcessors\LineProcessor.cs" />
-=======
-    <Compile Include="Git\GitConfig.cs" />
-    <Compile Include="Helpers\LineProcessor.cs" />
-    <Compile Include="Process\BaseOutputProcessor.cs" />
->>>>>>> e68841e6
     <Compile Include="IO\FileSystem.cs" />
     <Compile Include="Git\GitRemote.cs" />
     <Compile Include="OutputProcessors\IProcessManager.cs" />
