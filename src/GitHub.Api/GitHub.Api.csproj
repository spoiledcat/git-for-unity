﻿<?xml version="1.0" encoding="utf-8"?>
<Project ToolsVersion="14.0" DefaultTargets="Build" xmlns="http://schemas.microsoft.com/developer/msbuild/2003">
  <Import Project="$(MSBuildExtensionsPath)\$(MSBuildToolsVersion)\Microsoft.Common.props" Condition="Exists('$(MSBuildExtensionsPath)\$(MSBuildToolsVersion)\Microsoft.Common.props')" />
  <PropertyGroup>
    <Configuration Condition=" '$(Configuration)' == '' ">Debug</Configuration>
    <Platform Condition=" '$(Platform)' == '' ">AnyCPU</Platform>
    <ProjectGuid>{B389ADAF-62CC-486E-85B4-2D8B078DF763}</ProjectGuid>
    <OutputType>Library</OutputType>
    <AppDesignerFolder>Properties</AppDesignerFolder>
    <RootNamespace>GitHub.Unity</RootNamespace>
    <AssemblyName>GitHub.Api</AssemblyName>
    <TargetFrameworkVersion>v3.5</TargetFrameworkVersion>
    <FileAlignment>512</FileAlignment>
    <OutputPath>bin\$(Configuration)\</OutputPath>
    <TargetFrameworkProfile />
    <LangVersion>6</LangVersion>
    <NuGetPackageImportStamp>
    </NuGetPackageImportStamp>
    <OutputPath>..\UnityExtension\Assets\Editor\build\</OutputPath>
  </PropertyGroup>
  <Import Project="..\..\common\properties.props" />
  <PropertyGroup Condition=" '$(Configuration)|$(Platform)' == 'Debug|AnyCPU' ">
    <DebugSymbols>true</DebugSymbols>
    <DebugType>full</DebugType>
    <Optimize>false</Optimize>
    <DefineConstants>DEBUG;TRACE</DefineConstants>
    <ErrorReport>prompt</ErrorReport>
    <WarningLevel>4</WarningLevel>
    <RunCodeAnalysis>false</RunCodeAnalysis>
    <CodeAnalysisRuleSet>..\..\common\codeanalysis-small.ruleset</CodeAnalysisRuleSet>
    <TreatWarningsAsErrors>false</TreatWarningsAsErrors>
    <CodeAnalysisIgnoreGeneratedCode>true</CodeAnalysisIgnoreGeneratedCode>
  </PropertyGroup>
  <PropertyGroup Condition=" '$(Configuration)|$(Platform)' == 'Release|AnyCPU' ">
    <DebugType>pdbonly</DebugType>
    <Optimize>true</Optimize>
    <DefineConstants>TRACE</DefineConstants>
    <ErrorReport>prompt</ErrorReport>
    <WarningLevel>4</WarningLevel>
    <RunCodeAnalysis>false</RunCodeAnalysis>
    <CodeAnalysisRuleSet>MinimumRecommendedRules.ruleset</CodeAnalysisRuleSet>
    <TreatWarningsAsErrors>false</TreatWarningsAsErrors>
    <CodeAnalysisIgnoreGeneratedCode>true</CodeAnalysisIgnoreGeneratedCode>
    <BuildConfid>Release</BuildConfid>
  </PropertyGroup>
  <PropertyGroup Condition="'$(Configuration)|$(Platform)' == 'dev|AnyCPU'">
    <DebugSymbols>true</DebugSymbols>
    <DebugType>full</DebugType>
    <Optimize>false</Optimize>
    <DefineConstants>TRACE;DEBUG;DEVELOPER_BUILD</DefineConstants>
    <ErrorReport>prompt</ErrorReport>
    <WarningLevel>4</WarningLevel>
    <RunCodeAnalysis>false</RunCodeAnalysis>
    <CodeAnalysisRuleSet>MinimumRecommendedRules.ruleset</CodeAnalysisRuleSet>
    <TreatWarningsAsErrors>false</TreatWarningsAsErrors>
    <CodeAnalysisIgnoreGeneratedCode>true</CodeAnalysisIgnoreGeneratedCode>
  </PropertyGroup>
  <PropertyGroup>
    <BuildConfig Condition=" '$(BuildConfig)' == '' ">Debug</BuildConfig>
  </PropertyGroup>
  <ItemGroup>
    <Reference Include="AsyncBridge.Net35, Version=0.2.3333.0, Culture=neutral, PublicKeyToken=b3b1c0202c0d6a87, processorArchitecture=MSIL">
      <HintPath>$(SolutionDir)\packages\AsyncBridge.Net35.0.2.3333.0\lib\net35-Client\AsyncBridge.Net35.dll</HintPath>
      <Private>True</Private>
    </Reference>
    <Reference Include="ICSharpCode.SharpZipLib">
      <HintPath>$(SolutionDir)lib\ICSharpCode.SharpZipLib.dll</HintPath>
    </Reference>
    <Reference Include="Mono.Security">
      <HintPath>$(SolutionDir)lib\Mono.Security.dll</HintPath>
    </Reference>
    <Reference Include="Mono.Posix">
      <HintPath>$(SolutionDir)lib\Mono.Posix.dll</HintPath>
    </Reference>
    <Reference Include="Rackspace.Threading, Version=2.0.0.0, Culture=neutral, PublicKeyToken=bb62785d398726f0, processorArchitecture=MSIL">
      <HintPath>$(SolutionDir)\packages\TunnelVisionLabs.Threading.2.0.0-unity\lib\net35-client\Rackspace.Threading.dll</HintPath>
      <Private>True</Private>
    </Reference>
    <Reference Include="ReadOnlyCollectionsInterfaces, Version=1.0.0.0, Culture=neutral, processorArchitecture=MSIL">
      <HintPath>$(SolutionDir)packages\ReadOnlyCollectionInterfaces.1.0.0\lib\NET20\ReadOnlyCollectionsInterfaces.dll</HintPath>
      <Private>True</Private>
    </Reference>
    <Reference Include="sfw.net">
      <HintPath>$(SolutionDir)\lib\sfw\sfw.net.dll</HintPath>
      <Private>True</Private>
    </Reference>
    <Reference Include="System" />
    <Reference Include="System.Core" />
    <Reference Include="System.Threading, Version=1.0.3333.0, Culture=neutral, PublicKeyToken=402899b480e6f383, processorArchitecture=MSIL">
      <HintPath>$(SolutionDir).\packages\TaskParallelLibrary.1.0.3333.0\lib\Net35\System.Threading.dll</HintPath>
      <Private>True</Private>
    </Reference>
    <Reference Include="System.Xml.Linq" />
    <Reference Include="System.Data.DataSetExtensions" />
    <Reference Include="System.Data" />
    <Reference Include="System.Xml" />
  </ItemGroup>
  <ItemGroup>
    <Compile Include="Application\ApplicationInfo.cs" />
    <Compile Include="Application\LoginResult.cs" />
    <Compile Include="Application\AppConfiguration.cs" />
<<<<<<< HEAD
    <Compile Include="Cache\CacheInterfaces.cs" />
=======
    <Compile Include="Application\OctokitExtensions.cs" />
    <Compile Include="Application\Organization.cs" />
>>>>>>> 615955f0
    <Compile Include="Extensions\ListExtensions.cs" />
    <Compile Include="Git\Tasks\GitLfsVersionTask.cs" />
    <Compile Include="Git\Tasks\GitVersionTask.cs" />
    <Compile Include="Git\ValidateGitInstallResult.cs" />
    <Compile Include="Helpers\AssemblyResources.cs" />
    <Compile Include="Authentication\IKeychain.cs" />
    <Compile Include="Authentication\Keychain.cs" />
    <Compile Include="Authentication\LoginManager.cs" />
    <Compile Include="Authentication\ILoginManager.cs" />
    <Compile Include="Application\ApplicationManagerBase.cs" />
    <Compile Include="Helpers\Constants.cs" />
    <Compile Include="Helpers\Validation.cs" />
    <Compile Include="OutputProcessors\LfsVersionOutputProcessor.cs" />
    <Compile Include="OutputProcessors\VersionOutputProcessor.cs" />
    <Compile Include="Helpers\TaskHelpers.cs" />
    <Compile Include="Platform\DefaultEnvironment.cs" />
    <Compile Include="Extensions\EnvironmentExtensions.cs" />
    <Compile Include="Extensions\FileEventExtensions.cs" />
    <Compile Include="Events\RepositoryWatcher.cs" />
    <Compile Include="Extensions\FileSystemExtensions.cs" />
    <Compile Include="Extensions\StreamExtensions.cs" />
    <Compile Include="Git\GitFileStatus.cs" />
    <Compile Include="Git\GitLock.cs" />
    <Compile Include="Git\GitObjectFactory.cs" />
    <Compile Include="Git\GitStatusEntry.cs" />
    <Compile Include="Git\IGitObjectFactory.cs" />
    <Compile Include="Git\Tasks\GitRevertTask.cs" />
    <Compile Include="IO\FileSystemHelpers.cs" />
    <Compile Include="Application\IApplicationManager.cs" />
    <Compile Include="NewTaskSystem\ActionTask.cs" />
    <Compile Include="NewTaskSystem\BaseOutputProcessor.cs" />
    <Compile Include="NewTaskSystem\ConcurrentExclusiveInterleave.cs" />
    <Compile Include="NewTaskSystem\ConfigOutputProcessor.cs" />
    <Compile Include="NewTaskSystem\ITaskManager.cs" />
    <Compile Include="NewTaskSystem\ProcessTask.cs" />
    <Compile Include="NewTaskSystem\TaskBase.cs" />
    <Compile Include="NewTaskSystem\TaskCanceledExceptions.cs" />
    <Compile Include="NewTaskSystem\TaskExtensions.cs" />
    <Compile Include="NewTaskSystem\TaskManager.cs" />
    <Compile Include="Platform\FindExecTask.cs" />
    <Compile Include="Helpers\ProgressReport.cs" />
    <Compile Include="Metrics\IMetricsService.cs" />
    <Compile Include="Metrics\IUsageTracker.cs" />
    <Compile Include="Metrics\UsageModel.cs" />
    <Compile Include="Metrics\UsageTracker.cs" />
    <Compile Include="Git\Tasks\GitLfsInstallTask.cs" />
    <Compile Include="Extensions\GitStatusExtensions.cs" />
    <Compile Include="Git\Tasks\GitRemoteChangeTask.cs" />
    <Compile Include="Git\Tasks\GitRemoveFromIndexTask.cs" />
    <Compile Include="Threading\IMainThreadSynchronizationContext.cs" />
    <Compile Include="Installer\IGitInstaller.cs" />
    <Compile Include="Installer\IZipHelper.cs" />
    <Compile Include="Installer\GitInstaller.cs" />
    <Compile Include="Installer\ZipHelper.cs" />
    <Compile Include="Extensions\AsyncExtensions.cs" />
    <Compile Include="Platform\Settings.cs" />
    <Compile Include="OutputProcessors\BranchListOutputProcessor.cs" />
    <Compile Include="OutputProcessors\LockOutputProcessor.cs" />
    <Compile Include="OutputProcessors\LogEntryOutputProcessor.cs" />
    <Compile Include="OutputProcessors\ProcessManager.cs" />
    <Compile Include="OutputProcessors\StatusOutputProcessor.cs" />
    <Compile Include="Git\GitConfig.cs" />
    <Compile Include="OutputProcessors\LineProcessor.cs" />
    <Compile Include="IO\FileSystem.cs" />
    <Compile Include="Git\GitRemote.cs" />
    <Compile Include="OutputProcessors\IProcessManager.cs" />
    <Compile Include="IO\NiceIO.cs" />
    <Compile Include="OutputProcessors\RemoteListOutputProcessor.cs" />
    <Compile Include="Git\IRepository.cs" />
    <Compile Include="Platform\ISettings.cs" />
    <Compile Include="Localization.Designer.cs">
      <AutoGen>True</AutoGen>
      <DesignTime>True</DesignTime>
      <DependentUpon>Localization.resx</DependentUpon>
    </Compile>
    <Compile Include="Platform\ProcessEnvironment.cs" />
    <Compile Include="IO\IFileSystem.cs" />
    <Compile Include="Platform\IProcessEnvironment.cs" />
    <Compile Include="Properties\AssemblyInfo.cs" />
    <Compile Include="Git\Repository.cs" />
    <Compile Include="Git\RepositoryManager.cs" />
    <Compile Include="Git\GitClient.cs" />
    <Compile Include="Helpers\SimpleJson.cs" />
    <Compile Include="Tasks\CachedTask.cs" />
    <Compile Include="Git\FailureSeverity.cs" />
    <Compile Include="Git\Tasks\GitAddTask.cs" />
    <Compile Include="Git\GitBranch.cs" />
    <Compile Include="Git\Tasks\GitBranchCreateTask.cs" />
    <Compile Include="Git\Tasks\GitBranchDeleteTask.cs" />
    <Compile Include="Git\Tasks\GitCommitTask.cs" />
    <Compile Include="Git\Tasks\GitConfigGetTask.cs" />
    <Compile Include="Git\Tasks\GitConfigListTask.cs" />
    <Compile Include="Git\Tasks\GitConfigSetTask.cs" />
    <Compile Include="Git\GitConfigSource.cs" />
    <Compile Include="Git\Tasks\GitFetchTask.cs" />
    <Compile Include="Git\Tasks\GitInitTask.cs" />
    <Compile Include="Git\Tasks\GitListBranchesTask.cs" />
    <Compile Include="Git\Tasks\GitListLocksTask.cs" />
    <Compile Include="Git\Tasks\GitLockTask.cs" />
    <Compile Include="Git\GitLogEntry.cs" />
    <Compile Include="Git\Tasks\GitLogTask.cs" />
    <Compile Include="Git\Tasks\GitPullTask.cs" />
    <Compile Include="Git\Tasks\GitPushTask.cs" />
    <Compile Include="Git\Tasks\GitRemoteAddTask.cs" />
    <Compile Include="Git\Tasks\GitRemoteBranchDeleteTask.cs" />
    <Compile Include="Git\Tasks\GitRemoteListTask.cs" />
    <Compile Include="Git\Tasks\GitRemoteRemoveTask.cs" />
    <Compile Include="Git\GitStatus.cs" />
    <Compile Include="Git\Tasks\GitStatusTask.cs" />
    <Compile Include="Git\Tasks\GitSwitchBranchesTask.cs" />
    <Compile Include="Git\Tasks\GitUnlockTask.cs" />
    <Compile Include="Threading\IAwaitable.cs" />
    <Compile Include="Threading\IAwaiter.cs" />
    <Compile Include="Threading\ThreadingHelper.cs" />
    <Compile Include="Application\IApiClient.cs" />
    <Compile Include="Application\ApiClient.cs" />
    <Compile Include="Authentication\AuthenticationResult.cs" />
    <Compile Include="Authentication\AuthenticationResultExtensions.cs" />
    <Compile Include="Authentication\Credential.cs" />
    <Compile Include="Extensions\ExceptionExtensions.cs" />
    <Compile Include="Helpers\Guard.cs" />
    <Compile Include="Authentication\ICredentialManager.cs" />
    <Compile Include="Platform\IEnvironment.cs" />
    <Compile Include="Primitives\HostAddress.cs" />
    <Compile Include="Primitives\StringEquivalent.cs" />
    <Compile Include="Primitives\UriString.cs" />
    <Compile Include="Authentication\KeychainAdapter.cs" />
    <Compile Include="Extensions\StringExtensions.cs" />
    <Compile Include="Extensions\UriExtensions.cs" />
    <Compile Include="Platform\Platform.cs" />
    <Compile Include="Git\GitCredentialManager.cs" />
    <Compile Include="UI\FileTreeNode.cs" />
    <Compile Include="UI\GitCommitTarget.cs" />
    <Compile Include="UI\TreeBuilder.cs" />
  </ItemGroup>
  <Choose>
    <When Condition="$(Buildtype) == 'Internal'">
      <ItemGroup>
        <Compile Include="$(SolutionDir)\script\src\MetricsService.cs">
          <Link>Metrics\MetricsService.cs</Link>
        </Compile>
        <Compile Include="$(SolutionDir)\script\src\ApplicationInfo_Local.cs">
          <Link>Properties\ApplicationInfo_Local.cs</Link>
        </Compile>
      </ItemGroup>
    </When>
    <Otherwise>
      <ItemGroup>
        <None Include="$(SolutionDir)\common\ApplicationInfo_Local.cs-example" Condition="!Exists('$(SolutionDir)\common\ApplicationInfo_Local.cs')">
          <Link>Properties\ApplicationInfo_Local.cs-example</Link>
        </None>
        <Compile Include="$(SolutionDir)\common\ApplicationInfo_Local.cs" Condition="Exists('$(SolutionDir)\common\ApplicationInfo_Local.cs')">
          <Link>Properties\ApplicationInfo_Local.cs</Link>
        </Compile>
      </ItemGroup>
    </Otherwise>
  </Choose>
  <ItemGroup>
    <ProjectReference Include="..\GitHub.Logging\GitHub.Logging.csproj">
      <Project>{bb6a8eda-15d8-471b-a6ed-ee551e0b3ba0}</Project>
      <Name>GitHub.Logging</Name>
    </ProjectReference>
  </ItemGroup>
  <ItemGroup>
    <Content Include="PlatformResources\mac\git-lfs.zip">
      <CopyToOutputDirectory>PreserveNewest</CopyToOutputDirectory>
    </Content>
    <Content Include="PlatformResources\windows\git-lfs.zip">
      <CopyToOutputDirectory>PreserveNewest</CopyToOutputDirectory>
    </Content>
    <Content Include="PlatformResources\windows\git.zip">
      <CopyToOutputDirectory>PreserveNewest</CopyToOutputDirectory>
    </Content>
    <EmbeddedResource Include="PlatformResources\mac\gitconfig" />
    <EmbeddedResource Include="PlatformResources\windows\gitconfig" />
  </ItemGroup>
  <ItemGroup>
    <EmbeddedResource Include="Resources\.gitattributes" />
    <EmbeddedResource Include="Resources\.gitignore" />
  </ItemGroup>
  <ItemGroup>
    <EmbeddedResource Include="Localization.resx">
      <Generator>PublicResXFileCodeGenerator</Generator>
      <LastGenOutput>Localization.Designer.cs</LastGenOutput>
      <SubType>Designer</SubType>
    </EmbeddedResource>
  </ItemGroup>
  <ItemGroup>
    <None Include="packages.config" />
  </ItemGroup>
  <Import Project="$(MSBuildToolsPath)\Microsoft.CSharp.targets" />
  <!-- To modify your build process, add your task inside one of the targets below and uncomment it.
       Other similar extension points exist, see Microsoft.Common.targets.
  <Target Name="BeforeBuild">
  </Target>
  <Target Name="AfterBuild">
  </Target>
  -->
  <Import Project="..\..\common\build.targets" />
</Project><|MERGE_RESOLUTION|>--- conflicted
+++ resolved
@@ -99,12 +99,9 @@
     <Compile Include="Application\ApplicationInfo.cs" />
     <Compile Include="Application\LoginResult.cs" />
     <Compile Include="Application\AppConfiguration.cs" />
-<<<<<<< HEAD
-    <Compile Include="Cache\CacheInterfaces.cs" />
-=======
     <Compile Include="Application\OctokitExtensions.cs" />
     <Compile Include="Application\Organization.cs" />
->>>>>>> 615955f0
+    <Compile Include="Cache\CacheInterfaces.cs" />
     <Compile Include="Extensions\ListExtensions.cs" />
     <Compile Include="Git\Tasks\GitLfsVersionTask.cs" />
     <Compile Include="Git\Tasks\GitVersionTask.cs" />
