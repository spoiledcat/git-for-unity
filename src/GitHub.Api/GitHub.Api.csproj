--- conflicted
+++ resolved
@@ -236,14 +236,7 @@
     <Compile Include="Extensions\UriExtensions.cs" />
     <Compile Include="Platform\Platform.cs" />
     <Compile Include="Git\GitCredentialManager.cs" />
-<<<<<<< HEAD
-    <Compile Include="UI\TreeLoader.cs" />
-=======
-    <Compile Include="UI\FileTreeNode.cs" />
-    <Compile Include="UI\GitCommitTarget.cs" />
     <Compile Include="UI\TreeBase.cs" />
-    <Compile Include="UI\TreeBuilder.cs" />
->>>>>>> fa1ffdef
   </ItemGroup>
   <Choose>
     <When Condition="$(Buildtype) == 'Internal'">
