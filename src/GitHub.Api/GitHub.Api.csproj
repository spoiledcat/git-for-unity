--- conflicted
+++ resolved
@@ -111,13 +111,10 @@
     <Compile Include="Helpers\Constants.cs" />
     <Compile Include="Cache\IBranchCache.cs" />
     <Compile Include="Helpers\Validation.cs" />
-<<<<<<< HEAD
     <Compile Include="OutputProcessors\LfsVersionOutputProcessor.cs" />
     <Compile Include="OutputProcessors\SoftwareVersion.cs" />
     <Compile Include="OutputProcessors\VersionOutputProcessor.cs" />
-=======
     <Compile Include="Helpers\TaskHelpers.cs" />
->>>>>>> 4255855b
     <Compile Include="Platform\DefaultEnvironment.cs" />
     <Compile Include="Extensions\EnvironmentExtensions.cs" />
     <Compile Include="Extensions\FileEventExtensions.cs" />
