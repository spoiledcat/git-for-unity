﻿<?xml version="1.0" encoding="utf-8"?>
<Project ToolsVersion="14.0" DefaultTargets="Build" xmlns="http://schemas.microsoft.com/developer/msbuild/2003">
  <Import Project="$(MSBuildExtensionsPath)\$(MSBuildToolsVersion)\Microsoft.Common.props" Condition="Exists('$(MSBuildExtensionsPath)\$(MSBuildToolsVersion)\Microsoft.Common.props')" />
  <PropertyGroup>
    <Configuration Condition=" '$(Configuration)' == '' ">Debug</Configuration>
    <Platform Condition=" '$(Platform)' == '' ">AnyCPU</Platform>
    <ProjectGuid>{B389ADAF-62CC-486E-85B4-2D8B078DF763}</ProjectGuid>
    <OutputType>Library</OutputType>
    <AppDesignerFolder>Properties</AppDesignerFolder>
    <RootNamespace>GitHub.Unity</RootNamespace>
    <AssemblyName>GitHub.Api</AssemblyName>
    <TargetFrameworkVersion>v3.5</TargetFrameworkVersion>
    <FileAlignment>512</FileAlignment>
    <OutputPath>bin\$(Configuration)\</OutputPath>
    <TargetFrameworkProfile />
    <LangVersion>6</LangVersion>
    <NuGetPackageImportStamp>
    </NuGetPackageImportStamp>
    <OutputPath>..\UnityExtension\Assets\Editor\build\</OutputPath>
  </PropertyGroup>
  <Import Project="..\..\common\properties.props" />
  <PropertyGroup Condition=" '$(Configuration)|$(Platform)' == 'Debug|AnyCPU' ">
    <DebugSymbols>true</DebugSymbols>
    <DebugType>full</DebugType>
    <Optimize>false</Optimize>
    <DefineConstants>DEBUG;TRACE</DefineConstants>
    <ErrorReport>prompt</ErrorReport>
    <WarningLevel>4</WarningLevel>
    <RunCodeAnalysis>false</RunCodeAnalysis>
    <CodeAnalysisRuleSet>..\..\common\codeanalysis-small.ruleset</CodeAnalysisRuleSet>
    <TreatWarningsAsErrors>false</TreatWarningsAsErrors>
    <CodeAnalysisIgnoreGeneratedCode>true</CodeAnalysisIgnoreGeneratedCode>
  </PropertyGroup>
  <PropertyGroup Condition=" '$(Configuration)|$(Platform)' == 'Release|AnyCPU' ">
    <DebugType>pdbonly</DebugType>
    <Optimize>true</Optimize>
    <DefineConstants>TRACE</DefineConstants>
    <ErrorReport>prompt</ErrorReport>
    <WarningLevel>4</WarningLevel>
    <RunCodeAnalysis>false</RunCodeAnalysis>
    <CodeAnalysisRuleSet>MinimumRecommendedRules.ruleset</CodeAnalysisRuleSet>
    <TreatWarningsAsErrors>false</TreatWarningsAsErrors>
    <CodeAnalysisIgnoreGeneratedCode>true</CodeAnalysisIgnoreGeneratedCode>
    <BuildConfid>Release</BuildConfid>
  </PropertyGroup>
  <PropertyGroup Condition="'$(Configuration)|$(Platform)' == 'dev|AnyCPU'">
    <DebugSymbols>true</DebugSymbols>
    <DebugType>full</DebugType>
    <Optimize>false</Optimize>
    <DefineConstants>TRACE;DEBUG;DEVELOPER_BUILD</DefineConstants>
    <ErrorReport>prompt</ErrorReport>
    <WarningLevel>4</WarningLevel>
    <RunCodeAnalysis>false</RunCodeAnalysis>
    <CodeAnalysisRuleSet>MinimumRecommendedRules.ruleset</CodeAnalysisRuleSet>
    <TreatWarningsAsErrors>false</TreatWarningsAsErrors>
    <CodeAnalysisIgnoreGeneratedCode>true</CodeAnalysisIgnoreGeneratedCode>
  </PropertyGroup>
  <PropertyGroup>
    <BuildConfig Condition=" '$(BuildConfig)' == '' ">Debug</BuildConfig>
  </PropertyGroup>
  <ItemGroup>
    <Reference Include="AsyncBridge.Net35, Version=0.2.3333.0, Culture=neutral, PublicKeyToken=b3b1c0202c0d6a87, processorArchitecture=MSIL">
      <HintPath>$(SolutionDir)\packages\AsyncBridge.Net35.0.2.3333.0\lib\net35-Client\AsyncBridge.Net35.dll</HintPath>
      <Private>True</Private>
    </Reference>
    <Reference Include="ICSharpCode.SharpZipLib">
      <HintPath>$(SolutionDir)lib\ICSharpCode.SharpZipLib.dll</HintPath>
    </Reference>
    <Reference Include="Mono.Security">
      <HintPath>$(SolutionDir)lib\Mono.Security.dll</HintPath>
    </Reference>
    <Reference Include="Mono.Posix">
      <HintPath>$(SolutionDir)lib\Mono.Posix.dll</HintPath>
    </Reference>
    <Reference Include="Rackspace.Threading, Version=2.0.0.0, Culture=neutral, PublicKeyToken=bb62785d398726f0, processorArchitecture=MSIL">
      <HintPath>$(SolutionDir)\packages\TunnelVisionLabs.Threading.2.0.0-unity\lib\net35-client\Rackspace.Threading.dll</HintPath>
      <Private>True</Private>
    </Reference>
    <Reference Include="ReadOnlyCollectionsInterfaces, Version=1.0.0.0, Culture=neutral, processorArchitecture=MSIL">
      <HintPath>$(SolutionDir)packages\ReadOnlyCollectionInterfaces.1.0.0\lib\NET20\ReadOnlyCollectionsInterfaces.dll</HintPath>
      <Private>True</Private>
    </Reference>
    <Reference Include="sfw.net">
      <HintPath>$(SolutionDir)\lib\sfw\sfw.net.dll</HintPath>
      <Private>True</Private>
    </Reference>
    <Reference Include="System" />
    <Reference Include="System.Core" />
    <Reference Include="System.Threading, Version=1.0.3333.0, Culture=neutral, PublicKeyToken=402899b480e6f383, processorArchitecture=MSIL">
      <HintPath>$(SolutionDir).\packages\TaskParallelLibrary.1.0.3333.0\lib\Net35\System.Threading.dll</HintPath>
      <Private>True</Private>
    </Reference>
    <Reference Include="System.Xml.Linq" />
    <Reference Include="System.Data.DataSetExtensions" />
    <Reference Include="System.Data" />
    <Reference Include="System.Xml" />
  </ItemGroup>
  <ItemGroup>
    <Compile Include="Application\ApplicationInfo.cs" />
    <Compile Include="Application\LoginResult.cs" />
    <Compile Include="Application\AppConfiguration.cs" />
    <Compile Include="Application\OctokitExtensions.cs" />
    <Compile Include="Application\Organization.cs" />
    <Compile Include="Cache\CacheInterfaces.cs" />
    <Compile Include="Extensions\ListExtensions.cs" />
    <Compile Include="Git\GitAheadBehindStatus.cs" />
    <Compile Include="Git\Tasks\GitAheadBehindStatusTask.cs" />
    <Compile Include="Git\Tasks\GitLfsVersionTask.cs" />
    <Compile Include="Git\Tasks\GitVersionTask.cs" />
    <Compile Include="Git\TreeData.cs" />
    <Compile Include="Git\ValidateGitInstallResult.cs" />
    <Compile Include="Helpers\AssemblyResources.cs" />
    <Compile Include="Authentication\IKeychain.cs" />
    <Compile Include="Authentication\Keychain.cs" />
    <Compile Include="Authentication\LoginManager.cs" />
    <Compile Include="Authentication\ILoginManager.cs" />
    <Compile Include="Application\ApplicationManagerBase.cs" />
    <Compile Include="Helpers\Constants.cs" />
    <Compile Include="Helpers\Validation.cs" />
<<<<<<< HEAD
    <Compile Include="Installer\GitInstaller.cs" />
=======
>>>>>>> 25b32d89
    <Compile Include="Installer\UnzipTask.cs" />
    <Compile Include="OutputProcessors\GitAheadBehindStatusOutputProcessor.cs" />
    <Compile Include="OutputProcessors\LfsVersionOutputProcessor.cs" />
    <Compile Include="OutputProcessors\VersionOutputProcessor.cs" />
    <Compile Include="Helpers\TaskHelpers.cs" />
    <Compile Include="Platform\DefaultEnvironment.cs" />
    <Compile Include="Extensions\EnvironmentExtensions.cs" />
    <Compile Include="Extensions\FileEventExtensions.cs" />
    <Compile Include="Events\RepositoryWatcher.cs" />
    <Compile Include="Extensions\FileSystemExtensions.cs" />
    <Compile Include="Extensions\StreamExtensions.cs" />
    <Compile Include="Git\GitFileStatus.cs" />
    <Compile Include="Git\GitLock.cs" />
    <Compile Include="Git\GitObjectFactory.cs" />
    <Compile Include="Git\GitStatusEntry.cs" />
    <Compile Include="Git\IGitObjectFactory.cs" />
    <Compile Include="Git\Tasks\GitRevertTask.cs" />
    <Compile Include="IO\FileSystemHelpers.cs" />
    <Compile Include="Application\IApplicationManager.cs" />
    <Compile Include="Tasks\ActionTask.cs" />
    <Compile Include="Tasks\BaseOutputProcessor.cs" />
    <Compile Include="Tasks\ConcurrentExclusiveInterleave.cs" />
    <Compile Include="Tasks\ConfigOutputProcessor.cs" />
    <Compile Include="Tasks\DownloadTask.cs" />
    <Compile Include="Tasks\ITaskManager.cs" />
    <Compile Include="Tasks\ProcessTask.cs" />
    <Compile Include="Tasks\TaskBase.cs" />
    <Compile Include="Tasks\TaskCanceledExceptions.cs" />
    <Compile Include="Tasks\TaskExtensions.cs" />
    <Compile Include="Tasks\TaskManager.cs" />
    <Compile Include="Platform\FindExecTask.cs" />
    <Compile Include="Helpers\ProgressReport.cs" />
    <Compile Include="Metrics\IMetricsService.cs" />
    <Compile Include="Metrics\IUsageTracker.cs" />
    <Compile Include="Metrics\UsageModel.cs" />
    <Compile Include="Metrics\UsageTracker.cs" />
    <Compile Include="Git\Tasks\GitLfsInstallTask.cs" />
    <Compile Include="Git\Tasks\GitRemoteChangeTask.cs" />
    <Compile Include="Git\Tasks\GitRemoveFromIndexTask.cs" />
    <Compile Include="Threading\IMainThreadSynchronizationContext.cs" />
    <Compile Include="Installer\IZipHelper.cs" />
    <Compile Include="Installer\ZipHelper.cs" />
    <Compile Include="Extensions\AsyncExtensions.cs" />
    <Compile Include="Platform\Settings.cs" />
    <Compile Include="OutputProcessors\BranchListOutputProcessor.cs" />
    <Compile Include="OutputProcessors\LockOutputProcessor.cs" />
    <Compile Include="OutputProcessors\LogEntryOutputProcessor.cs" />
    <Compile Include="OutputProcessors\ProcessManager.cs" />
    <Compile Include="OutputProcessors\StatusOutputProcessor.cs" />
    <Compile Include="Git\GitConfig.cs" />
    <Compile Include="OutputProcessors\LineProcessor.cs" />
    <Compile Include="IO\FileSystem.cs" />
    <Compile Include="Git\GitRemote.cs" />
    <Compile Include="OutputProcessors\IProcessManager.cs" />
    <Compile Include="IO\NiceIO.cs" />
    <Compile Include="OutputProcessors\RemoteListOutputProcessor.cs" />
    <Compile Include="Git\IRepository.cs" />
    <Compile Include="Platform\ISettings.cs" />
    <Compile Include="Localization.Designer.cs">
      <AutoGen>True</AutoGen>
      <DesignTime>True</DesignTime>
      <DependentUpon>Localization.resx</DependentUpon>
    </Compile>
    <Compile Include="Platform\ProcessEnvironment.cs" />
    <Compile Include="IO\IFileSystem.cs" />
    <Compile Include="Platform\IProcessEnvironment.cs" />
    <Compile Include="Properties\AssemblyInfo.cs" />
    <Compile Include="Git\Repository.cs" />
    <Compile Include="Git\RepositoryManager.cs" />
    <Compile Include="Git\GitClient.cs" />
    <Compile Include="Helpers\SimpleJson.cs" />
    <Compile Include="Git\FailureSeverity.cs" />
    <Compile Include="Git\Tasks\GitAddTask.cs" />
    <Compile Include="Git\GitBranch.cs" />
    <Compile Include="Git\Tasks\GitBranchCreateTask.cs" />
    <Compile Include="Git\Tasks\GitBranchDeleteTask.cs" />
    <Compile Include="Git\Tasks\GitCommitTask.cs" />
    <Compile Include="Git\Tasks\GitConfigGetTask.cs" />
    <Compile Include="Git\Tasks\GitConfigListTask.cs" />
    <Compile Include="Git\Tasks\GitConfigSetTask.cs" />
    <Compile Include="Git\GitConfigSource.cs" />
    <Compile Include="Git\Tasks\GitFetchTask.cs" />
    <Compile Include="Git\Tasks\GitInitTask.cs" />
    <Compile Include="Git\Tasks\GitListBranchesTask.cs" />
    <Compile Include="Git\Tasks\GitListLocksTask.cs" />
    <Compile Include="Git\Tasks\GitLockTask.cs" />
    <Compile Include="Git\GitLogEntry.cs" />
    <Compile Include="Git\Tasks\GitLogTask.cs" />
    <Compile Include="Git\Tasks\GitPullTask.cs" />
    <Compile Include="Git\Tasks\GitPushTask.cs" />
    <Compile Include="Git\Tasks\GitRemoteAddTask.cs" />
    <Compile Include="Git\Tasks\GitRemoteBranchDeleteTask.cs" />
    <Compile Include="Git\Tasks\GitRemoteListTask.cs" />
    <Compile Include="Git\Tasks\GitRemoteRemoveTask.cs" />
    <Compile Include="Git\GitStatus.cs" />
    <Compile Include="Git\Tasks\GitStatusTask.cs" />
    <Compile Include="Git\Tasks\GitSwitchBranchesTask.cs" />
    <Compile Include="Git\Tasks\GitUnlockTask.cs" />
    <Compile Include="Threading\IAwaitable.cs" />
    <Compile Include="Threading\IAwaiter.cs" />
    <Compile Include="Threading\ThreadingHelper.cs" />
    <Compile Include="Application\IApiClient.cs" />
    <Compile Include="Application\ApiClient.cs" />
    <Compile Include="Authentication\AuthenticationResult.cs" />
    <Compile Include="Authentication\AuthenticationResultExtensions.cs" />
    <Compile Include="Authentication\Credential.cs" />
    <Compile Include="Extensions\ExceptionExtensions.cs" />
    <Compile Include="Helpers\Guard.cs" />
    <Compile Include="Authentication\ICredentialManager.cs" />
    <Compile Include="Platform\IEnvironment.cs" />
    <Compile Include="Primitives\HostAddress.cs" />
    <Compile Include="Primitives\StringEquivalent.cs" />
    <Compile Include="Primitives\UriString.cs" />
    <Compile Include="Authentication\KeychainAdapter.cs" />
    <Compile Include="Extensions\StringExtensions.cs" />
    <Compile Include="Extensions\UriExtensions.cs" />
    <Compile Include="Platform\Platform.cs" />
    <Compile Include="Git\GitCredentialManager.cs" />
    <Compile Include="UI\TreeBase.cs" />
  </ItemGroup>
  <Choose>
    <When Condition="$(Buildtype) == 'Internal'">
      <ItemGroup>
        <Compile Include="$(SolutionDir)\script\src\MetricsService.cs">
          <Link>Metrics\MetricsService.cs</Link>
        </Compile>
        <Compile Include="$(SolutionDir)\script\src\ApplicationInfo_Local.cs">
          <Link>Properties\ApplicationInfo_Local.cs</Link>
        </Compile>
      </ItemGroup>
    </When>
    <Otherwise>
      <ItemGroup>
        <None Include="$(SolutionDir)\common\ApplicationInfo_Local.cs-example" Condition="!Exists('$(SolutionDir)\common\ApplicationInfo_Local.cs')">
          <Link>Properties\ApplicationInfo_Local.cs-example</Link>
        </None>
        <Compile Include="$(SolutionDir)\common\ApplicationInfo_Local.cs" Condition="Exists('$(SolutionDir)\common\ApplicationInfo_Local.cs')">
          <Link>Properties\ApplicationInfo_Local.cs</Link>
        </Compile>
      </ItemGroup>
    </Otherwise>
  </Choose>
  <ItemGroup>
    <ProjectReference Include="..\GitHub.Logging\GitHub.Logging.csproj">
      <Project>{bb6a8eda-15d8-471b-a6ed-ee551e0b3ba0}</Project>
      <Name>GitHub.Logging</Name>
    </ProjectReference>
  </ItemGroup>
  <ItemGroup>
    <Content Include="PlatformResources\mac\git-lfs.zip">
      <CopyToOutputDirectory>PreserveNewest</CopyToOutputDirectory>
    </Content>
    <Content Include="PlatformResources\windows\git-lfs.zip">
      <CopyToOutputDirectory>PreserveNewest</CopyToOutputDirectory>
    </Content>
    <Content Include="PlatformResources\windows\git.zip">
      <CopyToOutputDirectory>PreserveNewest</CopyToOutputDirectory>
    </Content>
    <EmbeddedResource Include="PlatformResources\mac\gitconfig" />
    <EmbeddedResource Include="PlatformResources\windows\gitconfig" />
  </ItemGroup>
  <ItemGroup>
    <EmbeddedResource Include="Resources\.gitattributes" />
    <EmbeddedResource Include="Resources\.gitignore" />
  </ItemGroup>
  <ItemGroup>
    <EmbeddedResource Include="Localization.resx">
      <Generator>PublicResXFileCodeGenerator</Generator>
      <LastGenOutput>Localization.Designer.cs</LastGenOutput>
      <SubType>Designer</SubType>
    </EmbeddedResource>
  </ItemGroup>
  <ItemGroup>
    <None Include="packages.config" />
  </ItemGroup>
  <ItemGroup />
  <Import Project="$(MSBuildToolsPath)\Microsoft.CSharp.targets" />
  <!-- To modify your build process, add your task inside one of the targets below and uncomment it.
       Other similar extension points exist, see Microsoft.Common.targets.
  <Target Name="BeforeBuild">
  </Target>
  <Target Name="AfterBuild">
  </Target>
  -->
  <Import Project="..\..\common\build.targets" />
</Project><|MERGE_RESOLUTION|>--- conflicted
+++ resolved
@@ -117,10 +117,7 @@
     <Compile Include="Application\ApplicationManagerBase.cs" />
     <Compile Include="Helpers\Constants.cs" />
     <Compile Include="Helpers\Validation.cs" />
-<<<<<<< HEAD
     <Compile Include="Installer\GitInstaller.cs" />
-=======
->>>>>>> 25b32d89
     <Compile Include="Installer\UnzipTask.cs" />
     <Compile Include="OutputProcessors\GitAheadBehindStatusOutputProcessor.cs" />
     <Compile Include="OutputProcessors\LfsVersionOutputProcessor.cs" />
