--- conflicted
+++ resolved
@@ -84,25 +84,12 @@
                     var targetFile = new FileInfo(fullZipToPath);
                     using (var streamWriter = targetFile.OpenWrite())
                     {
-<<<<<<< HEAD
-                        const int chunkSize = 4096; // 4K is optimum
-                        Copy(zipStream, streamWriter, chunkSize, zipEntry.Size, (totalRead, timeToFinish) =>
-                        {
-                            estimatedDuration = timeToFinish;
-
-                            estimatedDurationProgress?.Report(estimatedDuration);
-                            zipFileProgress?.Report((float)(totalBytes + totalRead) / zipEntry.Size);
-                            return true;
-                        }, 100);
-                        cancellationToken.ThrowIfCancellationRequested();
-=======
-                        if (!Utils.Copy(zipStream, streamWriter, targetFile.Length, chunkSize,
+                        if (!Utils.Copy(zipStream, streamWriter, zipEntry.Size, chunkSize,
                             progress: (totalRead, timeToFinish) => {
                                 totalBytes += totalRead;
                                 return onProgress(totalBytes, totalSize);
                             }))
                             return;
->>>>>>> abeb39e9
                     }
 
                     targetFile.LastWriteTime = zipEntry.DateTime;
