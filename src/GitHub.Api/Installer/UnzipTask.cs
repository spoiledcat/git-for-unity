--- conflicted
+++ resolved
@@ -41,16 +41,7 @@
 
             try
             {
-<<<<<<< HEAD
                 RunUnzip(success);
-=======
-                zipHelper.Extract(archiveFilePath, extractedPath, Token,
-                    (value, total) =>
-                    {
-                        UpdateProgress(value, total);
-                        return !Token.IsCancellationRequested;
-                    });
->>>>>>> abeb39e9
             }
             catch (Exception ex)
             {
@@ -79,6 +70,11 @@
                 try
                 {
                     zipHelper.Extract(archiveFilePath, extractedPath, Token, zipFileProgress, estimatedDurationProgress);
+                        (value, total) =>
+                        {
+                            UpdateProgress(value, total);
+                            return !Token.IsCancellationRequested;
+                        });
 
                     if (expectedMD5 != null)
                     {
