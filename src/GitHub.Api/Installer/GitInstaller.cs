--- conflicted
+++ resolved
@@ -139,20 +139,13 @@
                                 installDetails.GitInstallPath.EnsureParentDirectoryExists();
                                 gitExtractPath.Move(installDetails.GitInstallPath);
 
-<<<<<<< HEAD
+                                Logger.Trace("Deleting targetGitLfsExecPath:\"{0}\"", targetGitLfsExecPath);
+                                targetGitLfsExecPath.DeleteIfExists();
+
                                 Logger.Trace("Deleting tempZipPath:\"{0}\"", tempZipExtractPath);
                                 tempZipExtractPath.DeleteIfExists();
                             })
                             .Finally((b, exception) => {
-=======
-                                Logger.Trace("Deleting targetGitLfsExecPath:\"{0}\"", targetGitLfsExecPath);
-                                targetGitLfsExecPath.DeleteIfExists();
-
-                                Logger.Trace("Deleting tempZipPath:\"{0}\"", tempZipPath);
-                                tempZipPath.DeleteIfExists();
-
-                            }).Finally((b, exception) => {
->>>>>>> db6d33a9
                                 if (b)
                                 {
                                     Logger.Trace("SetupGitIfNeeded: Success");
