﻿using System;
using System.Threading;
using System.Threading.Tasks;
using GitHub.Logging;

namespace GitHub.Unity
{
    class GitInstaller
    {
        private static readonly ILogging Logger = LogHelper.GetLogger<GitInstaller>();
        private readonly CancellationToken cancellationToken;

        private readonly IEnvironment environment;
        private readonly GitInstallDetails installDetails;
        private readonly IZipHelper sharpZipLibHelper;
<<<<<<< HEAD
=======
        private NPath? gitArchiveFilePath;
        private NPath? gitLfsArchivePath;
>>>>>>> d416f7e5

        ITask<NPath> installationTask;

        public GitInstaller(IEnvironment environment, CancellationToken cancellationToken,
<<<<<<< HEAD
            GitInstallDetails installDetails = null)
=======
            GitInstallDetails installDetails, NPath gitArchiveFilePath, NPath gitLfsArchivePath)
            : this(
                environment, ZipHelper.Instance, cancellationToken, installDetails, gitArchiveFilePath,
                gitLfsArchivePath)
        {}

        public GitInstaller(IEnvironment environment, IZipHelper sharpZipLibHelper, CancellationToken cancellationToken,
            GitInstallDetails installDetails, NPath? gitArchiveFilePath, NPath? gitLfsArchivePath)
>>>>>>> d416f7e5
        {
            this.environment = environment;
            this.sharpZipLibHelper = ZipHelper.Instance;
            this.cancellationToken = cancellationToken;
            this.installDetails = installDetails ?? new GitInstallDetails(environment.UserCachePath, environment.IsWindows);
        }

        public ITask<NPath> SetupGitIfNeeded()
        {
            //Logger.Trace("SetupGitIfNeeded");

            installationTask = new FuncTask<GitInstallationState, NPath>(cancellationToken, (_, r) => installDetails.GitExecutablePath)
                { Name = "Git Installation - Complete" };
            installationTask.OnStart += thisTask => thisTask.UpdateProgress(0, 100);
            installationTask.OnEnd += (thisTask, result, success, exception) => thisTask.UpdateProgress(100, 100);

            if (!environment.IsWindows)
                return installationTask;

            var startTask = new FuncTask<GitInstallationState>(cancellationToken, () =>
                {
                    var state = VerifyGitInstallation();
                    if (!state.GitIsValid && !state.GitLfsIsValid)
                        state = GrabZipFromResources(state);
                    else
                        Logger.Trace("SetupGitIfNeeded: Skipped");
                    return state;
                })
                { Name = "Git Installation - Extract" };


            startTask.OnEnd += (thisTask, state, success, exception) =>
            {
                if (!state.GitIsValid && !state.GitLfsIsValid)
                {
                    if (!state.GitZipExists || !state.GitLfsZipExists)
                        thisTask = thisTask.Then(CreateDownloadTask(state));
                    thisTask = thisTask.Then(ExtractPortableGit(state));
                }
                thisTask.Then(installationTask);
            };

            // we want to start the startTask and not the installationTask because the latter only gets
            // appended to the task chain when startTask ends, so calling Start() on it wouldn't work
            startTask.Start();
            return installationTask;
        }

        private GitInstallationState VerifyGitInstallation()
        {
<<<<<<< HEAD
            var state = new GitInstallationState();
            state.GitExists = installDetails.GitExecutablePath?.FileExists() ?? false;
            state.GitLfsExists = installDetails.GitLfsExecutablePath?.FileExists() ?? false;
            state.GitZipExists = installDetails.GitZipPath.FileExists();
            state.GitLfsZipExists = installDetails.GitLfsZipPath.FileExists();

            if (state.GitExists)
=======
            ITask downloadFilesTask = null;
            if (gitArchiveFilePath == null || gitLfsArchivePath == null)
>>>>>>> d416f7e5
            {
                var actualmd5 = installDetails.GitExecutablePath.CalculateMD5();
                var expectedmd5 = environment.IsWindows ? GitInstallDetails.WindowsGitExecutableMD5 : GitInstallDetails.MacGitExecutableMD5;
                state.GitIsValid = expectedmd5.Equals(actualmd5, StringComparison.InvariantCultureIgnoreCase);
                if (!state.GitIsValid)
                    Logger.Trace($"Path {installDetails.GitExecutablePath} has MD5 {actualmd5} expected {expectedmd5}");
            }
            else
                Logger.Trace($"{installDetails.GitExecutablePath} does not exist");

            if (state.GitLfsExists)
            {
                var actualmd5 = installDetails.GitLfsExecutablePath.CalculateMD5();
                var expectedmd5 = environment.IsWindows ? GitInstallDetails.WindowsGitLfsExecutableMD5 : GitInstallDetails.MacGitLfsExecutableMD5;
                state.GitLfsIsValid = expectedmd5.Equals(actualmd5, StringComparison.InvariantCultureIgnoreCase);
                if (!state.GitLfsIsValid)
                    Logger.Trace($"Path {installDetails.GitLfsExecutablePath} has MD5 {actualmd5} expected {expectedmd5}");
            }
            else
                Logger.Trace($"{installDetails.GitLfsExecutablePath} does not exist");

            if (!state.GitZipExists)
                Logger.Trace($"{installDetails.GitZipPath} does not exist");
            if (!state.GitLfsZipExists)
                Logger.Trace($"{installDetails.GitLfsZipPath} does not exist");
            installationTask.UpdateProgress(10, 100);
            return state;
        }

        private GitInstallationState GrabZipFromResources(GitInstallationState state)
        {
            if (!state.GitZipExists)
            {
                AssemblyResources.ToFile(ResourceType.Platform, "git.zip", installDetails.ZipPath, environment);
                AssemblyResources.ToFile(ResourceType.Platform, "git.zip.md5", installDetails.ZipPath, environment);
            }
            state.GitZipExists = installDetails.GitZipPath.FileExists();

            if (!state.GitLfsZipExists)
            {
                AssemblyResources.ToFile(ResourceType.Platform, "git-lfs.zip", installDetails.ZipPath, environment);
                AssemblyResources.ToFile(ResourceType.Platform, "git-lfs.zip.md5", installDetails.ZipPath, environment);
            }
            state.GitLfsZipExists = installDetails.GitLfsZipPath.FileExists();
            installationTask.UpdateProgress(20, 100);
            return state;
        }

        private ITask<GitInstallationState> CreateDownloadTask(GitInstallationState state)
        {
            var downloader = new Downloader();
            downloader.QueueDownload(installDetails.GitZipUrl, installDetails.GitZipMd5Url, installDetails.ZipPath);
            downloader.QueueDownload(installDetails.GitLfsZipUrl, installDetails.GitLfsZipMd5Url, installDetails.ZipPath);
            return downloader.Then((_, data) =>
            {
                state.GitZipExists = installDetails.GitZipPath.FileExists();
                state.GitLfsZipExists = installDetails.GitLfsZipPath.FileExists();
                installationTask.UpdateProgress(40, 100);
                return state;
            });
        }

        private FuncTask<GitInstallationState> ExtractPortableGit(GitInstallationState state)
        {
            ITask<NPath> task = null;
            var tempZipExtractPath = NPath.CreateTempDirectory("git_zip_extract_zip_paths");
            var gitExtractPath = tempZipExtractPath.Combine("git").CreateDirectory();

            if (!state.GitIsValid)
            {
                ITask<NPath> unzipTask = new UnzipTask(cancellationToken, installDetails.GitZipPath, gitExtractPath, sharpZipLibHelper,
                    environment.FileSystem, GitInstallDetails.GitExtractedMD5);
                unzipTask.Progress(p => installationTask.UpdateProgress(40 + (long)(20 * p.Percentage), 100, unzipTask.Name));

                unzipTask = unzipTask.Then((s, path) =>
                {
                    var source = path;
                    var target = installDetails.GitInstallationPath;
                    target.DeleteIfExists();
                    target.EnsureParentDirectoryExists();
                    Logger.Trace($"Moving '{source}' to '{target}'");
                    source.Move(target);
                    state.GitExists = installDetails.GitExecutablePath.FileExists();
                    state.GitIsValid = s;
                    return path;
                });
                task = unzipTask;
            }

            var gitLfsExtractPath = tempZipExtractPath.Combine("git-lfs").CreateDirectory();

            if (!state.GitLfsIsValid)
            {
                ITask<NPath> unzipTask = new UnzipTask(cancellationToken, installDetails.GitLfsZipPath, gitLfsExtractPath, sharpZipLibHelper,
                    environment.FileSystem, GitInstallDetails.GitLfsExtractedMD5);
                unzipTask.Progress(p => installationTask.UpdateProgress(60 + (long)(20 * p.Percentage), 100, unzipTask.Name));

                unzipTask = unzipTask.Then((s, path) =>
                {
                    var source = path.Combine(installDetails.GitLfsExecutable);
                    var target = installDetails.GetGitLfsExecutablePath(installDetails.GitInstallationPath);
                    target.DeleteIfExists();
                    target.EnsureParentDirectoryExists();
                    Logger.Trace($"Moving '{source}' to '{target}'");
                    source.Move(target);
                    state.GitExists = target.FileExists();
                    state.GitIsValid = s;
                    return path;
                });
                task = task?.Then(unzipTask) ?? unzipTask;
            }

            return task.Finally(new FuncTask<GitInstallationState>(cancellationToken, (success) =>
            {
                tempZipExtractPath.DeleteIfExists();
                return state;
            }));
        }

        class GitInstallationState
        {
            public bool GitExists { get; set; }
            public bool GitLfsExists { get; set; }
            public bool GitIsValid { get; set; }
            public bool GitLfsIsValid { get; set; }
            public bool GitZipExists { get; set; }
            public bool GitLfsZipExists { get; set; }
        }

        public class GitInstallDetails
        {
            public const string DefaultGitZipMd5Url = "https://ghfvs-installer.github.com/unity/portable_git/git.zip.md5";
            public const string DefaultGitZipUrl = "https://ghfvs-installer.github.com/unity/portable_git/git.zip";
            public const string DefaultGitLfsZipMd5Url = "https://ghfvs-installer.github.com/unity/portable_git/git-lfs.zip.md5";
            public const string DefaultGitLfsZipUrl = "https://ghfvs-installer.github.com/unity/portable_git/git-lfs.zip";

            public const string GitExtractedMD5 = "e6cfc0c294a2312042f27f893dfc9c0a";
            public const string GitLfsExtractedMD5 = "36e3ae968b69fbf42dff72311040d24a";

            public const string WindowsGitExecutableMD5 = "50570ed932559f294d1a1361801740b9";
            public const string MacGitExecutableMD5 = "";

            public const string WindowsGitLfsExecutableMD5 = "177bb14d0c08f665a24f0d5516c3b080";
            public const string MacGitLfsExecutableMD5 = "f81a1a065a26a4123193e8fd96c561ad";

            private const string PackageVersion = "f02737a78695063deace08e96d5042710d3e32db";
            private const string PackageName = "PortableGit";

            private const string gitZip = "git.zip";
            private const string gitLfsZip = "git-lfs.zip";

            private readonly bool onWindows;

            public GitInstallDetails(NPath baseDataPath, bool onWindows)
            {
                this.onWindows = onWindows;

                ZipPath = baseDataPath.Combine("downloads");
                ZipPath.EnsureDirectoryExists();
                GitZipPath = ZipPath.Combine(gitZip);
                GitLfsZipPath = ZipPath.Combine(gitLfsZip);

                var gitInstallPath = baseDataPath.Combine(PackageNameWithVersion);
                GitInstallationPath = gitInstallPath;

                if (onWindows)
                {
                    GitExecutable += "git.exe";
                    GitLfsExecutable += "git-lfs.exe";

                    GitExecutablePath = gitInstallPath.Combine("cmd", GitExecutable);
                }
                else
                {
                    GitExecutable = "git";
                    GitLfsExecutable = "git-lfs";

                    GitExecutablePath = gitInstallPath.Combine("bin", GitExecutable);
                }

                GitLfsExecutablePath = GetGitLfsExecutablePath(gitInstallPath);
            }

            public NPath GetGitLfsExecutablePath(NPath gitInstallRoot)
            {
                return onWindows
                    ? gitInstallRoot.Combine("mingw32", "libexec", "git-core", GitLfsExecutable)
                    : gitInstallRoot.Combine("libexec", "git-core", GitLfsExecutable);
            }

            public NPath ZipPath { get; }
            public NPath GitZipPath { get; }
            public NPath GitLfsZipPath { get; }
            public NPath GitInstallationPath { get; }
            public string GitExecutable { get; }
            public NPath GitExecutablePath { get; }
            public string GitLfsExecutable { get; }
            public NPath GitLfsExecutablePath { get; }
            public UriString GitZipMd5Url { get; set; } = DefaultGitZipMd5Url;
            public UriString GitZipUrl { get; set; } = DefaultGitZipUrl;
            public UriString GitLfsZipMd5Url { get; set; } = DefaultGitLfsZipMd5Url;
            public UriString GitLfsZipUrl { get; set; } = DefaultGitLfsZipUrl;
            public string PackageNameWithVersion => PackageName + "_" + PackageVersion;
        }
    }
}<|MERGE_RESOLUTION|>--- conflicted
+++ resolved
@@ -13,27 +13,11 @@
         private readonly IEnvironment environment;
         private readonly GitInstallDetails installDetails;
         private readonly IZipHelper sharpZipLibHelper;
-<<<<<<< HEAD
-=======
-        private NPath? gitArchiveFilePath;
-        private NPath? gitLfsArchivePath;
->>>>>>> d416f7e5
 
         ITask<NPath> installationTask;
 
         public GitInstaller(IEnvironment environment, CancellationToken cancellationToken,
-<<<<<<< HEAD
             GitInstallDetails installDetails = null)
-=======
-            GitInstallDetails installDetails, NPath gitArchiveFilePath, NPath gitLfsArchivePath)
-            : this(
-                environment, ZipHelper.Instance, cancellationToken, installDetails, gitArchiveFilePath,
-                gitLfsArchivePath)
-        {}
-
-        public GitInstaller(IEnvironment environment, IZipHelper sharpZipLibHelper, CancellationToken cancellationToken,
-            GitInstallDetails installDetails, NPath? gitArchiveFilePath, NPath? gitLfsArchivePath)
->>>>>>> d416f7e5
         {
             this.environment = environment;
             this.sharpZipLibHelper = ZipHelper.Instance;
@@ -84,18 +68,13 @@
 
         private GitInstallationState VerifyGitInstallation()
         {
-<<<<<<< HEAD
             var state = new GitInstallationState();
-            state.GitExists = installDetails.GitExecutablePath?.FileExists() ?? false;
-            state.GitLfsExists = installDetails.GitLfsExecutablePath?.FileExists() ?? false;
+            state.GitExists = installDetails.GitExecutablePath.FileExists() ?? false;
+            state.GitLfsExists = installDetails.GitLfsExecutablePath.FileExists() ?? false;
             state.GitZipExists = installDetails.GitZipPath.FileExists();
             state.GitLfsZipExists = installDetails.GitLfsZipPath.FileExists();
 
             if (state.GitExists)
-=======
-            ITask downloadFilesTask = null;
-            if (gitArchiveFilePath == null || gitLfsArchivePath == null)
->>>>>>> d416f7e5
             {
                 var actualmd5 = installDetails.GitExecutablePath.CalculateMD5();
                 var expectedmd5 = environment.IsWindows ? GitInstallDetails.WindowsGitExecutableMD5 : GitInstallDetails.MacGitExecutableMD5;
