--- conflicted
+++ resolved
@@ -109,7 +109,6 @@
                         var gitLfsArchivePath = tempZipPath.Combine("git-lfs.zip");
                         var gitExtractPath = tempZipPath.Combine("git").CreateDirectory();
                         var gitLfsExtractPath = tempZipPath.Combine("git-lfs").CreateDirectory();
-<<<<<<< HEAD
 
                         var downloadGitMd5Task = new DownloadTextTask(CancellationToken.None,
                             "https://ghfvs-installer.github.com/unity/portable_git/git.zip.MD5.txt");
@@ -135,13 +134,8 @@
                                 downloadGitLfsTask.ValidationHash = s;
                             })
                             .Then(downloadGitLfsTask)
-                            .Then(new UnzipTask(cancellationToken, gitArchivePath, gitExtractPath, sharpZipLibHelper))
-                            .Then(new UnzipTask(cancellationToken, gitLfsArchivePath, gitLfsExtractPath, sharpZipLibHelper))
-=======
-                        
-                        new UnzipTask(cancellationToken, gitArchivePath, gitExtractPath, sharpZipLibHelper, environment.FileSystem, GitInstallDetails.GitExtractedMD5)
+                            .Then(new UnzipTask(cancellationToken, gitArchivePath, gitExtractPath, sharpZipLibHelper, environment.FileSystem, GitInstallDetails.GitExtractedMD5))
                             .Then(new UnzipTask(cancellationToken, gitLfsArchivePath, gitLfsExtractPath, sharpZipLibHelper, environment.FileSystem, GitInstallDetails.GitLfsExtractedMD5))
->>>>>>> af0e2457
                             .Then(() => {
                                 var targetGitLfsExecPath = installDetails.GetGitLfsExecPath(gitExtractPath);
                                 var extractGitLfsExePath = gitLfsExtractPath.Combine(installDetails.GitLfsExec);
