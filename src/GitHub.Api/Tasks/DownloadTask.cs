--- conflicted
+++ resolved
@@ -152,45 +152,4 @@
         public DownloadException(string message, Exception innerException) : base(message, innerException)
         { }
     }
-<<<<<<< HEAD
-=======
-
-    class DownloadTextTask : DownloadTask
-    {
-        public DownloadTextTask(CancellationToken token,
-            IFileSystem fileSystem, UriString url,
-            NPath? targetDirectory = null,
-            string filename = null,
-            int retryCount = 0)
-            : base(token, fileSystem, url, targetDirectory, filename, retryCount: retryCount)
-        {
-            Name = nameof(DownloadTextTask);
-        }
-
-        protected override string RunWithReturn(bool success)
-        {
-            var result = BaseRunWithReturn(success);
-
-            RaiseOnStart();
-
-            try
-            {
-                result = RunDownload(success);
-                result = fileSystem.ReadAllText(result, Encoding.UTF8);
-            }
-            catch (Exception ex)
-            {
-                Errors = ex.Message;
-                if (!RaiseFaultHandlers(ex))
-                    throw;
-            }
-            finally
-            {
-                RaiseOnEnd(result);
-            }
-
-            return result;
-        }
-    }
->>>>>>> d416f7e5
 }