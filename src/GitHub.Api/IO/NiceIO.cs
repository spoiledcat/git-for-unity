--- conflicted
+++ resolved
@@ -689,14 +689,6 @@
             if (IsRoot)
                 throw new NotSupportedException("Delete is not supported on a root level directory because it would be dangerous:" + ToString());
 
-<<<<<<< HEAD
-            if (FileExists())
-                FileSystem.FileDelete(ToProcessDirectory().ToString());
-            else if (DirectoryExists())
-                try
-                {
-                    FileSystem.DirectoryDelete(ToProcessDirectory().ToString(), true);
-=======
             var isFile = FileExists();
             var isDir = DirectoryExists();
             if (!isFile && !isDir)
@@ -706,12 +698,11 @@
             {
                 if (isFile)
                 {
-                    FileSystem.FileDelete(ToString());
->>>>>>> b88a47e3
+                    FileSystem.FileDelete(ToProcessDirectory().ToString());
                 }
                 else
                 {
-                    FileSystem.DirectoryDelete(ToString(), true);
+                    FileSystem.DirectoryDelete(ToProcessDirectory().ToString(), true);
                 }
             }
             catch (IOException)
