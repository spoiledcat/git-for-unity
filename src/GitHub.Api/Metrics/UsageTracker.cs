﻿using System;
using System.Linq;
using System.Text;
using System.Threading.Tasks;
using System.Threading;
using Timer = System.Threading.Timer;
using GitHub.Logging;

namespace GitHub.Unity
{
    class UsageTracker : IUsageTracker
    {
        private static ILogging Logger { get; } = LogHelper.GetLogger<UsageTracker>();

        private static object _lock = new object();

        private readonly ISettings userSettings;
        private readonly IUsageLoader usageLoader;
        private readonly string userId;
        private readonly string appVersion;
        private readonly string unityVersion;
        private readonly string instanceId;
        private Timer timer;

<<<<<<< HEAD
        public UsageTracker(IMetricsService metricsService, ISettings userSettings,
            IEnvironment environment, string userId, string unityVersion, string instanceId)
                : this(metricsService, userSettings,
                      new UsageLoader(environment.UserCachePath.Combine(Constants.UsageFile)),
                      userId, unityVersion, instanceId)
=======
        public IMetricsService MetricsService { get; set; }

        public UsageTracker(ISettings userSettings,
            IEnvironment environment, string instanceId)
                : this(userSettings, 
                    new UsageLoader(environment.UserCachePath.Combine(Constants.UsageFile)),
                    environment.UnityVersion, instanceId)
>>>>>>> 8cd070a4
        {
        }

        public UsageTracker(ISettings userSettings,
            IUsageLoader usageLoader,
            string unityVersion, string instanceId)
        {
            this.userSettings = userSettings;
            this.usageLoader = usageLoader;
            this.appVersion = ApplicationInfo.Version;
            this.unityVersion = unityVersion;
            this.instanceId = instanceId;

            if (userSettings.Exists(Constants.GuidKey))
            {
                userId = userSettings.Get(Constants.GuidKey);
            }

            if (String.IsNullOrEmpty(userId))
            {
                userId = Guid.NewGuid().ToString();
                userSettings.Set(Constants.GuidKey, userId);
            }

            Logger.Trace("userId:{0} instanceId:{1}", userId, instanceId);
            if (Enabled)
                RunTimer(3 * 60);
        }

        private void RunTimer(int seconds)
        {
            timer = new Timer(_ =>
            {
                try
                {
                    timer.Dispose();
                    SendUsage();
                }
                catch { }
            }, null, seconds * 1000, Timeout.Infinite);
        }

        private void SendUsage()
        {
            if (MetricsService == null)
            {
                Logger.Warning("No service, not sending usage");
                return;
            }

<<<<<<< HEAD
            var currentTimeOffset = DateTimeOffset.UtcNow;
            if (usageStore.LastUpdated.Date == currentTimeOffset)
=======
            var usageStore = usageLoader.Load(userId);

            if (usageStore.LastUpdated.Date != DateTimeOffset.UtcNow.Date)
>>>>>>> 8cd070a4
            {
                return;
            }

            lock (_lock)
            {
                var success = false;
                var extractReports = usageStore.Model.SelectReports(currentTimeOffset.Date);
                if (!extractReports.Any())
                {
                    Logger.Trace("No items to send");
                }
                else
                {
                    if (!Enabled)
                    {
                        Logger.Trace("Metrics disabled");
                        return;
                    }

                    try
                    {
<<<<<<< HEAD
                        metricsService.PostUsage(extractReports);
=======
                        await MetricsService.PostUsage(extractReports);
>>>>>>> 8cd070a4
                        success = true;
                    }
                    catch (Exception ex)
                    {
                        Logger.Warning(@"Error Sending Usage Exception Type:""{0}"" Message:""{1}""", ex.GetType().ToString(), ex.GetExceptionMessageShort());
                    }
                }

                if (success)
                {
                    usageStore.Model.RemoveReports(currentTimeOffset.Date);
                    usageStore.LastUpdated = currentTimeOffset;
                    usageLoader.Save(usageStore);
                }
            }
        }

        public void IncrementNumberOfStartups()
        {
            lock (_lock)
            {
                var usage = usageLoader.Load(userId);
                usage.GetCurrentMeasures(appVersion, unityVersion, instanceId)
                    .NumberOfStartups++;
                usageLoader.Save(usage);
            }
        }

        public void IncrementProjectsInitialized()
        {
            lock (_lock)
            {
                var usage = usageLoader.Load(userId);
                usage.GetCurrentMeasures(appVersion, unityVersion, instanceId)
                    .ProjectsInitialized++;
                usageLoader.Save(usage);
            }
        }

        public void IncrementChangesViewButtonCommit()
        {
            lock (_lock)
            {
                var usage = usageLoader.Load(userId);
                usage.GetCurrentMeasures(appVersion, unityVersion, instanceId)
                    .ChangesViewButtonCommit++;
                usageLoader.Save(usage);
            }
        }

        public void IncrementHistoryViewToolbarFetch()
        {
            lock (_lock)
            {
                var usage = usageLoader.Load(userId);
                usage.GetCurrentMeasures(appVersion, unityVersion, instanceId)
                    .HistoryViewToolbarFetch++;
                usageLoader.Save(usage);
            }
        }

        public void IncrementHistoryViewToolbarPush()
        {
            lock (_lock)
            {
                var usage = usageLoader.Load(userId);
                usage.GetCurrentMeasures(appVersion, unityVersion, instanceId)
                    .HistoryViewToolbarPush++;
                usageLoader.Save(usage);
            }
        }

        public void IncrementHistoryViewToolbarPull()
        {
            lock (_lock)
            {
                var usage = usageLoader.Load(userId);
                usage.GetCurrentMeasures(appVersion, unityVersion, instanceId)
                    .HistoryViewToolbarPull++;
                usageLoader.Save(usage);
            }
        }

        public void IncrementBranchesViewButtonCreateBranch()
        {
            lock (_lock)
            {
                var usage = usageLoader.Load(userId);
                usage.GetCurrentMeasures(appVersion, unityVersion, instanceId)
                    .BranchesViewButtonCreateBranch++;
                usageLoader.Save(usage);
            }
        }

        public void IncrementBranchesViewButtonDeleteBranch()
        {
            lock (_lock)
            {
                var usage = usageLoader.Load(userId);
                usage.GetCurrentMeasures(appVersion, unityVersion, instanceId)
                    .BranchesViewButtonDeleteBranch++;
                usageLoader.Save(usage);
            }
        }

        public void IncrementBranchesViewButtonCheckoutLocalBranch()
        {
            lock (_lock)
            {
                var usage = usageLoader.Load(userId);
                usage.GetCurrentMeasures(appVersion, unityVersion, instanceId)
                    .BranchesViewButtonCheckoutLocalBranch++;
                usageLoader.Save(usage);
            }
        }

        public void IncrementBranchesViewButtonCheckoutRemoteBranch()
        {
            lock (_lock)
            {
                var usage = usageLoader.Load(userId);
                usage.GetCurrentMeasures(appVersion, unityVersion, instanceId)
                    .BranchesViewButtonCheckoutRemoteBranch++;
                usageLoader.Save(usage);
            }
        }

        public void IncrementSettingsViewButtonLfsUnlock()
        {
            lock (_lock)
            {
                var usage = usageLoader.Load(userId);
                usage.GetCurrentMeasures(appVersion, unityVersion, instanceId)
                    .SettingsViewButtonLfsUnlock++;
                usageLoader.Save(usage);
            }
        }

        public void IncrementAuthenticationViewButtonAuthentication()
        {
            lock (_lock)
            {
                var usage = usageLoader.Load(userId);
                usage.GetCurrentMeasures(appVersion, unityVersion, instanceId)
                    .AuthenticationViewButtonAuthentication++;
                usageLoader.Save(usage);
            }
        }

        public void IncrementUnityProjectViewContextLfsLock()
        {
            lock (_lock)
            {
                var usage = usageLoader.Load(userId);
                usage.GetCurrentMeasures(appVersion, unityVersion, instanceId)
                    .UnityProjectViewContextLfsLock++;
                usageLoader.Save(usage);
            }
        }

        public void IncrementUnityProjectViewContextLfsUnlock()
        {
            lock (_lock)
            {
                var usage = usageLoader.Load(userId);
                usage.GetCurrentMeasures(appVersion, unityVersion, instanceId)
                    .UnityProjectViewContextLfsUnlock++;
                usageLoader.Save(usage);
            }
        }

        public void IncrementPublishViewButtonPublish()
        {
            lock (_lock)
            {
                var usage = usageLoader.Load(userId);
                usage.GetCurrentMeasures(appVersion, unityVersion, instanceId)
                     .PublishViewButtonPublish++;
                usageLoader.Save(usage);
            }
        }

        public void IncrementApplicationMenuMenuItemCommandLine()
        {
            lock (_lock)
            {
                var usage = usageLoader.Load(userId);
                usage.GetCurrentMeasures(appVersion, unityVersion, instanceId)
                     .ApplicationMenuMenuItemCommandLine++;
                usageLoader.Save(usage);
            }
        }

        public bool Enabled
        {
            get
            {
                return userSettings.Get(Constants.MetricsKey, true);
            }
            set
            {
                if (value == Enabled)
                    return;
                userSettings.Set(Constants.MetricsKey, value);
                if (value)
                {
                    RunTimer(5);
                }
                else
                {
                    timer.Dispose();
                    timer = null;
                }
            }
        }
    }

    interface IUsageLoader
    {
        UsageStore Load(string userId);
        void Save(UsageStore store);
    }

    class UsageLoader : IUsageLoader
    {
        private readonly NPath path;

        public UsageLoader(NPath path)
        {
            this.path = path;
        }

        public UsageStore Load(string userId)
        {
            UsageStore result = null;
            string json = null;
            if (path.FileExists())
            {
                try
                {
                    json = path.ReadAllText(Encoding.UTF8);
                    result = json?.FromJson<UsageStore>(lowerCase: true);
                }
                catch (Exception ex)
                {
                    LogHelper.Instance.Warning(ex, "Error Loading Usage: {0}; Deleting File", path);
                    try
                    {
                        path.DeleteIfExists();
                    }
                    catch { }
                }
            }

            if (result == null)
                result = new UsageStore();

            if (String.IsNullOrEmpty(result.Model.Guid))
                result.Model.Guid = userId;

            return result;
        }

        public void Save(UsageStore store)
        {
            try
            {
                var json = store.ToJson(lowerCase: true);
                path.WriteAllText(json, Encoding.UTF8);
            }
            catch (Exception ex)
            {
                LogHelper.Instance.Error(ex, "SaveUsage Error: \"{0}\"", path);
            }
        }
    }
}<|MERGE_RESOLUTION|>--- conflicted
+++ resolved
@@ -22,13 +22,6 @@
         private readonly string instanceId;
         private Timer timer;
 
-<<<<<<< HEAD
-        public UsageTracker(IMetricsService metricsService, ISettings userSettings,
-            IEnvironment environment, string userId, string unityVersion, string instanceId)
-                : this(metricsService, userSettings,
-                      new UsageLoader(environment.UserCachePath.Combine(Constants.UsageFile)),
-                      userId, unityVersion, instanceId)
-=======
         public IMetricsService MetricsService { get; set; }
 
         public UsageTracker(ISettings userSettings,
@@ -36,7 +29,6 @@
                 : this(userSettings, 
                     new UsageLoader(environment.UserCachePath.Combine(Constants.UsageFile)),
                     environment.UnityVersion, instanceId)
->>>>>>> 8cd070a4
         {
         }
 
@@ -87,14 +79,10 @@
                 return;
             }
 
-<<<<<<< HEAD
+            var usageStore = usageLoader.Load(userId);
+
             var currentTimeOffset = DateTimeOffset.UtcNow;
             if (usageStore.LastUpdated.Date == currentTimeOffset)
-=======
-            var usageStore = usageLoader.Load(userId);
-
-            if (usageStore.LastUpdated.Date != DateTimeOffset.UtcNow.Date)
->>>>>>> 8cd070a4
             {
                 return;
             }
@@ -117,11 +105,7 @@
 
                     try
                     {
-<<<<<<< HEAD
-                        metricsService.PostUsage(extractReports);
-=======
-                        await MetricsService.PostUsage(extractReports);
->>>>>>> 8cd070a4
+                        MetricsService.PostUsage(extractReports);
                         success = true;
                     }
                     catch (Exception ex)
