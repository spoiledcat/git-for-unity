--- conflicted
+++ resolved
@@ -16,26 +16,16 @@
         bool IsWindows { get; }
         bool IsLinux { get; }
         bool IsMac { get; }
-<<<<<<< HEAD
-        NPath UnityApplication { get; set; }
-        NPath UnityAssetsPath { get; set; }
-        NPath UnityProjectPath { get; set; }
-        NPath ExtensionInstallPath { get; set; }
-        NPath UserCachePath { get; set; }
-        NPath RepositoryPath { get; }
-        NPath GitInstallPath { get; }
-=======
         NPath UnityApplication { get; }
         NPath UnityAssetsPath { get; }
         NPath UnityProjectPath { get; }
         NPath ExtensionInstallPath { get; }
-        string RepositoryPath { get; }
-        string GitInstallPath { get; }
->>>>>>> 83b69c88
-        IRepository Repository { get; set; }
+        NPath RepositoryPath { get; }
+        NPath GitInstallPath { get; }
         NPath UserCachePath { get; set; }
         NPath SystemCachePath { get; set; }
         NPath LogPath { get; }
         IFileSystem FileSystem { get; set; }
+        IRepository Repository { get; set; }
     }
 }