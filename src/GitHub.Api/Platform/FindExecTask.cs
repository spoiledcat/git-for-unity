--- conflicted
+++ resolved
@@ -9,11 +9,7 @@
         public FindExecTask(string executable, CancellationToken token)
             : base(token, new FirstLineIsPathOutputProcessor())
         {
-<<<<<<< HEAD
-            Name = name = DefaultEnvironment.OnWindows ? "where" : "which";
-=======
             Name = DefaultEnvironment.OnWindows ? "where" : "which";
->>>>>>> fd2a568a
             arguments = executable;
         }
 
