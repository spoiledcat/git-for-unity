using GitHub.Unity;
using System.Threading.Tasks;

namespace GitHub.Unity
{
    class Platform : IPlatform
    {
        public Platform(IEnvironment environment, IFileSystem filesystem)
        {
            Environment = environment;

            if (environment.IsWindows)
            {
                GitEnvironment = new WindowsGitEnvironment(environment, filesystem);
            }
            else if (environment.IsMac)
            {
                GitEnvironment = new MacGitEnvironment(environment, filesystem);
            }
            else
            {
                GitEnvironment = new LinuxGitEnvironment(environment, filesystem);
<<<<<<< HEAD
                localAppData = Environment.GetSpecialFolder(System.Environment.SpecialFolder.LocalApplicationData).ToNPath();
                commonAppData = "/usr/local/share/".ToNPath();
=======
>>>>>>> 83b69c88
            }
        }

<<<<<<< HEAD
        public Task<IPlatform> Initialize(IProcessManager processManager, ITaskManager taskManager)
=======
        public Task<IPlatform> Initialize(IProcessManager processManager, IUIDispatcher uiDispatcher)
>>>>>>> 83b69c88
        {
            UIDispatcher = uiDispatcher;
            ProcessManager = processManager;

            if (CredentialManager == null)
            {
<<<<<<< HEAD
                CredentialManager = new GitCredentialManager(Environment, processManager, taskManager);
=======
                CredentialManager = new GitCredentialManager(Environment, processManager);
>>>>>>> 83b69c88
                Keychain = new Keychain(Environment, CredentialManager);
                Keychain.Initialize();
            }

            return TaskEx.FromResult(this as IPlatform);
        }

        public IEnvironment Environment { get; private set; }
        public IProcessEnvironment GitEnvironment { get; private set; }
        public ICredentialManager CredentialManager { get; private set; }
        public IProcessManager ProcessManager { get; private set; }
        public IKeychain Keychain { get; private set; }
    }
}<|MERGE_RESOLUTION|>--- conflicted
+++ resolved
@@ -20,30 +20,16 @@
             else
             {
                 GitEnvironment = new LinuxGitEnvironment(environment, filesystem);
-<<<<<<< HEAD
-                localAppData = Environment.GetSpecialFolder(System.Environment.SpecialFolder.LocalApplicationData).ToNPath();
-                commonAppData = "/usr/local/share/".ToNPath();
-=======
->>>>>>> 83b69c88
             }
         }
 
-<<<<<<< HEAD
         public Task<IPlatform> Initialize(IProcessManager processManager, ITaskManager taskManager)
-=======
-        public Task<IPlatform> Initialize(IProcessManager processManager, IUIDispatcher uiDispatcher)
->>>>>>> 83b69c88
         {
-            UIDispatcher = uiDispatcher;
             ProcessManager = processManager;
 
             if (CredentialManager == null)
             {
-<<<<<<< HEAD
                 CredentialManager = new GitCredentialManager(Environment, processManager, taskManager);
-=======
-                CredentialManager = new GitCredentialManager(Environment, processManager);
->>>>>>> 83b69c88
                 Keychain = new Keychain(Environment, CredentialManager);
                 Keychain.Initialize();
             }
