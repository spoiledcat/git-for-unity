--- conflicted
+++ resolved
@@ -351,7 +351,27 @@
   <data name="RequestLockActionTitle" xml:space="preserve">
     <value>Request Lock</value>
   </data>
-<<<<<<< HEAD
+  <data name="ForceUnlockFileAssetsMenuItem" xml:space="preserve">
+    <value>Assets/Release Lock (forced)</value>
+  </data>
+  <data name="ForceUnlockFileMenuItem" xml:space="preserve">
+    <value>Release Lock (forced)</value>
+  </data>
+  <data name="LockFileAssetsMenuItem" xml:space="preserve">
+    <value>Assets/Request Lock</value>
+  </data>
+  <data name="LockFileMenuItem" xml:space="preserve">
+    <value>Request Lock</value>
+  </data>
+  <data name="LocksTitle" xml:space="preserve">
+    <value>Locks</value>
+  </data>
+  <data name="UnlockFileAssetsMenuItem" xml:space="preserve">
+    <value>Assets/Release Lock</value>
+  </data>
+  <data name="UnlockFileMenuItem" xml:space="preserve">
+    <value>Release Lock</value>
+  </data>
   <data name="AccountButton" xml:space="preserve">
     <value>Account</value>
   </data>
@@ -405,27 +425,5 @@
   </data>
   <data name="MessageRefreshing" xml:space="preserve">
     <value>Refreshing</value>
-=======
-  <data name="ForceUnlockFileAssetsMenuItem" xml:space="preserve">
-    <value>Assets/Release Lock (forced)</value>
-  </data>
-  <data name="ForceUnlockFileMenuItem" xml:space="preserve">
-    <value>Release Lock (forced)</value>
-  </data>
-  <data name="LockFileAssetsMenuItem" xml:space="preserve">
-    <value>Assets/Request Lock</value>
-  </data>
-  <data name="LockFileMenuItem" xml:space="preserve">
-    <value>Request Lock</value>
-  </data>
-  <data name="LocksTitle" xml:space="preserve">
-    <value>Locks</value>
-  </data>
-  <data name="UnlockFileAssetsMenuItem" xml:space="preserve">
-    <value>Assets/Release Lock</value>
-  </data>
-  <data name="UnlockFileMenuItem" xml:space="preserve">
-    <value>Release Lock</value>
->>>>>>> b89e924d
   </data>
 </root>