﻿<?xml version="1.0" encoding="utf-8"?>
<root>
  <!-- 
    Microsoft ResX Schema 
    
    Version 2.0
    
    The primary goals of this format is to allow a simple XML format 
    that is mostly human readable. The generation and parsing of the 
    various data types are done through the TypeConverter classes 
    associated with the data types.
    
    Example:
    
    ... ado.net/XML headers & schema ...
    <resheader name="resmimetype">text/microsoft-resx</resheader>
    <resheader name="version">2.0</resheader>
    <resheader name="reader">System.Resources.ResXResourceReader, System.Windows.Forms, ...</resheader>
    <resheader name="writer">System.Resources.ResXResourceWriter, System.Windows.Forms, ...</resheader>
    <data name="Name1"><value>this is my long string</value><comment>this is a comment</comment></data>
    <data name="Color1" type="System.Drawing.Color, System.Drawing">Blue</data>
    <data name="Bitmap1" mimetype="application/x-microsoft.net.object.binary.base64">
        <value>[base64 mime encoded serialized .NET Framework object]</value>
    </data>
    <data name="Icon1" type="System.Drawing.Icon, System.Drawing" mimetype="application/x-microsoft.net.object.bytearray.base64">
        <value>[base64 mime encoded string representing a byte array form of the .NET Framework object]</value>
        <comment>This is a comment</comment>
    </data>
                
    There are any number of "resheader" rows that contain simple 
    name/value pairs.
    
    Each data row contains a name, and value. The row also contains a 
    type or mimetype. Type corresponds to a .NET class that support 
    text/value conversion through the TypeConverter architecture. 
    Classes that don't support this are serialized and stored with the 
    mimetype set.
    
    The mimetype is used for serialized objects, and tells the 
    ResXResourceReader how to depersist the object. This is currently not 
    extensible. For a given mimetype the value must be set accordingly:
    
    Note - application/x-microsoft.net.object.binary.base64 is the format 
    that the ResXResourceWriter will generate, however the reader can 
    read any of the formats listed below.
    
    mimetype: application/x-microsoft.net.object.binary.base64
    value   : The object must be serialized with 
            : System.Runtime.Serialization.Formatters.Binary.BinaryFormatter
            : and then encoded with base64 encoding.
    
    mimetype: application/x-microsoft.net.object.soap.base64
    value   : The object must be serialized with 
            : System.Runtime.Serialization.Formatters.Soap.SoapFormatter
            : and then encoded with base64 encoding.

    mimetype: application/x-microsoft.net.object.bytearray.base64
    value   : The object must be serialized into a byte array 
            : using a System.ComponentModel.TypeConverter
            : and then encoded with base64 encoding.
    -->
  <xsd:schema id="root" xmlns="" xmlns:xsd="http://www.w3.org/2001/XMLSchema" xmlns:msdata="urn:schemas-microsoft-com:xml-msdata">
    <xsd:import namespace="http://www.w3.org/XML/1998/namespace" />
    <xsd:element name="root" msdata:IsDataSet="true">
      <xsd:complexType>
        <xsd:choice maxOccurs="unbounded">
          <xsd:element name="metadata">
            <xsd:complexType>
              <xsd:sequence>
                <xsd:element name="value" type="xsd:string" minOccurs="0" />
              </xsd:sequence>
              <xsd:attribute name="name" use="required" type="xsd:string" />
              <xsd:attribute name="type" type="xsd:string" />
              <xsd:attribute name="mimetype" type="xsd:string" />
              <xsd:attribute ref="xml:space" />
            </xsd:complexType>
          </xsd:element>
          <xsd:element name="assembly">
            <xsd:complexType>
              <xsd:attribute name="alias" type="xsd:string" />
              <xsd:attribute name="name" type="xsd:string" />
            </xsd:complexType>
          </xsd:element>
          <xsd:element name="data">
            <xsd:complexType>
              <xsd:sequence>
                <xsd:element name="value" type="xsd:string" minOccurs="0" msdata:Ordinal="1" />
                <xsd:element name="comment" type="xsd:string" minOccurs="0" msdata:Ordinal="2" />
              </xsd:sequence>
              <xsd:attribute name="name" type="xsd:string" use="required" msdata:Ordinal="1" />
              <xsd:attribute name="type" type="xsd:string" msdata:Ordinal="3" />
              <xsd:attribute name="mimetype" type="xsd:string" msdata:Ordinal="4" />
              <xsd:attribute ref="xml:space" />
            </xsd:complexType>
          </xsd:element>
          <xsd:element name="resheader">
            <xsd:complexType>
              <xsd:sequence>
                <xsd:element name="value" type="xsd:string" minOccurs="0" msdata:Ordinal="1" />
              </xsd:sequence>
              <xsd:attribute name="name" type="xsd:string" use="required" />
            </xsd:complexType>
          </xsd:element>
        </xsd:choice>
      </xsd:complexType>
    </xsd:element>
  </xsd:schema>
  <resheader name="resmimetype">
    <value>text/microsoft-resx</value>
  </resheader>
  <resheader name="version">
    <value>2.0</value>
  </resheader>
  <resheader name="reader">
    <value>System.Resources.ResXResourceReader, System.Windows.Forms, Version=2.0.0.0, Culture=neutral, PublicKeyToken=b77a5c561934e089</value>
  </resheader>
  <resheader name="writer">
    <value>System.Resources.ResXResourceWriter, System.Windows.Forms, Version=2.0.0.0, Culture=neutral, PublicKeyToken=b77a5c561934e089</value>
  </resheader>
  <data name="LockedOut" xml:space="preserve">
    <value>Maximum number of logins exceeded. Please wait a few minutes before trying again.</value>
  </data>
  <data name="LoginFailed" xml:space="preserve">
    <value>Login failed</value>
  </data>
  <data name="NoGitError" xml:space="preserve">
    <value>Tried to run git task while git was not found.</value>
  </data>
  <data name="NotLoggedIn" xml:space="preserve">
    <value>You need to log in.</value>
  </data>
  <data name="Wrong2faCode" xml:space="preserve">
    <value>Wrong 2FA code</value>
  </data>
  <data name="GitInitBrowseButton" xml:space="preserve">
    <value>...</value>
  </data>
  <data name="GitInitBrowseTitle" xml:space="preserve">
    <value>Pick desired repository root</value>
  </data>
  <data name="GitInitButton" xml:space="preserve">
    <value>Set up git</value>
  </data>
  <data name="NoActiveRepositoryMessage" xml:space="preserve">
    <value>Your current project is not currently in an active git repository:</value>
  </data>
  <data name="NoActiveRepositoryTitle" xml:space="preserve">
    <value>No repository found</value>
  </data>
  <data name="InvalidInitDirectoryTitle" xml:space="preserve">
    <value>Invalid repository root</value>
  </data>
  <data name="InvalidInitDirectoryMessage" xml:space="preserve">
    <value>Your selected folder '{0}' is not a valid repository root for your current project.</value>
  </data>
  <data name="InvalidInitDirectoryOK" xml:space="preserve">
    <value>OK</value>
  </data>
  <data name="ViewModeHistoryTab" xml:space="preserve">
    <value>History</value>
  </data>
  <data name="ViewModeChangesTab" xml:space="preserve">
    <value>Changes</value>
  </data>
  <data name="ViewModeSettingsTab" xml:space="preserve">
    <value>Settings</value>
  </data>
  <data name="RefreshButton" xml:space="preserve">
    <value>Refresh</value>
  </data>
  <data name="UnknownViewModeError" xml:space="preserve">
    <value>Unsupported view mode: {0}</value>
  </data>
  <data name="HistoryFocusAll" xml:space="preserve">
    <value>(All)</value>
  </data>
  <data name="HistoryFocusSingle" xml:space="preserve">
    <value />
  </data>
  <data name="PullButton" xml:space="preserve">
    <value>Pull</value>
  </data>
  <data name="PullButtonCount" xml:space="preserve">
    <value>Pull ({0})</value>
  </data>
  <data name="PushButton" xml:space="preserve">
    <value>Push</value>
  </data>
  <data name="PushButtonCount" xml:space="preserve">
    <value>Push ({0})</value>
  </data>
  <data name="PullConfirmTitle" xml:space="preserve">
    <value>Pull Changes?</value>
  </data>
  <data name="PullConfirmDescription" xml:space="preserve">
    <value>Would you like to pull changes from remote '{0}'?</value>
  </data>
  <data name="PullConfirmYes" xml:space="preserve">
    <value>Pull</value>
  </data>
  <data name="PullConfirmCancel" xml:space="preserve">
    <value>Cancel</value>
  </data>
  <data name="PushConfirmTitle" xml:space="preserve">
    <value>Push Changes?</value>
  </data>
  <data name="PushConfirmDescription" xml:space="preserve">
    <value>Would you like to push changes to remote '{0}'?</value>
  </data>
  <data name="PushConfirmYes" xml:space="preserve">
    <value>Push</value>
  </data>
  <data name="PushConfirmCancel" xml:space="preserve">
    <value>Cancel</value>
  </data>
  <data name="SummaryLabel" xml:space="preserve">
    <value>Commit summary</value>
  </data>
  <data name="DescriptionLabel" xml:space="preserve">
    <value>Commit description</value>
  </data>
  <data name="CommitButton" xml:space="preserve">
    <value />
  </data>
  <data name="CommitSelectAllButton" xml:space="preserve">
    <value>All</value>
  </data>
  <data name="CommitSelectNoneButton" xml:space="preserve">
    <value>None</value>
  </data>
  <data name="ChangedFilesLabel" xml:space="preserve">
    <value>{0} changed files</value>
  </data>
  <data name="OneChangedFileLabel" xml:space="preserve">
    <value>1 changed file</value>
  </data>
  <data name="NoChangedFilesLabel" xml:space="preserve">
    <value>No changed files</value>
  </data>
  <data name="BasePathLabel" xml:space="preserve">
    <value>{0}</value>
  </data>
  <data name="NoChangesLabel" xml:space="preserve">
    <value>No changes found</value>
  </data>
  <data name="RemotesTitle" xml:space="preserve">
    <value>Remotes</value>
  </data>
  <data name="RemoteNameTitle" xml:space="preserve">
    <value>Name</value>
  </data>
  <data name="RemoteUserTitle" xml:space="preserve">
    <value>User</value>
  </data>
  <data name="RemoteHostTitle" xml:space="preserve">
    <value>Host</value>
  </data>
  <data name="RemoteAccessTitle" xml:space="preserve">
    <value>Access</value>
  </data>
  <data name="Title" xml:space="preserve">
    <value>GitHub</value>
  </data>
  <data name="Ok" xml:space="preserve">
    <value>ok</value>
  </data>
  <data name="Cancel" xml:space="preserve">
    <value>cancel</value>
  </data>
  <data name="PullActionTitle" xml:space="preserve">
    <value>Pull</value>
  </data>
  <data name="PullFailureDescription" xml:space="preserve">
    <value>Could not update local branch.</value>
  </data>
  <data name="PullSuccessDescription" xml:space="preserve">
    <value>Local branch is up to date with {0}</value>
  </data>
  <data name="PushActionTitle" xml:space="preserve">
    <value>Push</value>
  </data>
  <data name="PushFailureDescription" xml:space="preserve">
    <value>Could not push branch</value>
  </data>
  <data name="PushSuccessDescription" xml:space="preserve">
    <value>Branch pushed</value>
  </data>
  <data name="InitializeRepositoryButtonText" xml:space="preserve">
    <value>Initialize a git repository for this project</value>
  </data>
  <data name="SwitchBranchTitle" xml:space="preserve">
    <value>Switch branch</value>
  </data>
  <data name="SwitchBranchFailedDescription" xml:space="preserve">
    <value>Could not switch to branch {0}</value>
  </data>
  <data name="GitLFSNotFound" xml:space="preserve">
    <value>We could not find Git in the system.</value>
  </data>
  <data name="GitLfsVersionTooLow" xml:space="preserve">
    <value>The detected LFS at {0} has version {1}, which is too low. The minimum LFS version is {2}.</value>
  </data>
  <data name="GitNotFound" xml:space="preserve">
    <value>We could not find Git in the system.</value>
  </data>
  <data name="GitVersionTooLow" xml:space="preserve">
    <value>The detected Git at {0} has version {1}, which is too low. The minimum Git version is {2}.</value>
  </data>
  <data name="BranchesTitle" xml:space="preserve">
    <value>Branches</value>
  </data>
  <data name="ChangesTitle" xml:space="preserve">
    <value>Changes</value>
  </data>
  <data name="DefaultRepoUrl" xml:space="preserve">
    <value>No remote configured</value>
  </data>
  <data name="FetchActionTitle" xml:space="preserve">
    <value>Fetch Changes</value>
  </data>
  <data name="FetchButton" xml:space="preserve">
    <value>Fetch</value>
  </data>
  <data name="FetchFailureDescription" xml:space="preserve">
    <value>Could not fetch changes</value>
  </data>
  <data name="HistoryTitle" xml:space="preserve">
    <value>History</value>
  </data>
  <data name="InitializeTitle" xml:space="preserve">
    <value>Initialize</value>
  </data>
  <data name="PublishButton" xml:space="preserve">
    <value>Publish</value>
  </data>
  <data name="SettingsTitle" xml:space="preserve">
    <value>Settings</value>
  </data>
  <data name="Window_RepoBranchTooltip" xml:space="preserve">
    <value>Active branch</value>
  </data>
  <data name="Window_RepoNoUrlTooltip" xml:space="preserve">
    <value>Add a remote in the Settings tab</value>
  </data>
  <data name="Window_RepoUrlTooltip" xml:space="preserve">
    <value>Url of the {0} remote</value>
  </data>
<<<<<<< HEAD
  <data name="AccountButton" xml:space="preserve">
    <value>Account</value>
  </data>
  <data name="MessageBranchCreated" xml:space="preserve">
    <value>Created branch {0}</value>
  </data>
  <data name="MessageBranchDeleted" xml:space="preserve">
    <value>Deleted branch {0}</value>
  </data>
  <data name="MessageBranchSwitched" xml:space="preserve">
    <value>Switched to branch {0}</value>
  </data>
  <data name="MessageCommitFailed" xml:space="preserve">
    <value>Commit failed</value>
  </data>
  <data name="MessageCommitted" xml:space="preserve">
    <value>Committed</value>
  </data>
  <data name="MessageCommitting" xml:space="preserve">
    <value>Committing</value>
  </data>
  <data name="MessageFetched" xml:space="preserve">
    <value>Fetched</value>
  </data>
  <data name="MessageFetchFailed" xml:space="preserve">
    <value>Fetch failed</value>
  </data>
  <data name="MessageFetching" xml:space="preserve">
    <value>Fetching</value>
  </data>
  <data name="MessagePulled" xml:space="preserve">
    <value>Pulled</value>
  </data>
  <data name="MessagePullFailed" xml:space="preserve">
    <value>Failed to pull</value>
  </data>
  <data name="MessagePulling" xml:space="preserve">
    <value>Pulling</value>
  </data>
  <data name="MessagePushed" xml:space="preserve">
    <value>Pushed</value>
  </data>
  <data name="MessagePushFailed" xml:space="preserve">
    <value>Failed to push</value>
  </data>
  <data name="MessagePushing" xml:space="preserve">
    <value>Pushing</value>
  </data>
  <data name="MessageRefreshed" xml:space="preserve">
    <value>Refreshed</value>
  </data>
  <data name="MessageRefreshing" xml:space="preserve">
    <value>Refreshing</value>
=======
  <data name="ReleaseLockActionTitle" xml:space="preserve">
    <value>Release Lock</value>
  </data>
  <data name="RequestLockActionTitle" xml:space="preserve">
    <value>Request Lock</value>
>>>>>>> 9901bf37
  </data>
</root><|MERGE_RESOLUTION|>--- conflicted
+++ resolved
@@ -345,7 +345,12 @@
   <data name="Window_RepoUrlTooltip" xml:space="preserve">
     <value>Url of the {0} remote</value>
   </data>
-<<<<<<< HEAD
+  <data name="ReleaseLockActionTitle" xml:space="preserve">
+    <value>Release Lock</value>
+  </data>
+  <data name="RequestLockActionTitle" xml:space="preserve">
+    <value>Request Lock</value>
+  </data>
   <data name="AccountButton" xml:space="preserve">
     <value>Account</value>
   </data>
@@ -399,12 +404,5 @@
   </data>
   <data name="MessageRefreshing" xml:space="preserve">
     <value>Refreshing</value>
-=======
-  <data name="ReleaseLockActionTitle" xml:space="preserve">
-    <value>Release Lock</value>
-  </data>
-  <data name="RequestLockActionTitle" xml:space="preserve">
-    <value>Request Lock</value>
->>>>>>> 9901bf37
   </data>
 </root>