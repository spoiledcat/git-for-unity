﻿using System;
using System.Collections.Generic;
using System.Linq;
using Octokit;
using UnityEditor;
using UnityEngine;

namespace GitHub.Unity
{
    class PublishView : Subview
    {
        private static readonly Vector2 viewSize = new Vector2(400, 350);

        private const string WindowTitle = "Publish";
        private const string Header = "Publish this repository to GitHub";
        private const string PrivateRepoMessage = "You choose who can see and commit to this repository";
        private const string PublicRepoMessage = "Anyone can see this repository. You choose who can commit";
        private const string PublishViewCreateButton = "Publish";
        private const string OwnersDefaultText = "Select a user or org";
        private const string SelectedOwnerLabel = "Owner";
        private const string RepositoryNameLabel = "Repository Name";
        private const string DescriptionLabel = "Description";
        private const string CreatePrivateRepositoryLabel = "Make repository private";
<<<<<<< HEAD
        private const string PublishLimtPrivateRepositoriesError = "You are currently at your limt of private repositories";
        private const string AuthenticationChangedMessageFormat = "You were authenticated as \"{0}\", but you are now authenticated as \"{1}\". Would you like to proceed or logout?";
        private const string AuthenticationChangedTitle = "Authentication Changed";
        private const string AuthenticationChangedProceed = "Proceed";
        private const string AuthenticationChangedLogout = "Logout";
=======
        private const string PublishLimitPrivateRepositoriesError = "You are currently at your limit of private repositories";
        private const string PublishToGithubLabel = "Publish to GitHub";
>>>>>>> c14fb8db

        [SerializeField] private string username;
        [SerializeField] private string[] owners = { OwnersDefaultText };
        [SerializeField] private IList<Organization> organizations;
        [SerializeField] private int selectedOwner;
        [SerializeField] private string repoName = String.Empty;
        [SerializeField] private string repoDescription = "";
        [SerializeField] private bool togglePrivate;

        [NonSerialized] private IApiClient client;
        [NonSerialized] private bool isBusy;
        [NonSerialized] private string error;
        [NonSerialized] private bool ownersNeedLoading;

        public IApiClient Client
        {
            get
            {
                if (client == null)
                {
                    var repository = Environment.Repository;
                    UriString host;
                    if (repository != null && !string.IsNullOrEmpty(repository.CloneUrl))
                    {
                        host = repository.CloneUrl.ToRepositoryUrl();
                    }
                    else
                    {
                        host = UriString.ToUriString(HostAddress.GitHubDotComHostAddress.WebUri);
                    }

                    client = ApiClient.Create(host, Platform.Keychain);
                }

                return client;
            }
        }

        public override void OnEnable()
        {
            base.OnEnable();
            ownersNeedLoading = organizations == null && !isBusy;
        }

        public override void OnDataUpdate()
        {
            base.OnDataUpdate();
            MaybeUpdateData();
        }

        private void MaybeUpdateData()
        {
            if (ownersNeedLoading)
            {
                ownersNeedLoading = false;
                LoadOwners();
            }
        }

        public override void InitializeView(IView parent)
        {
            base.InitializeView(parent);
            Title = WindowTitle;
            Size = viewSize;
        }

        private void LoadOwners()
        {
            var keychainConnections = Platform.Keychain.Connections;
            //TODO: ONE_USER_LOGIN This assumes only ever one user can login

            isBusy = true;

            //TODO: ONE_USER_LOGIN This assumes only ever one user can login
            username = keychainConnections.First().Username;

            Logger.Trace("Loading Owners");

            Client.GetOrganizations(orgs =>
            {
                organizations = orgs;
                Logger.Trace("Loaded {0} Owners", organizations.Count);

                var organizationLogins = organizations
                    .OrderBy(organization => organization.Login)
                    .Select(organization => organization.Login);

                owners = new[] { OwnersDefaultText, username }.Union(organizationLogins).ToArray();

                isBusy = false;
            }, exception =>
            {
                isBusy = false;

                var tokenUsernameMismatchException = exception as TokenUsernameMismatchException;
                if (tokenUsernameMismatchException != null)
                {
                    Logger.Trace("Token Username Mismatch");

                    var shouldProceed = EditorUtility.DisplayDialog(AuthenticationChangedTitle,
                        string.Format(AuthenticationChangedMessageFormat,
                            tokenUsernameMismatchException.CachedUsername,
                            tokenUsernameMismatchException.CurrentUsername), AuthenticationChangedProceed, AuthenticationChangedLogout);

                    if (shouldProceed)
                    {
                        //Proceed as current user

                    }
                    else
                    {
                        //Logout current user and try again

                    }
                    return;
                }

                var keychainEmptyException = exception as KeychainEmptyException;
                if (keychainEmptyException != null)
                {
                    Logger.Trace("Keychain empty");
                    PopupWindow.OpenWindow(PopupWindow.PopupViewType.AuthenticationView);
                    return;
                }

                Logger.Error(exception, "Unhandled Exception");
            });
        }

        public override void OnGUI()
        {
<<<<<<< HEAD
            GUILayout.BeginHorizontal(Styles.AuthHeaderBoxStyle);
            {
              GUILayout.Label("Publish to GitHub", EditorStyles.boldLabel);
            }
            GUILayout.EndHorizontal();
=======
            GUILayout.Label(PublishToGithubLabel, EditorStyles.boldLabel);
>>>>>>> c14fb8db

            EditorGUI.BeginDisabledGroup(isBusy);
            {
                selectedOwner = EditorGUILayout.Popup(SelectedOwnerLabel, selectedOwner, owners);
                repoName = EditorGUILayout.TextField(RepositoryNameLabel, repoName);
                repoDescription = EditorGUILayout.TextField(DescriptionLabel, repoDescription);

                togglePrivate = EditorGUILayout.Toggle(CreatePrivateRepositoryLabel, togglePrivate);

                var repoPrivacyExplanation = togglePrivate ? PrivateRepoMessage : PublicRepoMessage;
                EditorGUILayout.HelpBox(repoPrivacyExplanation, MessageType.None);

                GUILayout.BeginHorizontal();
                {
                    GUILayout.FlexibleSpace();
                    EditorGUI.BeginDisabledGroup(!IsFormValid);
                    if (GUILayout.Button(PublishViewCreateButton))
                    {
                        GUI.FocusControl(null);
                        isBusy = true;

                        var organization = owners[selectedOwner] == username ? null : owners[selectedOwner];

                        var cleanRepoDescription = repoDescription.Trim();
                        cleanRepoDescription = cleanRepoDescription == string.Empty ? null : cleanRepoDescription;

                        Client.CreateRepository(new NewRepository(repoName)
                        {
                            Private = togglePrivate,
                            Description = cleanRepoDescription
                        }, (repository, ex) =>
                        {
                            if (ex != null)
                            {
                                Logger.Error(ex, "Repository Create Error Type:{0}", ex.GetType().ToString());

<<<<<<< HEAD
                                error = ex.Message;
=======
                                error = GetPublishErrorMessage(ex);
>>>>>>> c14fb8db
                                isBusy = false;
                                return;
                            }

                            if (repository == null)
                            {
                                Logger.Warning("Returned Repository is null");
                                isBusy = false;
                                return;
                            }

                            Logger.Trace("Repository Created");

                            GitClient.RemoteAdd("origin", repository.CloneUrl)
                                     .Then(GitClient.Push("origin", Repository.CurrentBranch.Value.Name))
                                     .ThenInUI(Finish)
                                     .Start();
                        }, organization);
                    }
                    EditorGUI.EndDisabledGroup();
                }
                GUILayout.EndHorizontal();
                GUILayout.Space(10);

                if (error != null)
                    EditorGUILayout.HelpBox(error, MessageType.Error);

                GUILayout.FlexibleSpace();
            }
            EditorGUI.EndDisabledGroup();
        }

        private string GetPublishErrorMessage(Exception ex)
        {
            if (ex.Message.StartsWith(PublishLimitPrivateRepositoriesError))
            {
                return PublishLimitPrivateRepositoriesError;
            }
            
            return ex.Message;
        }

        public override bool IsBusy
        {
            get { return isBusy; }
        }

        private bool IsFormValid
        {
            get { return !string.IsNullOrEmpty(repoName) && !isBusy && selectedOwner != 0; }
        }
    }
}<|MERGE_RESOLUTION|>--- conflicted
+++ resolved
@@ -21,16 +21,12 @@
         private const string RepositoryNameLabel = "Repository Name";
         private const string DescriptionLabel = "Description";
         private const string CreatePrivateRepositoryLabel = "Make repository private";
-<<<<<<< HEAD
-        private const string PublishLimtPrivateRepositoriesError = "You are currently at your limt of private repositories";
+        private const string PublishLimitPrivateRepositoriesError = "You are currently at your limit of private repositories";
+        private const string PublishToGithubLabel = "Publish to GitHub";
         private const string AuthenticationChangedMessageFormat = "You were authenticated as \"{0}\", but you are now authenticated as \"{1}\". Would you like to proceed or logout?";
         private const string AuthenticationChangedTitle = "Authentication Changed";
         private const string AuthenticationChangedProceed = "Proceed";
         private const string AuthenticationChangedLogout = "Logout";
-=======
-        private const string PublishLimitPrivateRepositoriesError = "You are currently at your limit of private repositories";
-        private const string PublishToGithubLabel = "Publish to GitHub";
->>>>>>> c14fb8db
 
         [SerializeField] private string username;
         [SerializeField] private string[] owners = { OwnersDefaultText };
@@ -162,15 +158,11 @@
 
         public override void OnGUI()
         {
-<<<<<<< HEAD
             GUILayout.BeginHorizontal(Styles.AuthHeaderBoxStyle);
             {
-              GUILayout.Label("Publish to GitHub", EditorStyles.boldLabel);
+            	GUILayout.Label(PublishToGithubLabel, EditorStyles.boldLabel);
             }
             GUILayout.EndHorizontal();
-=======
-            GUILayout.Label(PublishToGithubLabel, EditorStyles.boldLabel);
->>>>>>> c14fb8db
 
             EditorGUI.BeginDisabledGroup(isBusy);
             {
@@ -207,11 +199,7 @@
                             {
                                 Logger.Error(ex, "Repository Create Error Type:{0}", ex.GetType().ToString());
 
-<<<<<<< HEAD
-                                error = ex.Message;
-=======
                                 error = GetPublishErrorMessage(ex);
->>>>>>> c14fb8db
                                 isBusy = false;
                                 return;
                             }
