#pragma warning disable 649

using System;
using System.Collections.Generic;
using System.Linq;
using UnityEditor;
using UnityEngine;
using Object = UnityEngine.Object;

namespace GitHub.Unity
{
    [Serializable]
    class HistoryView : Subview
    {
        private const string HistoryFocusAll = "(All)";
        private const string HistoryFocusSingle = "Focus: <b>{0}</b>";
        private const string PullButton = "Pull";
        private const string PullButtonCount = "Pull (<b>{0}</b>)";
        private const string PushButton = "Push";
        private const string PushButtonCount = "Push (<b>{0}</b>)";
        private const string PullConfirmTitle = "Pull Changes?";
        private const string PullConfirmDescription = "Would you like to pull changes from remote '{0}'?";
        private const string PullConfirmYes = "Pull";
        private const string PullConfirmCancel = "Cancel";
        private const string PushConfirmTitle = "Push Changes?";
        private const string PushConfirmDescription = "Would you like to push changes to remote '{0}'?";
        private const string PushConfirmYes = "Push";
        private const string PushConfirmCancel = "Cancel";
        private const string CommitDetailsTitle = "Commit details";
        private const string ClearSelectionButton = "×";
        private const string NoRepoTitle = "No Git repository found for this project";
        private const string NoRepoDescription = "Initialize a Git repository to track changes and collaborate with others.";
        private const string PublishButton = "Publish";
        private const string FetchActionTitle = "Fetch Changes";
        private const string FetchButtonText = "Fetch";
        private const string FetchFailureDescription = "Could not fetch changes";
        private const int HistoryExtraItemCount = 10;
        private const float MaxChangelistHeightRatio = .2f;

        [NonSerialized] private int historyStartIndex;
        [NonSerialized] private int historyStopIndex;
        [NonSerialized] private float lastWidth;
        [NonSerialized] private int listID;
        [NonSerialized] private int newSelectionIndex;
        [NonSerialized] private float scrollOffset;
        [NonSerialized] private DateTimeOffset scrollTime = DateTimeOffset.Now;
        [NonSerialized] private int selectionIndex;
        [NonSerialized] private bool updated = true;
        [NonSerialized] private bool useScrollTime;

        [SerializeField] private Vector2 detailsScroll;
        [SerializeField] private Object historyTarget;
        [SerializeField] private Vector2 scroll;
        [SerializeField] private string selectionID;
        [SerializeField] private int statusAhead;
        [SerializeField] private int statusBehind;

        [SerializeField] private ChangesetTreeView changesetTree = new ChangesetTreeView();
        [SerializeField] private List<GitLogEntry> history = new List<GitLogEntry>();
        [SerializeField] private bool isBusy;
        [SerializeField] private string currentRemote;
        [SerializeField] private bool isPublished;

        public override void InitializeView(IView parent)
        {
            base.InitializeView(parent);

            lastWidth = Position.width;
            selectionIndex = newSelectionIndex = -1;

            changesetTree.InitializeView(this);
            changesetTree.Readonly = true;
        }

        public override void OnEnable()
        {
            base.OnEnable();
            AttachHandlers(Repository);
        }

        public override void OnDisable()
        {
            base.OnDisable();
            DetachHandlers(Repository);
        }

        public override void OnDataUpdate()
        {
            base.OnDataUpdate();
            MaybeUpdateData();
        }

        public override void OnRepositoryChanged(IRepository oldRepository)
        {
            base.OnRepositoryChanged(oldRepository);

            DetachHandlers(oldRepository);
            AttachHandlers(Repository);
            Refresh();
        }

        public override void Refresh()
        {
            base.Refresh();
            RefreshLog();
<<<<<<< HEAD
#if ENABLE_BROADMODE
            if (broadMode)
            {
                ((Window)Parent).Branches.RefreshEmbedded();
            }
#endif
=======
>>>>>>> 4255855b
        }

        public override void OnSelectionChange()
        {
            if (!string.IsNullOrEmpty(AssetDatabase.GetAssetPath(Selection.activeObject)))
            {
                historyTarget = Selection.activeObject;
                Refresh();
            }
        }

        public override void OnGUI()
        {
<<<<<<< HEAD
#if ENABLE_BROADMODE
            if (broadMode)
                OnBroadGUI();
            else
#endif
            OnEmbeddedGUI();

#if ENABLE_BROADMODE
            if (Event.current.type == EventType.Repaint && EvaluateBroadMode())
            {
                Refresh();
            }
#endif
        }

#if ENABLE_BROADMODE
        public void OnBroadGUI()
        {
            GUILayout.BeginHorizontal();
            {
                GUILayout.BeginVertical(
                    GUILayout.MinWidth(Styles.BroadModeBranchesMinWidth),
                    GUILayout.MaxWidth(Mathf.Max(Styles.BroadModeBranchesMinWidth, Position.width * Styles.BroadModeBranchesRatio))
                );
                {
                    ((Window)Parent).Branches.OnEmbeddedGUI();
                }
                GUILayout.EndVertical();
                GUILayout.BeginVertical();
                {
                    OnEmbeddedGUI();
                }
                GUILayout.EndVertical();
            }
            GUILayout.EndHorizontal();
=======
            if (!HasRepository)
            {
                DoOfferToInitializeRepositoryGUI();
                return;
            }

            OnEmbeddedGUI();
>>>>>>> 4255855b
        }
        private void AttachHandlers(IRepository repository)
        {
            if (repository == null)
                return;
            repository.OnHeadChanged += Refresh;
            repository.OnStatusUpdated += UpdateStatusOnMainThread;
            repository.OnActiveBranchChanged += s => Refresh();
            repository.OnActiveRemoteChanged += s => Refresh();
        }

        private void DetachHandlers(IRepository repository)
        {
            if (repository == null)
                return;
            repository.OnHeadChanged -= Refresh;
            repository.OnStatusUpdated -= UpdateStatusOnMainThread;
            repository.OnActiveBranchChanged -= s => Refresh();
            repository.OnActiveRemoteChanged -= s => Refresh();
        }

        private void UpdateStatusOnMainThread(GitStatus status)
        {
            new ActionTask(TaskManager.Token, _ => UpdateStatus(status))
                .ScheduleUI(TaskManager);
        }

        private void UpdateStatus(GitStatus status)
        {
            statusAhead = status.Ahead;
            statusBehind = status.Behind;
        }

        private void RefreshLog()
        {
            if (Repository != null)
            {
                Repository.Log().ThenInUI((success, log) => {
                    if (success) OnLogUpdate(log);
                }).Start();
            }
        }

        private void OnLogUpdate(List<GitLogEntry> entries)
        {
            Logger.Trace("OnLogUpdate");
            GitLogCache.Instance.Log = entries;
            updated = true;
            Redraw();
        }

        private void MaybeUpdateData()
        {
            isPublished = Repository != null && Repository.CurrentRemote.HasValue;
            currentRemote = isPublished ? Repository.CurrentRemote.Value.Name : "placeholder";

            if (!updated)
                return;
            updated = false;

            history = GitLogCache.Instance.Log;

            if (history.Any())
            {
                // Make sure that scroll as much as possible focuses the same time period in the new entry list
                if (useScrollTime)
                {
                    var closestIndex = -1;
                    double closestDifference = Mathf.Infinity;
                    for (var index = 0; index < history.Count; ++index)
                    {
                        var diff = Math.Abs((history[index].Time - scrollTime).TotalSeconds);
                        if (diff < closestDifference)
                        {
                            closestDifference = diff;
                            closestIndex = index;
                        }
                    }

                    ScrollTo(closestIndex, scrollOffset);
                }

                CullHistory();
            }

            // Restore selection index or clear it
            newSelectionIndex = -1;
            if (!string.IsNullOrEmpty(selectionID))
            {
                selectionIndex =
                    Enumerable.Range(1, history.Count + 1).FirstOrDefault(index => history[index - 1].CommitID.Equals(selectionID)) - 1;

                if (selectionIndex < 0)
                {
                    selectionID = string.Empty;
                }
            }
        }

        public void OnEmbeddedGUI()
        {
            // History toolbar
            GUILayout.BeginHorizontal(EditorStyles.toolbar);
            {
                // Target indicator / clear button
                EditorGUI.BeginDisabledGroup(historyTarget == null);
                {
                    if (GUILayout.Button(
                        historyTarget == null ? HistoryFocusAll : String.Format(HistoryFocusSingle, historyTarget.name),
                        Styles.HistoryToolbarButtonStyle)
                    )
                    {
                        historyTarget = null;
                        Refresh();
                    }
                }
                EditorGUI.EndDisabledGroup();

                GUILayout.FlexibleSpace();

                if (isPublished)
                {
                    EditorGUI.BeginDisabledGroup(currentRemote == null);
                    {
                        // Fetch button
                        var fetchClicked = GUILayout.Button(FetchButtonText, Styles.HistoryToolbarButtonStyle);
                        if (fetchClicked)
                        {
                            Fetch();
                        }

                        // Pull button
                        var pullButtonText = statusBehind > 0 ? String.Format(PullButtonCount, statusBehind) : PullButton;
                        var pullClicked = GUILayout.Button(pullButtonText, Styles.HistoryToolbarButtonStyle);

                        if (pullClicked &&
                            EditorUtility.DisplayDialog(PullConfirmTitle,
                                String.Format(PullConfirmDescription, currentRemote),
                                PullConfirmYes,
                                PullConfirmCancel)
                        )
                        {
                            Pull();
                        }
                    }
                    EditorGUI.EndDisabledGroup();

                    // Push button
                    EditorGUI.BeginDisabledGroup(currentRemote == null || statusBehind != 0);
                    {
                        var pushButtonText = statusAhead > 0 ? String.Format(PushButtonCount, statusAhead) : PushButton;
                        var pushClicked = GUILayout.Button(pushButtonText, Styles.HistoryToolbarButtonStyle);

                        if (pushClicked &&
                            EditorUtility.DisplayDialog(PushConfirmTitle,
                                String.Format(PushConfirmDescription, currentRemote),
                                PushConfirmYes,
                                PushConfirmCancel)
                        )
                        {
                            Push();
                        }
                    }
                    EditorGUI.EndDisabledGroup();
                }
                else
                {
                    // Publishing a repo
                    EditorGUI.BeginDisabledGroup(!Platform.Keychain.Connections.Any());
                    {
                        var publishedClicked = GUILayout.Button(PublishButton, Styles.HistoryToolbarButtonStyle);
                        if (publishedClicked)
                        {
                            PopupWindow.Open(PopupWindow.PopupViewType.PublishView);
                        }
                    }
                    EditorGUI.EndDisabledGroup();
                }
            }
            GUILayout.EndHorizontal();

            // When history scroll actually changes, store time value of topmost visible entry. This is the value we use to reposition scroll on log update - not the pixel value.
            if (history.Any())
            {
                listID = GUIUtility.GetControlID(FocusType.Keyboard);

                // Only update time scroll
                var lastScroll = scroll;
                scroll = GUILayout.BeginScrollView(scroll);
                if (lastScroll != scroll && !updated)
                {
                    scrollTime = history[historyStartIndex].Time;
                    scrollOffset = scroll.y - historyStartIndex * EntryHeight;
                    useScrollTime = true;
                }
                // Handle only the selected range of history items - adding spacing for the rest
                var start = Mathf.Max(0, historyStartIndex - HistoryExtraItemCount);
                var stop = Mathf.Min(historyStopIndex + HistoryExtraItemCount, history.Count);
                GUILayout.Space(start * EntryHeight);
                for (var index = start; index < stop; ++index)
                {
                    if (HistoryEntry(history[index], GetEntryState(index), selectionIndex == index))
                    {
                        newSelectionIndex = index;
                        GUIUtility.keyboardControl = listID;
                    }
                }

                GUILayout.Space((history.Count - stop) * EntryHeight);

                // Keyboard control
                if (GUIUtility.keyboardControl == listID && Event.current.type == EventType.KeyDown)
                {
                    var change = 0;

                    if (Event.current.keyCode == KeyCode.DownArrow)
                    {
                        change = 1;
                    }
                    else if (Event.current.keyCode == KeyCode.UpArrow)
                    {
                        change = -1;
                    }

                    if (change != 0)
                    {
                        newSelectionIndex = (selectionIndex + change) % history.Count;
                        if (newSelectionIndex < historyStartIndex || newSelectionIndex > historyStopIndex)
                        {
                            ScrollTo(newSelectionIndex,
                                (Position.height - Position.height * MaxChangelistHeightRatio - 30f - EntryHeight) * -.5f);
                        }
                        Event.current.Use();
                    }
                }
            }
            else
            {
                GUILayout.BeginScrollView(scroll);
            }

            GUILayout.EndScrollView();

            // Selection info
            if (selectionIndex >= 0 && history.Count > selectionIndex)
            {
                var selection = history[selectionIndex];

                // Top bar for scrolling to selection or clearing it
                GUILayout.BeginHorizontal(EditorStyles.toolbar);
                {
                    if (GUILayout.Button(CommitDetailsTitle, Styles.HistoryToolbarButtonStyle))
                    {
                        ScrollTo(selectionIndex);
                    }
                    if (GUILayout.Button(ClearSelectionButton, Styles.HistoryToolbarButtonStyle, GUILayout.ExpandWidth(false)))
                    {
                        newSelectionIndex = -2;
                    }
                }
                GUILayout.EndHorizontal();

                // Log entry details - including changeset tree (if any changes are found)
                if (changesetTree.Entries.Any())
                {
                    detailsScroll = GUILayout.BeginScrollView(detailsScroll, GUILayout.Height(250));
                    {
                        HistoryDetailsEntry(selection);

                        GUILayout.Space(EditorGUIUtility.standardVerticalSpacing);
                        GUILayout.Label("Files changed", EditorStyles.boldLabel);
                        GUILayout.Space(-5);

                        GUILayout.BeginHorizontal(Styles.HistoryFileTreeBoxStyle);
                        {
                            changesetTree.OnGUI();
                        }
                        GUILayout.EndHorizontal();

                        GUILayout.Space(EditorGUIUtility.standardVerticalSpacing);
                    }
                    GUILayout.EndScrollView();
                }
                else
                {
                    detailsScroll = GUILayout.BeginScrollView(detailsScroll, GUILayout.Height(246));
                    HistoryDetailsEntry(selection);
                    GUILayout.EndScrollView();
                }
            }

            // Handle culling and selection changes at the end of the last GUI frame
            if (Event.current.type == EventType.Repaint)
            {
                CullHistory();
                updated = false;

                if (newSelectionIndex >= 0 || newSelectionIndex == -2)
                {
                    selectionIndex = newSelectionIndex == -2 ? -1 : newSelectionIndex;
                    newSelectionIndex = -1;
                    detailsScroll = Vector2.zero;

                    if (selectionIndex >= 0)
                    {
                        changesetTree.UpdateEntries(history[selectionIndex].Changes);
                    }

                    Redraw();
                }
            }
        }

        private void ScrollTo(int index, float offset = 0f)
        {
            scroll.Set(scroll.x, EntryHeight * index + offset);
        }

        private LogEntryState GetEntryState(int index)
        {
            return historyTarget == null ? (index < statusAhead ? LogEntryState.Local : LogEntryState.Normal) : LogEntryState.Normal;
        }

        /// <summary>
        /// Recalculate the range of history items to handle - based on what is visible, plus a bit of padding for fast scrolling
        /// </summary>
        private void CullHistory()
        {
            historyStartIndex = (int)Mathf.Clamp(scroll.y / EntryHeight, 0, history.Count);
            historyStopIndex =
                (int)
                    Mathf.Clamp(
                        historyStartIndex +
                            (Position.height - 2f * Mathf.Min(changesetTree.Height, Position.height * MaxChangelistHeightRatio)) /
                                EntryHeight + 1, 0, history.Count);
        }

        private void RevertCommit()
        {
            var selection = history[selectionIndex];

            var dialogTitle = "Revert commit";
            var dialogBody = string.Format(@"Are you sure you want to revert the following commit:""{0}""", selection.Summary);

            if (EditorUtility.DisplayDialog(dialogTitle, dialogBody, "Revert", "Cancel"))
            {
                Repository
                    .Revert(selection.CommitID)
                    .FinallyInUI((success, e) => {
                        if (!success)
                        {
                            EditorUtility.DisplayDialog(dialogTitle,
                                "Error reverting commit: " + e.Message, Localization.Cancel);
                        }
                    })
                    .Start();
            }
        }

        private bool HistoryEntry(GitLogEntry entry, LogEntryState state, bool selected)
        {
            var entryRect = GUILayoutUtility.GetRect(Styles.HistoryEntryHeight, Styles.HistoryEntryHeight);
            var timelineBarRect = new Rect(entryRect.x + Styles.BaseSpacing, 0, 2, Styles.HistoryDetailsHeight);

            if (Event.current.type == EventType.Repaint)
            {
                var keyboardFocus = GUIUtility.keyboardControl == listID;

                var summaryRect = new Rect(entryRect.x, entryRect.y + (Styles.BaseSpacing / 2), entryRect.width, Styles.HistorySummaryHeight + Styles.BaseSpacing);
                var timestampRect = new Rect(entryRect.x, entryRect.yMax - Styles.HistoryDetailsHeight - (Styles.BaseSpacing / 2), entryRect.width, Styles.HistoryDetailsHeight);
                var authorRect = new Rect(timestampRect.xMax, timestampRect.y, timestampRect.width, timestampRect.height);

                var contentOffset = new Vector2(Styles.BaseSpacing * 2, 0);

                Styles.Label.Draw(entryRect, "", false, false, selected, keyboardFocus);

                Styles.Label.contentOffset = contentOffset;
                Styles.HistoryEntryDetailsStyle.contentOffset = contentOffset;

                Styles.Label.Draw(summaryRect, entry.Summary, false, false, selected, keyboardFocus);
                Styles.HistoryEntryDetailsStyle.Draw(timestampRect, entry.PrettyTimeString + "     " + entry.AuthorName, false, false, selected, keyboardFocus);

                if (!string.IsNullOrEmpty(entry.MergeA))
                {
                    const float MergeIndicatorWidth = 10.28f;
                    const float MergeIndicatorHeight = 12f;
                    var mergeIndicatorRect = new Rect(entryRect.x + 7, summaryRect.y, MergeIndicatorWidth, MergeIndicatorHeight);

                    GUI.DrawTexture(mergeIndicatorRect, Styles.MergeIcon);

                    DrawTimelineRectAroundIconRect(entryRect, mergeIndicatorRect);

                    summaryRect.Set(mergeIndicatorRect.xMax, summaryRect.y, summaryRect.width - MergeIndicatorWidth, summaryRect.height);
                }

                if (state == LogEntryState.Local && string.IsNullOrEmpty(entry.MergeA))
                {
                    const float LocalIndicatorSize = 6f;
                    var localIndicatorRect = new Rect(entryRect.x + (Styles.BaseSpacing - 2), summaryRect.y + 5, LocalIndicatorSize, LocalIndicatorSize);

                    DrawTimelineRectAroundIconRect(entryRect, localIndicatorRect);

                    GUI.DrawTexture(localIndicatorRect, Styles.LocalCommitIcon);

                    summaryRect.Set(localIndicatorRect.xMax, summaryRect.y, summaryRect.width - LocalIndicatorSize, summaryRect.height);
                }

                if (state == LogEntryState.Normal && string.IsNullOrEmpty(entry.MergeA))
                {
                    const float NormalIndicatorWidth = 6f;
                    const float NormalIndicatorHeight = 6f;

                    Rect normalIndicatorRect = new Rect(entryRect.x + (Styles.BaseSpacing - 2),
                        summaryRect.y + 5,
                        NormalIndicatorWidth,
                        NormalIndicatorHeight);

                    DrawTimelineRectAroundIconRect(entryRect, normalIndicatorRect);

                    GUI.DrawTexture(normalIndicatorRect, Styles.DotIcon);
                }
            }
            else if (Event.current.type == EventType.ContextClick && entryRect.Contains(Event.current.mousePosition))
            {
                GenericMenu menu = new GenericMenu();
                menu.AddItem(new GUIContent("Revert"), false, RevertCommit);
                menu.ShowAsContext();

                Event.current.Use();
            }
            else if (Event.current.type == EventType.MouseDown && entryRect.Contains(Event.current.mousePosition))
            {
                Event.current.Use();
                return true;
            }

            return false;
        }

        private void HistoryDetailsEntry(GitLogEntry entry)
        {
            GUILayout.BeginVertical(Styles.HeaderBoxStyle);
            GUILayout.Label(entry.Summary, Styles.HistoryDetailsTitleStyle, GUILayout.Width(Position.width));

            GUILayout.Space(-5);

            GUILayout.BeginHorizontal();
            GUILayout.Label(entry.PrettyTimeString, Styles.HistoryDetailsMetaInfoStyle);
            GUILayout.Label(entry.AuthorName, Styles.HistoryDetailsMetaInfoStyle);
            GUILayout.FlexibleSpace();
            GUILayout.EndHorizontal();

            GUILayout.Space(3);
            GUILayout.EndVertical();
        }

        private void Pull()
        {
            var status = Repository.CurrentStatus;
            if (status.Entries != null && status.GetEntriesExcludingIgnoredAndUntracked().Any())
            {
                EditorUtility.DisplayDialog("Pull", "You need to commit your changes before pulling.", "Cancel");
            }
            else
            {
                var remote = Repository.CurrentRemote.HasValue ? Repository.CurrentRemote.Value.Name : String.Empty;
                Repository
                    .Pull()
                    // we need the error propagated from the original git command to handle things appropriately
                    .Then(success => {
                        if (!success)
                        {
                            // if Pull fails we need to parse the output of the command, figure out
                            // whether pull triggered a merge or a rebase, and abort the operation accordingly
                            // (either git rebase --abort or git merge --abort)
                        }
                    }, true)
                    .FinallyInUI((success, e) => {
                        if (success)
                        {
                            EditorUtility.DisplayDialog(Localization.PullActionTitle,
                                String.Format(Localization.PullSuccessDescription, remote),
                            Localization.Ok);
                        }
                        else
                        {
                            EditorUtility.DisplayDialog(Localization.PullActionTitle,
                                Localization.PullFailureDescription,
                            Localization.Ok);
                        }
                    })
                    .Start();
            }
        }

        private void Push()
        {
            var remote = Repository.CurrentRemote.HasValue ? Repository.CurrentRemote.Value.Name : String.Empty;
            Repository
                .Push()
                .FinallyInUI((success, e) => {
                    if (success)
                    {
                        EditorUtility.DisplayDialog(Localization.PushActionTitle,
                            String.Format(Localization.PushSuccessDescription, remote),
                        Localization.Ok);
                    }
                    else
                    {
                        EditorUtility.DisplayDialog(Localization.PushActionTitle,
                            Localization.PushFailureDescription,
                        Localization.Ok);
                    }
                })
                .Start();
        }

        private void Fetch()
        {
            var remote = Repository.CurrentRemote.HasValue ? Repository.CurrentRemote.Value.Name : String.Empty;
            Repository
                .Fetch()
                .FinallyInUI((success, e) => {
                    if (!success)
                    {
                        EditorUtility.DisplayDialog(FetchActionTitle, FetchFailureDescription,
                            Localization.Ok);
                    }
                })
                .Start();
        }

        private void DrawTimelineRectAroundIconRect(Rect parentRect, Rect iconRect)
        {
            Color timelineBarColor = new Color(0.51F, 0.51F, 0.51F, 0.2F);

            // Draw them lines
            //
            // First I need to figure out how large to make the top one:
            // I'll subtract the entryRect.y from the mergeIndicatorRect.y to
            // get the difference in length. then subtract a little more for padding
            float topTimelineRectHeight = iconRect.y - parentRect.y - 2;
            // Now let's create the rect
            Rect topTimelineRect = new Rect(
                parentRect.x + Styles.BaseSpacing,
                parentRect.y,
                2,
                topTimelineRectHeight);

            // And draw it
            EditorGUI.DrawRect(topTimelineRect, timelineBarColor);

            // Let's do the same for the bottom
            float bottomTimelineRectHeight = parentRect.yMax - iconRect.yMax - 2;
            Rect bottomTimelineRect = new Rect(
                parentRect.x + Styles.BaseSpacing,
                parentRect.yMax - bottomTimelineRectHeight,
                2,
                bottomTimelineRectHeight);
            EditorGUI.DrawRect(bottomTimelineRect, timelineBarColor);
        }

        private float EntryHeight
        {
            get { return Styles.HistoryEntryHeight + Styles.HistoryEntryPadding; }
        }

        private enum LogEntryState
        {
            Normal,
            Local,
            Remote
        }
    }
}<|MERGE_RESOLUTION|>--- conflicted
+++ resolved
@@ -103,15 +103,6 @@
         {
             base.Refresh();
             RefreshLog();
-<<<<<<< HEAD
-#if ENABLE_BROADMODE
-            if (broadMode)
-            {
-                ((Window)Parent).Branches.RefreshEmbedded();
-            }
-#endif
-=======
->>>>>>> 4255855b
         }
 
         public override void OnSelectionChange()
@@ -125,51 +116,8 @@
 
         public override void OnGUI()
         {
-<<<<<<< HEAD
-#if ENABLE_BROADMODE
-            if (broadMode)
-                OnBroadGUI();
-            else
-#endif
+
             OnEmbeddedGUI();
-
-#if ENABLE_BROADMODE
-            if (Event.current.type == EventType.Repaint && EvaluateBroadMode())
-            {
-                Refresh();
-            }
-#endif
-        }
-
-#if ENABLE_BROADMODE
-        public void OnBroadGUI()
-        {
-            GUILayout.BeginHorizontal();
-            {
-                GUILayout.BeginVertical(
-                    GUILayout.MinWidth(Styles.BroadModeBranchesMinWidth),
-                    GUILayout.MaxWidth(Mathf.Max(Styles.BroadModeBranchesMinWidth, Position.width * Styles.BroadModeBranchesRatio))
-                );
-                {
-                    ((Window)Parent).Branches.OnEmbeddedGUI();
-                }
-                GUILayout.EndVertical();
-                GUILayout.BeginVertical();
-                {
-                    OnEmbeddedGUI();
-                }
-                GUILayout.EndVertical();
-            }
-            GUILayout.EndHorizontal();
-=======
-            if (!HasRepository)
-            {
-                DoOfferToInitializeRepositoryGUI();
-                return;
-            }
-
-            OnEmbeddedGUI();
->>>>>>> 4255855b
         }
         private void AttachHandlers(IRepository repository)
         {
