--- conflicted
+++ resolved
@@ -30,13 +30,10 @@
         private const string ClearSelectionButton = "×";
         private const string NoRepoTitle = "No Git repository found for this project";
         private const string NoRepoDescription = "Initialize a Git repository to track changes and collaborate with others.";
-<<<<<<< HEAD
         private const string PublishButton = "Publish";
-=======
         private const string FetchActionTitle = "Fetch Changes";
         private const string FetchButtonText = "Fetch";
         private const string FetchFailureDescription = "Could not fetch changes";
->>>>>>> eb34c1ea
         private const int HistoryExtraItemCount = 10;
         private const float MaxChangelistHeightRatio = .2f;
 
@@ -323,30 +320,18 @@
 
                 GUILayout.FlexibleSpace();
 
-                GUI.enabled = currentRemote != null;
-                var fetchClicked = GUILayout.Button(FetchButtonText, Styles.HistoryToolbarButtonStyle);
-                GUI.enabled = true;
-                if (fetchClicked)
-                {
-                    Fetch();
-                }
-
-<<<<<<< HEAD
+
                 var isPublished = Repository.CurrentRemote.HasValue;
                 if (isPublished)
-=======
-                var pullButtonText = statusBehind > 0 ? String.Format(PullButtonCount, statusBehind) : PullButton;
-                GUI.enabled = currentRemote != null;
-                var pullClicked = GUILayout.Button(pullButtonText, Styles.HistoryToolbarButtonStyle);
-                GUI.enabled = true;
-                if (pullClicked &&
-                    EditorUtility.DisplayDialog(PullConfirmTitle,
-                        String.Format(PullConfirmDescription, currentRemote),
-                        PullConfirmYes,
-                        PullConfirmCancel)
-                )
->>>>>>> eb34c1ea
-                {
+                {
+                    GUI.enabled = currentRemote != null;
+                    var fetchClicked = GUILayout.Button(FetchButtonText, Styles.HistoryToolbarButtonStyle);
+                    GUI.enabled = true;
+                    if (fetchClicked)
+                    {
+                        Fetch();
+                    }
+
                     // Pull / Push buttons
                     var pullButtonText = statusBehind > 0 ? String.Format(PullButtonCount, statusBehind) : PullButton;
                     GUI.enabled = currentRemote != null;
