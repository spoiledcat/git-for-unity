#pragma warning disable 649

using System;
using System.Collections.Generic;
using System.Linq;
using UnityEditor;
using UnityEngine;
using Object = UnityEngine.Object;

namespace GitHub.Unity
{
    [Serializable]
    class HistoryView : Subview
    {
        private const string HistoryFocusAll = "(All)";
        private const string HistoryFocusSingle = "Focus: <b>{0}</b>";
        private const string PullButton = "Pull";
        private const string PullButtonCount = "Pull (<b>{0}</b>)";
        private const string PushButton = "Push";
        private const string PushButtonCount = "Push (<b>{0}</b>)";
        private const string PullConfirmTitle = "Pull Changes?";
        private const string PullConfirmDescription = "Would you like to pull changes from remote '{0}'?";
        private const string PullConfirmYes = "Pull";
        private const string PullConfirmCancel = "Cancel";
        private const string PushConfirmTitle = "Push Changes?";
        private const string PushConfirmDescription = "Would you like to push changes to remote '{0}'?";
        private const string PushConfirmYes = "Push";
        private const string PushConfirmCancel = "Cancel";
        private const string CommitDetailsTitle = "Commit details";
        private const string ClearSelectionButton = "×";
        private const string NoRepoTitle = "No Git repository found for this project";
        private const string NoRepoDescription = "Initialize a Git repository to track changes and collaborate with others.";
        private const string PublishButton = "Publish";
        private const string FetchActionTitle = "Fetch Changes";
        private const string FetchButtonText = "Fetch";
        private const string FetchFailureDescription = "Could not fetch changes";
        private const int HistoryExtraItemCount = 10;
        private const float MaxChangelistHeightRatio = .2f;

        [NonSerialized] private int historyStartIndex;
        [NonSerialized] private int historyStopIndex;
        [NonSerialized] private float lastWidth;
        [NonSerialized] private int listID;
        [NonSerialized] private int newSelectionIndex;
        [NonSerialized] private float scrollOffset;
        [NonSerialized] private DateTimeOffset scrollTime = DateTimeOffset.Now;
        [NonSerialized] private int selectionIndex;
        [NonSerialized] private bool updated = true;
        [NonSerialized] private bool useScrollTime;
        [NonSerialized] private bool isBusy;

        [SerializeField] private Vector2 detailsScroll;
        [SerializeField] private Object historyTarget;
        [SerializeField] private Vector2 scroll;
        [SerializeField] private string selectionID;
        [SerializeField] private int statusAhead;
        [SerializeField] private int statusBehind;

        [SerializeField] private ChangesetTreeView changesetTree = new ChangesetTreeView();
        [SerializeField] private List<GitLogEntry> history = new List<GitLogEntry>();
        [SerializeField] private string currentRemote;
        [SerializeField] private bool isPublished;

        public override void InitializeView(IView parent)
        {
            base.InitializeView(parent);

            lastWidth = Position.width;
            selectionIndex = newSelectionIndex = -1;

            changesetTree.InitializeView(this);
            changesetTree.Readonly = true;
        }

        public override void OnEnable()
        {
            base.OnEnable();
            AttachHandlers(Repository);
        }

        public override void OnDisable()
        {
            base.OnDisable();
            DetachHandlers(Repository);
        }

        public override void OnDataUpdate()
        {
            base.OnDataUpdate();
            MaybeUpdateData();
        }

        public override void OnRepositoryChanged(IRepository oldRepository)
        {
            base.OnRepositoryChanged(oldRepository);

            DetachHandlers(oldRepository);
            AttachHandlers(Repository);
            Refresh();
        }

        public override void Refresh()
        {
            base.Refresh();
            RefreshLog();
        }

        public override void OnSelectionChange()
        {
            if (!string.IsNullOrEmpty(AssetDatabase.GetAssetPath(Selection.activeObject)))
            {
                historyTarget = Selection.activeObject;
                Refresh();
            }
        }

        public override void OnGUI()
        {
            if (!HasRepository)
            {
                DoOfferToInitializeRepositoryGUI();
                return;
            }

            OnEmbeddedGUI();
        }

<<<<<<< HEAD
        public override bool IsBusy
        {
            get { return isBusy; }
        }
=======
>>>>>>> 1868d984
        private void AttachHandlers(IRepository repository)
        {
            if (repository == null)
                return;
            repository.OnHeadChanged += Refresh;
            repository.OnStatusUpdated += UpdateStatusOnMainThread;
            repository.OnActiveBranchChanged += s => Refresh();
            repository.OnActiveRemoteChanged += s => Refresh();
        }

        private void DetachHandlers(IRepository repository)
        {
            if (repository == null)
                return;
            repository.OnHeadChanged -= Refresh;
            repository.OnStatusUpdated -= UpdateStatusOnMainThread;
            repository.OnActiveBranchChanged -= s => Refresh();
            repository.OnActiveRemoteChanged -= s => Refresh();
        }

        private void UpdateStatusOnMainThread(GitStatus status)
        {
            new ActionTask(TaskManager.Token, _ => UpdateStatus(status))
                .ScheduleUI(TaskManager);
        }

        private void UpdateStatus(GitStatus status)
        {
            statusAhead = status.Ahead;
            statusBehind = status.Behind;
        }

        private void RefreshLog()
        {
            if (Repository != null)
            {
                Repository.Log().ThenInUI((success, log) => {
                    if (success) OnLogUpdate(log);
                }).Start();
            }
        }

        private void OnLogUpdate(List<GitLogEntry> entries)
        {
            Logger.Trace("OnLogUpdate");
            GitLogCache.Instance.Log = entries;
            updated = true;
            Redraw();
        }

        private void MaybeUpdateData()
        {
            isPublished = Repository != null && Repository.CurrentRemote.HasValue;
            currentRemote = isPublished ? Repository.CurrentRemote.Value.Name : "placeholder";

            if (!updated)
                return;
            updated = false;

            history = GitLogCache.Instance.Log;

            if (history.Any())
            {
                // Make sure that scroll as much as possible focuses the same time period in the new entry list
                if (useScrollTime)
                {
                    var closestIndex = -1;
                    double closestDifference = Mathf.Infinity;
                    for (var index = 0; index < history.Count; ++index)
                    {
                        var diff = Math.Abs((history[index].Time - scrollTime).TotalSeconds);
                        if (diff < closestDifference)
                        {
                            closestDifference = diff;
                            closestIndex = index;
                        }
                    }

                    ScrollTo(closestIndex, scrollOffset);
                }

                CullHistory();
            }

            // Restore selection index or clear it
            newSelectionIndex = -1;
            if (!string.IsNullOrEmpty(selectionID))
            {
                selectionIndex =
                    Enumerable.Range(1, history.Count + 1).FirstOrDefault(index => history[index - 1].CommitID.Equals(selectionID)) - 1;

                if (selectionIndex < 0)
                {
                    selectionID = string.Empty;
                }
            }
        }

        private void DoOfferToInitializeRepositoryGUI()
        {
            var headerRect = EditorGUILayout.BeginHorizontal(Styles.HeaderBoxStyle);
            {
                GUILayout.Space(5);
                GUILayout.BeginVertical(GUILayout.Width(16));
                {
                    GUILayout.Space(5);

                    var iconRect = GUILayoutUtility.GetRect(new GUIContent(Styles.BigLogo), GUIStyle.none, GUILayout.Height(20), GUILayout.Width(20));
                    iconRect.y = headerRect.center.y - (iconRect.height / 2);
                    GUI.DrawTexture(iconRect, Styles.BigLogo, ScaleMode.ScaleToFit);

                    GUILayout.Space(5);
                }
                GUILayout.EndVertical();

                GUILayout.Space(5);

                GUILayout.BeginVertical();
                {
                    var headerContent = new GUIContent(NoRepoTitle);
                    var headerTitleRect = GUILayoutUtility.GetRect(headerContent, Styles.HeaderTitleStyle);
                    headerTitleRect.y = headerRect.center.y - (headerTitleRect.height / 2);

                    GUI.Label(headerTitleRect, headerContent, Styles.HeaderTitleStyle);
                }
                GUILayout.EndVertical();
            }
            EditorGUILayout.EndHorizontal();

            GUILayout.BeginVertical(Styles.GenericBoxStyle);
            {
                GUILayout.FlexibleSpace();

                GUILayout.Label(NoRepoDescription, Styles.CenteredLabel);

                GUILayout.BeginHorizontal();
                GUILayout.FlexibleSpace();

                EditorGUI.BeginDisabledGroup(isBusy);
                {
                    if (GUILayout.Button(Localization.InitializeRepositoryButtonText, "Button"))
                    {
                        isBusy = true;
                        Manager.InitializeRepository()
                            .FinallyInUI(() => isBusy = false)
                            .Start();
                    }
                }
                EditorGUI.EndDisabledGroup();

                GUILayout.FlexibleSpace();
                GUILayout.EndHorizontal();

                GUILayout.FlexibleSpace();
            }
            GUILayout.EndVertical();
        }

        public void OnEmbeddedGUI()
        {
            // History toolbar
            GUILayout.BeginHorizontal(EditorStyles.toolbar);
            {
                // Target indicator / clear button
                EditorGUI.BeginDisabledGroup(historyTarget == null);
                {
                    if (GUILayout.Button(
                        historyTarget == null ? HistoryFocusAll : String.Format(HistoryFocusSingle, historyTarget.name),
                        Styles.HistoryToolbarButtonStyle)
                    )
                    {
                        historyTarget = null;
                        Refresh();
                    }
                }
                EditorGUI.EndDisabledGroup();

                GUILayout.FlexibleSpace();

                if (isPublished)
                {
                    EditorGUI.BeginDisabledGroup(currentRemote == null);
                    {
                        // Fetch button
                        var fetchClicked = GUILayout.Button(FetchButtonText, Styles.HistoryToolbarButtonStyle);
                        if (fetchClicked)
                        {
                            Fetch();
                        }

                        // Pull button
                        var pullButtonText = statusBehind > 0 ? String.Format(PullButtonCount, statusBehind) : PullButton;
                        var pullClicked = GUILayout.Button(pullButtonText, Styles.HistoryToolbarButtonStyle);

                        if (pullClicked &&
                            EditorUtility.DisplayDialog(PullConfirmTitle,
                                String.Format(PullConfirmDescription, currentRemote),
                                PullConfirmYes,
                                PullConfirmCancel)
                        )
                        {
                            Pull();
                        }
                    }
                    EditorGUI.EndDisabledGroup();

                    // Push button
                    EditorGUI.BeginDisabledGroup(currentRemote == null || statusBehind != 0);
                    {
                        var pushButtonText = statusAhead > 0 ? String.Format(PushButtonCount, statusAhead) : PushButton;
                        var pushClicked = GUILayout.Button(pushButtonText, Styles.HistoryToolbarButtonStyle);

                        if (pushClicked &&
                            EditorUtility.DisplayDialog(PushConfirmTitle,
                                String.Format(PushConfirmDescription, currentRemote),
                                PushConfirmYes,
                                PushConfirmCancel)
                        )
                        {
                            Push();
                        }
                    }
                    EditorGUI.EndDisabledGroup();
                }
                else
                {
                    // Publishing a repo
                    EditorGUI.BeginDisabledGroup(!Platform.Keychain.Connections.Any());
                    {
                        var publishedClicked = GUILayout.Button(PublishButton, Styles.HistoryToolbarButtonStyle);
                        if (publishedClicked)
                        {
                            PopupWindow.Open(PopupWindow.PopupViewType.PublishView);
                        }
                    }
                    EditorGUI.EndDisabledGroup();
                }
            }
            GUILayout.EndHorizontal();

            // When history scroll actually changes, store time value of topmost visible entry. This is the value we use to reposition scroll on log update - not the pixel value.
            if (history.Any())
            {
                listID = GUIUtility.GetControlID(FocusType.Keyboard);

                // Only update time scroll
                var lastScroll = scroll;
                scroll = GUILayout.BeginScrollView(scroll);
                if (lastScroll != scroll && !updated)
                {
                    scrollTime = history[historyStartIndex].Time;
                    scrollOffset = scroll.y - historyStartIndex * EntryHeight;
                    useScrollTime = true;
                }
                // Handle only the selected range of history items - adding spacing for the rest
                var start = Mathf.Max(0, historyStartIndex - HistoryExtraItemCount);
                var stop = Mathf.Min(historyStopIndex + HistoryExtraItemCount, history.Count);
                GUILayout.Space(start * EntryHeight);
                for (var index = start; index < stop; ++index)
                {
                    if (HistoryEntry(history[index], GetEntryState(index), selectionIndex == index))
                    {
                        newSelectionIndex = index;
                        GUIUtility.keyboardControl = listID;
                    }
                }

                GUILayout.Space((history.Count - stop) * EntryHeight);

                // Keyboard control
                if (GUIUtility.keyboardControl == listID && Event.current.type == EventType.KeyDown)
                {
                    var change = 0;

                    if (Event.current.keyCode == KeyCode.DownArrow)
                    {
                        change = 1;
                    }
                    else if (Event.current.keyCode == KeyCode.UpArrow)
                    {
                        change = -1;
                    }

                    if (change != 0)
                    {
                        newSelectionIndex = (selectionIndex + change) % history.Count;
                        if (newSelectionIndex < historyStartIndex || newSelectionIndex > historyStopIndex)
                        {
                            ScrollTo(newSelectionIndex,
                                (Position.height - Position.height * MaxChangelistHeightRatio - 30f - EntryHeight) * -.5f);
                        }
                        Event.current.Use();
                    }
                }
            }
            else
            {
                GUILayout.BeginScrollView(scroll);
            }

            GUILayout.EndScrollView();

            // Selection info
            if (selectionIndex >= 0 && history.Count > selectionIndex)
            {
                var selection = history[selectionIndex];

                // Top bar for scrolling to selection or clearing it
                GUILayout.BeginHorizontal(EditorStyles.toolbar);
                {
                    if (GUILayout.Button(CommitDetailsTitle, Styles.HistoryToolbarButtonStyle))
                    {
                        ScrollTo(selectionIndex);
                    }
                    if (GUILayout.Button(ClearSelectionButton, Styles.HistoryToolbarButtonStyle, GUILayout.ExpandWidth(false)))
                    {
                        newSelectionIndex = -2;
                    }
                }
                GUILayout.EndHorizontal();

                // Log entry details - including changeset tree (if any changes are found)
                if (changesetTree.Entries.Any())
                {
                    detailsScroll = GUILayout.BeginScrollView(detailsScroll, GUILayout.Height(250));
                    {
                        HistoryDetailsEntry(selection);

                        GUILayout.Space(EditorGUIUtility.standardVerticalSpacing);
                        GUILayout.Label("Files changed", EditorStyles.boldLabel);
                        GUILayout.Space(-5);

                        GUILayout.BeginHorizontal(Styles.HistoryFileTreeBoxStyle);
                        {
                            changesetTree.OnGUI();
                        }
                        GUILayout.EndHorizontal();

                        GUILayout.Space(EditorGUIUtility.standardVerticalSpacing);
                    }
                    GUILayout.EndScrollView();
                }
                else
                {
                    detailsScroll = GUILayout.BeginScrollView(detailsScroll, GUILayout.Height(246));
                    HistoryDetailsEntry(selection);
                    GUILayout.EndScrollView();
                }
            }

            // Handle culling and selection changes at the end of the last GUI frame
            if (Event.current.type == EventType.Repaint)
            {
                CullHistory();
                updated = false;

                if (newSelectionIndex >= 0 || newSelectionIndex == -2)
                {
                    selectionIndex = newSelectionIndex == -2 ? -1 : newSelectionIndex;
                    newSelectionIndex = -1;
                    detailsScroll = Vector2.zero;

                    if (selectionIndex >= 0)
                    {
                        changesetTree.UpdateEntries(history[selectionIndex].Changes);
                    }

                    Redraw();
                }
            }
        }

        private void ScrollTo(int index, float offset = 0f)
        {
            scroll.Set(scroll.x, EntryHeight * index + offset);
        }

        private LogEntryState GetEntryState(int index)
        {
            return historyTarget == null ? (index < statusAhead ? LogEntryState.Local : LogEntryState.Normal) : LogEntryState.Normal;
        }

        /// <summary>
        /// Recalculate the range of history items to handle - based on what is visible, plus a bit of padding for fast scrolling
        /// </summary>
        private void CullHistory()
        {
            historyStartIndex = (int)Mathf.Clamp(scroll.y / EntryHeight, 0, history.Count);
            historyStopIndex =
                (int)
                    Mathf.Clamp(
                        historyStartIndex +
                            (Position.height - 2f * Mathf.Min(changesetTree.Height, Position.height * MaxChangelistHeightRatio)) /
                                EntryHeight + 1, 0, history.Count);
        }

        private void RevertCommit()
        {
            var selection = history[selectionIndex];

            var dialogTitle = "Revert commit";
            var dialogBody = string.Format(@"Are you sure you want to revert the following commit:""{0}""", selection.Summary);

            if (EditorUtility.DisplayDialog(dialogTitle, dialogBody, "Revert", "Cancel"))
            {
                Repository
                    .Revert(selection.CommitID)
                    .FinallyInUI((success, e) => {
                        if (!success)
                        {
                            EditorUtility.DisplayDialog(dialogTitle,
                                "Error reverting commit: " + e.Message, Localization.Cancel);
                        }
                    })
                    .Start();
            }
        }

        private bool HistoryEntry(GitLogEntry entry, LogEntryState state, bool selected)
        {
            var entryRect = GUILayoutUtility.GetRect(Styles.HistoryEntryHeight, Styles.HistoryEntryHeight);
            var timelineBarRect = new Rect(entryRect.x + Styles.BaseSpacing, 0, 2, Styles.HistoryDetailsHeight);

            if (Event.current.type == EventType.Repaint)
            {
                var keyboardFocus = GUIUtility.keyboardControl == listID;

                var summaryRect = new Rect(entryRect.x, entryRect.y + (Styles.BaseSpacing / 2), entryRect.width, Styles.HistorySummaryHeight + Styles.BaseSpacing);
                var timestampRect = new Rect(entryRect.x, entryRect.yMax - Styles.HistoryDetailsHeight - (Styles.BaseSpacing / 2), entryRect.width, Styles.HistoryDetailsHeight);
                var authorRect = new Rect(timestampRect.xMax, timestampRect.y, timestampRect.width, timestampRect.height);

                var contentOffset = new Vector2(Styles.BaseSpacing * 2, 0);

                Styles.Label.Draw(entryRect, "", false, false, selected, keyboardFocus);

                Styles.Label.contentOffset = contentOffset;
                Styles.HistoryEntryDetailsStyle.contentOffset = contentOffset;

                Styles.Label.Draw(summaryRect, entry.Summary, false, false, selected, keyboardFocus);
                Styles.HistoryEntryDetailsStyle.Draw(timestampRect, entry.PrettyTimeString + "     " + entry.AuthorName, false, false, selected, keyboardFocus);

                if (!string.IsNullOrEmpty(entry.MergeA))
                {
                    const float MergeIndicatorWidth = 10.28f;
                    const float MergeIndicatorHeight = 12f;
                    var mergeIndicatorRect = new Rect(entryRect.x + 7, summaryRect.y, MergeIndicatorWidth, MergeIndicatorHeight);

                    GUI.DrawTexture(mergeIndicatorRect, Styles.MergeIcon);

                    DrawTimelineRectAroundIconRect(entryRect, mergeIndicatorRect);

                    summaryRect.Set(mergeIndicatorRect.xMax, summaryRect.y, summaryRect.width - MergeIndicatorWidth, summaryRect.height);
                }

                if (state == LogEntryState.Local && string.IsNullOrEmpty(entry.MergeA))
                {
                    const float LocalIndicatorSize = 6f;
                    var localIndicatorRect = new Rect(entryRect.x + (Styles.BaseSpacing - 2), summaryRect.y + 5, LocalIndicatorSize, LocalIndicatorSize);

                    DrawTimelineRectAroundIconRect(entryRect, localIndicatorRect);

                    GUI.DrawTexture(localIndicatorRect, Styles.LocalCommitIcon);

                    summaryRect.Set(localIndicatorRect.xMax, summaryRect.y, summaryRect.width - LocalIndicatorSize, summaryRect.height);
                }

                if (state == LogEntryState.Normal && string.IsNullOrEmpty(entry.MergeA))
                {
                    const float NormalIndicatorWidth = 6f;
                    const float NormalIndicatorHeight = 6f;

                    Rect normalIndicatorRect = new Rect(entryRect.x + (Styles.BaseSpacing - 2),
                        summaryRect.y + 5,
                        NormalIndicatorWidth,
                        NormalIndicatorHeight);

                    DrawTimelineRectAroundIconRect(entryRect, normalIndicatorRect);

                    GUI.DrawTexture(normalIndicatorRect, Styles.DotIcon);
                }
            }
            else if (Event.current.type == EventType.ContextClick && entryRect.Contains(Event.current.mousePosition))
            {
                GenericMenu menu = new GenericMenu();
                menu.AddItem(new GUIContent("Revert"), false, RevertCommit);
                menu.ShowAsContext();

                Event.current.Use();
            }
            else if (Event.current.type == EventType.MouseDown && entryRect.Contains(Event.current.mousePosition))
            {
                Event.current.Use();
                return true;
            }

            return false;
        }

        private void HistoryDetailsEntry(GitLogEntry entry)
        {
            GUILayout.BeginVertical(Styles.HeaderBoxStyle);
            GUILayout.Label(entry.Summary, Styles.HistoryDetailsTitleStyle, GUILayout.Width(Position.width));

            GUILayout.Space(-5);

            GUILayout.BeginHorizontal();
            GUILayout.Label(entry.PrettyTimeString, Styles.HistoryDetailsMetaInfoStyle);
            GUILayout.Label(entry.AuthorName, Styles.HistoryDetailsMetaInfoStyle);
            GUILayout.FlexibleSpace();
            GUILayout.EndHorizontal();

            GUILayout.Space(3);
            GUILayout.EndVertical();
        }

        private void Pull()
        {
            var status = Repository.CurrentStatus;
            if (status.Entries != null && status.GetEntriesExcludingIgnoredAndUntracked().Any())
            {
                EditorUtility.DisplayDialog("Pull", "You need to commit your changes before pulling.", "Cancel");
            }
            else
            {
                var remote = Repository.CurrentRemote.HasValue ? Repository.CurrentRemote.Value.Name : String.Empty;
                Repository
                    .Pull()
                    // we need the error propagated from the original git command to handle things appropriately
                    .Then(success => {
                        if (!success)
                        {
                            // if Pull fails we need to parse the output of the command, figure out
                            // whether pull triggered a merge or a rebase, and abort the operation accordingly
                            // (either git rebase --abort or git merge --abort)
                        }
                    }, true)
                    .FinallyInUI((success, e) => {
                        if (success)
                        {
                            EditorUtility.DisplayDialog(Localization.PullActionTitle,
                                String.Format(Localization.PullSuccessDescription, remote),
                            Localization.Ok);
                        }
                        else
                        {
                            EditorUtility.DisplayDialog(Localization.PullActionTitle,
                                Localization.PullFailureDescription,
                            Localization.Ok);
                        }
                    })
                    .Start();
            }
        }

        private void Push()
        {
            var remote = Repository.CurrentRemote.HasValue ? Repository.CurrentRemote.Value.Name : String.Empty;
            Repository
                .Push()
                .FinallyInUI((success, e) => {
                    if (success)
                    {
                        EditorUtility.DisplayDialog(Localization.PushActionTitle,
                            String.Format(Localization.PushSuccessDescription, remote),
                        Localization.Ok);
                    }
                    else
                    {
                        EditorUtility.DisplayDialog(Localization.PushActionTitle,
                            Localization.PushFailureDescription,
                        Localization.Ok);
                    }
                })
                .Start();
        }

        private void Fetch()
        {
            var remote = Repository.CurrentRemote.HasValue ? Repository.CurrentRemote.Value.Name : String.Empty;
            Repository
                .Fetch()
                .FinallyInUI((success, e) => {
                    if (!success)
                    {
                        EditorUtility.DisplayDialog(FetchActionTitle, FetchFailureDescription,
                            Localization.Ok);
                    }
                })
                .Start();
        }

        private void DrawTimelineRectAroundIconRect(Rect parentRect, Rect iconRect)
        {
            Color timelineBarColor = new Color(0.51F, 0.51F, 0.51F, 0.2F);

            // Draw them lines
            //
            // First I need to figure out how large to make the top one:
            // I'll subtract the entryRect.y from the mergeIndicatorRect.y to
            // get the difference in length. then subtract a little more for padding
            float topTimelineRectHeight = iconRect.y - parentRect.y - 2;
            // Now let's create the rect
            Rect topTimelineRect = new Rect(
                parentRect.x + Styles.BaseSpacing,
                parentRect.y,
                2,
                topTimelineRectHeight);

            // And draw it
            EditorGUI.DrawRect(topTimelineRect, timelineBarColor);

            // Let's do the same for the bottom
            float bottomTimelineRectHeight = parentRect.yMax - iconRect.yMax - 2;
            Rect bottomTimelineRect = new Rect(
                parentRect.x + Styles.BaseSpacing,
                parentRect.yMax - bottomTimelineRectHeight,
                2,
                bottomTimelineRectHeight);
            EditorGUI.DrawRect(bottomTimelineRect, timelineBarColor);
        }

        public override bool IsBusy
        {
            get { return isBusy; }
        }

        private float EntryHeight
        {
            get { return Styles.HistoryEntryHeight + Styles.HistoryEntryPadding; }
        }

        private enum LogEntryState
        {
            Normal,
            Local,
            Remote
        }
    }
}<|MERGE_RESOLUTION|>--- conflicted
+++ resolved
@@ -125,13 +125,6 @@
             OnEmbeddedGUI();
         }
 
-<<<<<<< HEAD
-        public override bool IsBusy
-        {
-            get { return isBusy; }
-        }
-=======
->>>>>>> 1868d984
         private void AttachHandlers(IRepository repository)
         {
             if (repository == null)
