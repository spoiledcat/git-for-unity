#pragma warning disable 649

using System;
using System.Collections.Generic;
using System.Linq;
using UnityEditor;
using UnityEngine;
using Object = UnityEngine.Object;

namespace GitHub.Unity
{
    [Serializable]
    class HistoryView : Subview
    {
        private const string PullButton = "Pull";
        private const string PullButtonCount = "Pull (<b>{0}</b>)";
        private const string PushButton = "Push";
        private const string PushButtonCount = "Push (<b>{0}</b>)";
        private const string PullConfirmTitle = "Pull Changes?";
        private const string PullConfirmDescription = "Would you like to pull changes from remote '{0}'?";
        private const string PullConfirmYes = "Pull";
        private const string PullConfirmCancel = "Cancel";
        private const string PushConfirmTitle = "Push Changes?";
        private const string PushConfirmDescription = "Would you like to push changes to remote '{0}'?";
        private const string PushConfirmYes = "Push";
        private const string PushConfirmCancel = "Cancel";
        private const string CommitDetailsTitle = "Commit details";
        private const string ClearSelectionButton = "×";
        private const string PublishButton = "Publish";
        private const string FetchActionTitle = "Fetch Changes";
        private const string FetchButtonText = "Fetch";
        private const string FetchFailureDescription = "Could not fetch changes";
        private const int HistoryExtraItemCount = 10;
        private const float MaxChangelistHeightRatio = .2f;

        [NonSerialized] private int historyStartIndex;
        [NonSerialized] private int historyStopIndex;
        [NonSerialized] private float lastWidth;
        [NonSerialized] private int listID;
        [NonSerialized] private int newSelectionIndex;
        [NonSerialized] private float scrollOffset;
        [NonSerialized] private DateTimeOffset scrollTime = DateTimeOffset.Now;
        [NonSerialized] private int selectionIndex;
        [NonSerialized] private bool logHasChanged;
        [NonSerialized] private bool useScrollTime;
        [NonSerialized] private bool isBusy;

        [SerializeField] private Vector2 detailsScroll;
        [SerializeField] private Vector2 scroll;
        [SerializeField] private string selectionID;
        [SerializeField] private int statusAhead;
        [SerializeField] private int statusBehind;

        [SerializeField] private ChangesetTreeView changesetTree = new ChangesetTreeView();
        [SerializeField] private List<GitLogEntry> history = new List<GitLogEntry>();
        [SerializeField] private string currentRemote;
        [SerializeField] private bool isPublished;

        public override void InitializeView(IView parent)
        {
            base.InitializeView(parent);

            lastWidth = Position.width;
            selectionIndex = newSelectionIndex = -1;

            changesetTree.InitializeView(this);
            changesetTree.Readonly = true;
        }

        public override void OnEnable()
        {
            base.OnEnable();
            AttachHandlers(Repository);
            CheckLogCache();
        }

        public override void OnDisable()
        {
            base.OnDisable();
            DetachHandlers(Repository);
        }

        public override void OnDataUpdate()
        {
            base.OnDataUpdate();
            MaybeUpdateData();
        }

        public override void OnRepositoryChanged(IRepository oldRepository)
        {
            base.OnRepositoryChanged(oldRepository);

            DetachHandlers(oldRepository);
            AttachHandlers(Repository);
        }

        public override void OnSelectionChange()
        {
<<<<<<< HEAD

=======
            if (!string.IsNullOrEmpty(AssetDatabase.GetAssetPath(Selection.activeObject)))
            {
                historyTarget = Selection.activeObject;
            }
>>>>>>> 1a234574
        }

        public override void OnGUI()
        {
            OnEmbeddedGUI();
        }

        public void CheckLogCache()
        {
            string firstItemCommitID = null;
            if (history.Any())
            {
                firstItemCommitID = history.First().CommitID;
            }

            var cachedList = GitLogCache.Instance.Log;

            string firstCachedItemCommitID = null;
            if (cachedList.Any())
            {
                firstCachedItemCommitID = cachedList.First().CommitID;
            }

            if (firstItemCommitID != firstCachedItemCommitID)
            {
                Logger.Trace("CommitID {0} != Cached CommitId {1}", firstItemCommitID ?? "[NULL]", firstCachedItemCommitID ?? "[NULL]");
                logHasChanged = true;
                Redraw();
            }
        }

        private void AttachHandlers(IRepository repository)
        {
            if (repository == null)
                return;
            repository.OnStatusChanged += UpdateStatusOnMainThread;
        }

        private void DetachHandlers(IRepository repository)
        {
            if (repository == null)
                return;
            repository.OnStatusChanged -= UpdateStatusOnMainThread;
        }

        private void UpdateStatusOnMainThread(GitStatus status)
        {
            new ActionTask(TaskManager.Token, _ => UpdateStatus(status))
                .ScheduleUI(TaskManager);
        }

        private void UpdateStatus(GitStatus status)
        {
            statusAhead = status.Ahead;
            statusBehind = status.Behind;
        }

        private void MaybeUpdateData()
        {
            isPublished = Repository != null && Repository.CurrentRemote.HasValue;
            currentRemote = isPublished ? Repository.CurrentRemote.Value.Name : "placeholder";

            if (logHasChanged)
            {
                logHasChanged = false;

                history = GitLogCache.Instance.Log;

                if (history.Any())
                {
                    // Make sure that scroll as much as possible focuses the same time period in the new entry list
                    if (useScrollTime)
                    {
                        var closestIndex = -1;
                        double closestDifference = Mathf.Infinity;
                        for (var index = 0; index < history.Count; ++index)
                        {
                            var diff = Math.Abs((history[index].Time - scrollTime).TotalSeconds);
                            if (diff < closestDifference)
                            {
                                closestDifference = diff;
                                closestIndex = index;
                            }
                        }

                        ScrollTo(closestIndex, scrollOffset);
                    }

                    CullHistory();
                }

                // Restore selection index or clear it
                newSelectionIndex = -1;
                if (!string.IsNullOrEmpty(selectionID))
                {
                    selectionIndex = Enumerable.Range(1, history.Count + 1)
                                               .FirstOrDefault(
                                                   index => history[index - 1].CommitID.Equals(selectionID)) - 1;

                    if (selectionIndex < 0)
                    {
                        selectionID = string.Empty;
                    }
                }
            }
        }

        public void OnEmbeddedGUI()
        {
            // History toolbar
            GUILayout.BeginHorizontal(EditorStyles.toolbar);
            {
                GUILayout.FlexibleSpace();

                if (isPublished)
                {
                    EditorGUI.BeginDisabledGroup(currentRemote == null);
                    {
                        // Fetch button
                        var fetchClicked = GUILayout.Button(FetchButtonText, Styles.HistoryToolbarButtonStyle);
                        if (fetchClicked)
                        {
                            Fetch();
                        }

                        // Pull button
                        var pullButtonText = statusBehind > 0 ? String.Format(PullButtonCount, statusBehind) : PullButton;
                        var pullClicked = GUILayout.Button(pullButtonText, Styles.HistoryToolbarButtonStyle);

                        if (pullClicked &&
                            EditorUtility.DisplayDialog(PullConfirmTitle,
                                String.Format(PullConfirmDescription, currentRemote),
                                PullConfirmYes,
                                PullConfirmCancel)
                        )
                        {
                            Pull();
                        }
                    }
                    EditorGUI.EndDisabledGroup();

                    // Push button
                    EditorGUI.BeginDisabledGroup(currentRemote == null || statusBehind != 0);
                    {
                        var pushButtonText = statusAhead > 0 ? String.Format(PushButtonCount, statusAhead) : PushButton;
                        var pushClicked = GUILayout.Button(pushButtonText, Styles.HistoryToolbarButtonStyle);

                        if (pushClicked &&
                            EditorUtility.DisplayDialog(PushConfirmTitle,
                                String.Format(PushConfirmDescription, currentRemote),
                                PushConfirmYes,
                                PushConfirmCancel)
                        )
                        {
                            Push();
                        }
                    }
                    EditorGUI.EndDisabledGroup();
                }
                else
                {
                    // Publishing a repo
                    EditorGUI.BeginDisabledGroup(!Platform.Keychain.Connections.Any());
                    {
                        var publishedClicked = GUILayout.Button(PublishButton, Styles.HistoryToolbarButtonStyle);
                        if (publishedClicked)
                        {
                            PopupWindow.Open(PopupWindow.PopupViewType.PublishView);
                        }
                    }
                    EditorGUI.EndDisabledGroup();
                }
            }
            GUILayout.EndHorizontal();

            // When history scroll actually changes, store time value of topmost visible entry. This is the value we use to reposition scroll on log update - not the pixel value.
            if (history.Any())
            {
                listID = GUIUtility.GetControlID(FocusType.Keyboard);

                // Only update time scroll
                var lastScroll = scroll;
                scroll = GUILayout.BeginScrollView(scroll);
                if (lastScroll != scroll && !logHasChanged)
                {
                    scrollTime = history[historyStartIndex].Time;
                    scrollOffset = scroll.y - historyStartIndex * EntryHeight;
                    useScrollTime = true;
                }
                // Handle only the selected range of history items - adding spacing for the rest
                var start = Mathf.Max(0, historyStartIndex - HistoryExtraItemCount);
                var stop = Mathf.Min(historyStopIndex + HistoryExtraItemCount, history.Count);
                GUILayout.Space(start * EntryHeight);
                for (var index = start; index < stop; ++index)
                {
                    if (HistoryEntry(history[index], GetEntryState(index), selectionIndex == index))
                    {
                        newSelectionIndex = index;
                        GUIUtility.keyboardControl = listID;
                    }
                }

                GUILayout.Space((history.Count - stop) * EntryHeight);

                // Keyboard control
                if (GUIUtility.keyboardControl == listID && Event.current.type == EventType.KeyDown)
                {
                    var change = 0;

                    if (Event.current.keyCode == KeyCode.DownArrow)
                    {
                        change = 1;
                    }
                    else if (Event.current.keyCode == KeyCode.UpArrow)
                    {
                        change = -1;
                    }

                    if (change != 0)
                    {
                        newSelectionIndex = (selectionIndex + change) % history.Count;
                        if (newSelectionIndex < historyStartIndex || newSelectionIndex > historyStopIndex)
                        {
                            ScrollTo(newSelectionIndex,
                                (Position.height - Position.height * MaxChangelistHeightRatio - 30f - EntryHeight) * -.5f);
                        }
                        Event.current.Use();
                    }
                }
            }
            else
            {
                GUILayout.BeginScrollView(scroll);
            }

            GUILayout.EndScrollView();

            // Selection info
            if (selectionIndex >= 0 && history.Count > selectionIndex)
            {
                var selection = history[selectionIndex];

                // Top bar for scrolling to selection or clearing it
                GUILayout.BeginHorizontal(EditorStyles.toolbar);
                {
                    if (GUILayout.Button(CommitDetailsTitle, Styles.HistoryToolbarButtonStyle))
                    {
                        ScrollTo(selectionIndex);
                    }
                    if (GUILayout.Button(ClearSelectionButton, Styles.HistoryToolbarButtonStyle, GUILayout.ExpandWidth(false)))
                    {
                        newSelectionIndex = -2;
                    }
                }
                GUILayout.EndHorizontal();

                // Log entry details - including changeset tree (if any changes are found)
                if (changesetTree.Entries.Any())
                {
                    detailsScroll = GUILayout.BeginScrollView(detailsScroll, GUILayout.Height(250));
                    {
                        HistoryDetailsEntry(selection);

                        GUILayout.Space(EditorGUIUtility.standardVerticalSpacing);
                        GUILayout.Label("Files changed", EditorStyles.boldLabel);
                        GUILayout.Space(-5);

                        GUILayout.BeginHorizontal(Styles.HistoryFileTreeBoxStyle);
                        {
                            changesetTree.OnGUI();
                        }
                        GUILayout.EndHorizontal();

                        GUILayout.Space(EditorGUIUtility.standardVerticalSpacing);
                    }
                    GUILayout.EndScrollView();
                }
                else
                {
                    detailsScroll = GUILayout.BeginScrollView(detailsScroll, GUILayout.Height(246));
                    HistoryDetailsEntry(selection);
                    GUILayout.EndScrollView();
                }
            }

            // Handle culling and selection changes at the end of the last GUI frame
            if (Event.current.type == EventType.Repaint)
            {
                CullHistory();
                logHasChanged = false;

                if (newSelectionIndex >= 0 || newSelectionIndex == -2)
                {
                    selectionIndex = newSelectionIndex == -2 ? -1 : newSelectionIndex;
                    newSelectionIndex = -1;
                    detailsScroll = Vector2.zero;

                    if (selectionIndex >= 0)
                    {
                        changesetTree.UpdateEntries(history[selectionIndex].Changes);
                    }

                    Redraw();
                }
            }
        }

        private void ScrollTo(int index, float offset = 0f)
        {
            scroll.Set(scroll.x, EntryHeight * index + offset);
        }

        private LogEntryState GetEntryState(int index)
        {
            return index < statusAhead ? LogEntryState.Local : LogEntryState.Normal;
        }

        /// <summary>
        /// Recalculate the range of history items to handle - based on what is visible, plus a bit of padding for fast scrolling
        /// </summary>
        private void CullHistory()
        {
            historyStartIndex = (int)Mathf.Clamp(scroll.y / EntryHeight, 0, history.Count);
            historyStopIndex =
                (int)
                    Mathf.Clamp(
                        historyStartIndex +
                            (Position.height - 2f * Mathf.Min(changesetTree.Height, Position.height * MaxChangelistHeightRatio)) /
                                EntryHeight + 1, 0, history.Count);
        }

        private void RevertCommit()
        {
            var selection = history[selectionIndex];

            var dialogTitle = "Revert commit";
            var dialogBody = string.Format(@"Are you sure you want to revert the following commit:""{0}""", selection.Summary);

            if (EditorUtility.DisplayDialog(dialogTitle, dialogBody, "Revert", "Cancel"))
            {
                Repository
                    .Revert(selection.CommitID)
                    .FinallyInUI((success, e) => {
                        if (!success)
                        {
                            EditorUtility.DisplayDialog(dialogTitle,
                                "Error reverting commit: " + e.Message, Localization.Cancel);
                        }
                    })
                    .Start();
            }
        }

        private bool HistoryEntry(GitLogEntry entry, LogEntryState state, bool selected)
        {
            var entryRect = GUILayoutUtility.GetRect(Styles.HistoryEntryHeight, Styles.HistoryEntryHeight);
            var timelineBarRect = new Rect(entryRect.x + Styles.BaseSpacing, 0, 2, Styles.HistoryDetailsHeight);

            if (Event.current.type == EventType.Repaint)
            {
                var keyboardFocus = GUIUtility.keyboardControl == listID;

                var summaryRect = new Rect(entryRect.x, entryRect.y + (Styles.BaseSpacing / 2), entryRect.width, Styles.HistorySummaryHeight + Styles.BaseSpacing);
                var timestampRect = new Rect(entryRect.x, entryRect.yMax - Styles.HistoryDetailsHeight - (Styles.BaseSpacing / 2), entryRect.width, Styles.HistoryDetailsHeight);
                var authorRect = new Rect(timestampRect.xMax, timestampRect.y, timestampRect.width, timestampRect.height);

                var contentOffset = new Vector2(Styles.BaseSpacing * 2, 0);

                Styles.Label.Draw(entryRect, "", false, false, selected, keyboardFocus);

                Styles.Label.contentOffset = contentOffset;
                Styles.HistoryEntryDetailsStyle.contentOffset = contentOffset;

                Styles.Label.Draw(summaryRect, entry.Summary, false, false, selected, keyboardFocus);
                Styles.HistoryEntryDetailsStyle.Draw(timestampRect, entry.PrettyTimeString + "     " + entry.AuthorName, false, false, selected, keyboardFocus);

                if (!string.IsNullOrEmpty(entry.MergeA))
                {
                    const float MergeIndicatorWidth = 10.28f;
                    const float MergeIndicatorHeight = 12f;
                    var mergeIndicatorRect = new Rect(entryRect.x + 7, summaryRect.y, MergeIndicatorWidth, MergeIndicatorHeight);

                    GUI.DrawTexture(mergeIndicatorRect, Styles.MergeIcon);

                    DrawTimelineRectAroundIconRect(entryRect, mergeIndicatorRect);

                    summaryRect.Set(mergeIndicatorRect.xMax, summaryRect.y, summaryRect.width - MergeIndicatorWidth, summaryRect.height);
                }

                if (state == LogEntryState.Local && string.IsNullOrEmpty(entry.MergeA))
                {
                    const float LocalIndicatorSize = 6f;
                    var localIndicatorRect = new Rect(entryRect.x + (Styles.BaseSpacing - 2), summaryRect.y + 5, LocalIndicatorSize, LocalIndicatorSize);

                    DrawTimelineRectAroundIconRect(entryRect, localIndicatorRect);

                    GUI.DrawTexture(localIndicatorRect, Styles.LocalCommitIcon);

                    summaryRect.Set(localIndicatorRect.xMax, summaryRect.y, summaryRect.width - LocalIndicatorSize, summaryRect.height);
                }

                if (state == LogEntryState.Normal && string.IsNullOrEmpty(entry.MergeA))
                {
                    const float NormalIndicatorWidth = 6f;
                    const float NormalIndicatorHeight = 6f;

                    Rect normalIndicatorRect = new Rect(entryRect.x + (Styles.BaseSpacing - 2),
                        summaryRect.y + 5,
                        NormalIndicatorWidth,
                        NormalIndicatorHeight);

                    DrawTimelineRectAroundIconRect(entryRect, normalIndicatorRect);

                    GUI.DrawTexture(normalIndicatorRect, Styles.DotIcon);
                }
            }
            else if (Event.current.type == EventType.ContextClick && entryRect.Contains(Event.current.mousePosition))
            {
                GenericMenu menu = new GenericMenu();
                menu.AddItem(new GUIContent("Revert"), false, RevertCommit);
                menu.ShowAsContext();

                Event.current.Use();
            }
            else if (Event.current.type == EventType.MouseDown && entryRect.Contains(Event.current.mousePosition))
            {
                Event.current.Use();
                return true;
            }

            return false;
        }

        private void HistoryDetailsEntry(GitLogEntry entry)
        {
            GUILayout.BeginVertical(Styles.HeaderBoxStyle);
            GUILayout.Label(entry.Summary, Styles.HistoryDetailsTitleStyle, GUILayout.Width(Position.width));

            GUILayout.Space(-5);

            GUILayout.BeginHorizontal();
            GUILayout.Label(entry.PrettyTimeString, Styles.HistoryDetailsMetaInfoStyle);
            GUILayout.Label(entry.AuthorName, Styles.HistoryDetailsMetaInfoStyle);
            GUILayout.FlexibleSpace();
            GUILayout.EndHorizontal();

            GUILayout.Space(3);
            GUILayout.EndVertical();
        }

        private void Pull()
        {
            var status = Repository.CurrentStatus;
            if (status.Entries != null && status.GetEntriesExcludingIgnoredAndUntracked().Any())
            {
                EditorUtility.DisplayDialog("Pull", "You need to commit your changes before pulling.", "Cancel");
            }
            else
            {
                var remote = Repository.CurrentRemote.HasValue ? Repository.CurrentRemote.Value.Name : String.Empty;
                Repository
                    .Pull()
                    // we need the error propagated from the original git command to handle things appropriately
                    .Then(success => {
                        if (!success)
                        {
                            // if Pull fails we need to parse the output of the command, figure out
                            // whether pull triggered a merge or a rebase, and abort the operation accordingly
                            // (either git rebase --abort or git merge --abort)
                        }
                    }, true)
                    .FinallyInUI((success, e) => {
                        if (success)
                        {
                            EditorUtility.DisplayDialog(Localization.PullActionTitle,
                                String.Format(Localization.PullSuccessDescription, remote),
                            Localization.Ok);
                        }
                        else
                        {
                            EditorUtility.DisplayDialog(Localization.PullActionTitle,
                                Localization.PullFailureDescription,
                            Localization.Ok);
                        }
                    })
                    .Start();
            }
        }

        private void Push()
        {
            var remote = Repository.CurrentRemote.HasValue ? Repository.CurrentRemote.Value.Name : String.Empty;
            Repository
                .Push()
                .FinallyInUI((success, e) => {
                    if (success)
                    {
                        EditorUtility.DisplayDialog(Localization.PushActionTitle,
                            String.Format(Localization.PushSuccessDescription, remote),
                        Localization.Ok);
                    }
                    else
                    {
                        EditorUtility.DisplayDialog(Localization.PushActionTitle,
                            Localization.PushFailureDescription,
                        Localization.Ok);
                    }
                })
                .Start();
        }

        private void Fetch()
        {
            var remote = Repository.CurrentRemote.HasValue ? Repository.CurrentRemote.Value.Name : String.Empty;
            Repository
                .Fetch()
                .FinallyInUI((success, e) => {
                    if (!success)
                    {
                        EditorUtility.DisplayDialog(FetchActionTitle, FetchFailureDescription,
                            Localization.Ok);
                    }
                })
                .Start();
        }

        private void DrawTimelineRectAroundIconRect(Rect parentRect, Rect iconRect)
        {
            Color timelineBarColor = new Color(0.51F, 0.51F, 0.51F, 0.2F);

            // Draw them lines
            //
            // First I need to figure out how large to make the top one:
            // I'll subtract the entryRect.y from the mergeIndicatorRect.y to
            // get the difference in length. then subtract a little more for padding
            float topTimelineRectHeight = iconRect.y - parentRect.y - 2;
            // Now let's create the rect
            Rect topTimelineRect = new Rect(
                parentRect.x + Styles.BaseSpacing,
                parentRect.y,
                2,
                topTimelineRectHeight);

            // And draw it
            EditorGUI.DrawRect(topTimelineRect, timelineBarColor);

            // Let's do the same for the bottom
            float bottomTimelineRectHeight = parentRect.yMax - iconRect.yMax - 2;
            Rect bottomTimelineRect = new Rect(
                parentRect.x + Styles.BaseSpacing,
                parentRect.yMax - bottomTimelineRectHeight,
                2,
                bottomTimelineRectHeight);
            EditorGUI.DrawRect(bottomTimelineRect, timelineBarColor);
        }

        public override bool IsBusy
        {
            get { return isBusy; }
        }

        private float EntryHeight
        {
            get { return Styles.HistoryEntryHeight + Styles.HistoryEntryPadding; }
        }

        private enum LogEntryState
        {
            Normal,
            Local,
            Remote
        }
    }
}<|MERGE_RESOLUTION|>--- conflicted
+++ resolved
@@ -96,14 +96,7 @@
 
         public override void OnSelectionChange()
         {
-<<<<<<< HEAD
-
-=======
-            if (!string.IsNullOrEmpty(AssetDatabase.GetAssetPath(Selection.activeObject)))
-            {
-                historyTarget = Selection.activeObject;
-            }
->>>>>>> 1a234574
+
         }
 
         public override void OnGUI()
