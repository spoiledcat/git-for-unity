#pragma warning disable 649

using System;
using System.Collections.Generic;
using System.IO;
using System.Linq;
using UnityEditor;
using UnityEngine;

namespace GitHub.Unity
{
    [Serializable]
    class ChangesetTreeView : Subview
    {
        private const string BasePathLabel = "{0}";
        private const string NoChangesLabel = "No changes found";

        [SerializeField] private List<GitStatusEntry> entries = new List<GitStatusEntry>();
        [SerializeField] private List<GitCommitTarget> entryCommitTargets = new List<GitCommitTarget>();
        [SerializeField] private List<string> foldedTreeEntries = new List<string>();
        [NonSerialized] private FileTreeNode tree;

        public override void OnGUI()
        {
            GUILayout.BeginVertical();
            {
                // The file tree (when available)
                if (tree != null && entries.Any())
                {
                    // Base path label
                    if (!string.IsNullOrEmpty(tree.Path))
                    {
                        GUILayout.BeginHorizontal();
                        {
                            var iconRect = GUILayoutUtility.GetRect(Styles.CommitIconSize, Styles.CommitIconSize, GUILayout.ExpandWidth(false));
                            iconRect.y += 2;
                            iconRect.x += 2;

                            GUI.DrawTexture(iconRect, Styles.FolderIcon, ScaleMode.ScaleToFit);

                            GUILayout.Label(string.Format(BasePathLabel, tree.Path));
                        }
                        GUILayout.EndHorizontal();
                    }

                    GUILayout.BeginHorizontal();
                    {
                        GUILayout.Space(Styles.TreeIndentation + Styles.TreeRootIndentation);
                        GUILayout.BeginVertical();
                        {
                            // Root nodes
                            foreach (var node in tree.Children)
                            {
                                TreeNode(node);
                            }
                        }

                        GUILayout.EndVertical();
                    }

                    GUILayout.EndHorizontal();

                    // If we have no minimum height calculated, do that now and repaint so it can be used
                    if (Height == 0f && Event.current.type == EventType.Repaint)
                    {
                        Height = GUILayoutUtility.GetLastRect().yMax + Styles.MinCommitTreePadding;
                        Redraw();
                    }

                    GUILayout.FlexibleSpace();
                }
                else
                {
                    GUILayout.FlexibleSpace();
                    GUILayout.BeginHorizontal();
                    {
                        GUILayout.FlexibleSpace();
                        GUILayout.Label(NoChangesLabel);
                        GUILayout.FlexibleSpace();
                    }
                    GUILayout.EndHorizontal();
                    GUILayout.FlexibleSpace();
                }
            }

            GUILayout.EndVertical();
        }

        private void OnCommitTreeChange()
        {
            Height = 0f;
            Redraw();
            Redraw();
        }

        public void UpdateEntries(IList<GitStatusEntry> newEntries)
        {
            // Handle the empty list scenario
            if (!newEntries.Any())
            {
                entries.Clear();
                entryCommitTargets.Clear();
                tree = null;
                foldedTreeEntries.Clear();

                OnCommitTreeChange();

                return;
            }

<<<<<<< HEAD
            tree = TreeBuilder.BuildTreeRoot(newEntries, entries, entryCommitTargets, foldedTreeEntries, stateChangeCallback, AssetDatabase.GetCachedIcon);
=======
            // Remove what got nuked
            for (var index = 0; index < entries.Count;)
            {
                if (!newEntries.Contains(entries[index]))
                {
                    entries.RemoveAt(index);
                    entryCommitTargets.RemoveAt(index);
                }
                else
                {
                    index++;
                }
            }

            // Remove folding state of nuked items
            for (var index = 0; index < foldedTreeEntries.Count;)
            {
                if (!newEntries.Any(e => e.Path.IndexOf(foldedTreeEntries[index]) == 0))
                {
                    foldedTreeEntries.RemoveAt(index);
                }
                else
                {
                    index++;
                }
            }

            // Add new stuff
            for (var index = 0; index < newEntries.Count; ++index)
            {
                var entry = newEntries[index];
                if (!entries.Contains(entry))
                {
                    entries.Add(entry);
                    entryCommitTargets.Add(new GitCommitTarget());
                }
            }

            // TODO: Filter .meta files - consider adding them as children of the asset or folder they're supporting

            // TODO: In stead of completely rebuilding the tree structure, figure out a way to migrate open/closed states from the old tree to the new

            // Build tree structure

            tree = new FileTreeNode(FileSystemHelpers.FindCommonPath(entries.Select(e => e.Path)));
            tree.RepositoryPath = tree.Path;
            for (var index = 0; index < entries.Count; index++)
            {
                var entryPath = entries[index].Path.ToNPath();
                if (entryPath.IsChildOf(tree.Path))
                    entryPath = entryPath.RelativeTo(tree.Path.ToNPath());

                var node = new FileTreeNode(entryPath) { Target = entryCommitTargets[index] };
                if (!string.IsNullOrEmpty(entries[index].ProjectPath))
                {
                    node.Icon = AssetDatabase.GetCachedIcon(entries[index].ProjectPath);
                }

                BuildTree(tree, node);
            }
>>>>>>> 97b77ccd

            OnCommitTreeChange();
        }

<<<<<<< HEAD
=======
        private void BuildTree(FileTreeNode parent, FileTreeNode node)
        {
            if (string.IsNullOrEmpty(node.Label))
            {
                // TODO: We should probably reassign this target onto the parent? Depends on how we want to handle .meta files for folders
                return;
            }

            node.RepositoryPath = parent.RepositoryPath.ToNPath().Combine(node.Label);
            parent.Open = !foldedTreeEntries.Contains(parent.RepositoryPath);

            // Is this node inside a folder?
            var nodePath = node.Label.ToNPath();
            if (nodePath.Elements.Count() > 1)
            {
                // Figure out what the root folder is and chop it from the path
                var root = nodePath.Elements.First();
                node.Label = new NPath("").Combine(nodePath.Elements.Skip(1).ToArray());

                // Look for a branch matching our root in the existing children
                var found = false;
                foreach (var child in parent.Children)
                {
                    // If we found the branch, continue building from that branch
                    if (child.Label.Equals(root))
                    {
                        found = true;
                        BuildTree(child, node);
                        break;
                    }
                }

                // No existing branch - we will have to add a new one to build from
                if (!found)
                {
                    var p = parent.RepositoryPath.ToNPath().Combine(root);
                    BuildTree(parent.Add(new FileTreeNode(root) { RepositoryPath = p }), node);
                }
            }
            else if (nodePath.ExtensionWithDot == ".meta")
            {
                // Look for a branch matching our root in the existing children
                var found = false;
                foreach (var child in parent.Children)
                {
                    // If we found the branch, continue building from that branch
                    if (child.Label.Equals(nodePath.Parent.Combine(nodePath.FileNameWithoutExtension)))
                    {
                        found = true;
                        BuildTree(child, node);
                        break;
                    }
                }
                if (!found)
                {
                    parent.Add(node);
                }
            }
            // Not inside a folder - just add this node right here
            else
            {
                parent.Add(node);
            }
        }

>>>>>>> 97b77ccd
        private void TreeNode(FileTreeNode node)
        {
            GUILayout.Space(Styles.TreeVerticalSpacing);
            var target = node.Target;
            var isFolder = node.Children.Any();

            GUILayout.BeginHorizontal();
            {
                if (!Readonly)
                {
                    // Commit inclusion toggle
                    var state = node.State;
                    var toggled = state == CommitState.All;

                    EditorGUI.BeginChangeCheck();
                    {
                        toggled = GUILayout.Toggle(toggled, "", state == CommitState.Some ? Styles.ToggleMixedStyle : GUI.skin.toggle,
                            GUILayout.ExpandWidth(false));
                    }
                    if (EditorGUI.EndChangeCheck())
                    {
                        node.State = toggled ? CommitState.All : CommitState.None;
                    }
                }

                // Foldout
                if (isFolder)
                {
                    Rect foldoutRect;

                    if (Readonly)
                    {
                        foldoutRect = GUILayoutUtility.GetRect(1, 1);
                        foldoutRect.Set(foldoutRect.x - 7f, foldoutRect.y + 3f, 0f, EditorGUIUtility.singleLineHeight);
                    }
                    else
                    {
                        foldoutRect = GUILayoutUtility.GetLastRect();
                    }

                    foldoutRect.Set(foldoutRect.x - Styles.FoldoutWidth + Styles.FoldoutIndentation, foldoutRect.y, Styles.FoldoutWidth,
                        foldoutRect.height);

                    EditorGUI.BeginChangeCheck();
                    {
                        node.Open = GUI.Toggle(foldoutRect, node.Open, "", EditorStyles.foldout);
                    }
                    if (EditorGUI.EndChangeCheck())
                    {
                        if (!node.Open && !foldedTreeEntries.Contains(node.RepositoryPath))
                        {
                            foldedTreeEntries.Add(node.RepositoryPath);
                        }
                        else if (node.Open)
                        {
                            foldedTreeEntries.Remove(node.RepositoryPath);
                        }

                        OnCommitTreeChange();
                    }
                }

                GitFileStatus? status = null;

                // Node icon and label
                GUILayout.BeginHorizontal();
                {
                    GUILayout.Space(Styles.CommitIconHorizontalPadding);
                    var iconRect = GUILayoutUtility.GetRect(Styles.CommitIconSize, Styles.CommitIconSize, GUILayout.ExpandWidth(false));
                    iconRect.y += 2;
                    iconRect.x -= 2;

                    if (Event.current.type == EventType.Repaint)
                    {
                        var icon = (Texture) node.Icon ?? (isFolder ? Styles.FolderIcon : Styles.DefaultAssetIcon);
                        if (icon != null)
                        {
                            GUI.DrawTexture(iconRect,
                                icon,
                                ScaleMode.ScaleToFit);
                        }
                    }

                    var statusRect = new Rect(
                        iconRect.xMax - 9,
                        iconRect.yMax - 7,
                        9,
                        9);

                    // Current status (if any)
                    if (target != null)
                    {
                        var idx = entryCommitTargets.IndexOf(target);
                        if (idx > -1)
                        {
                            status = entries[idx].Status;
                            var statusIcon = Styles.GetFileStatusIcon(entries[idx].Status, false);
                            if (statusIcon != null)
                                GUI.DrawTexture(statusRect, statusIcon);
                        }
                    }

                    GUILayout.Space(Styles.CommitIconHorizontalPadding);
                }
                GUILayout.EndHorizontal();

                // Make the text gray and strikethrough if the file is deleted
                if (status == GitFileStatus.Deleted)
                {
                    GUILayout.Label(new GUIContent(node.Label, node.RepositoryPath), Styles.DeletedFileLabel, GUILayout.ExpandWidth(true));
                    var labelRect = GUILayoutUtility.GetLastRect();
                    var strikeRect = new Rect(labelRect.xMin, labelRect.center.y, labelRect.width, 1);
                    EditorGUI.DrawRect(strikeRect, Color.gray);
                }
                else
                {
                    GUILayout.Label(new GUIContent(node.Label, node.RepositoryPath), GUILayout.ExpandWidth(true));
                }
                GUILayout.FlexibleSpace();
            }
            GUILayout.EndHorizontal();

            GUILayout.BeginHorizontal();
            {
                // Render children (if any and folded out)
                if (isFolder && node.Open)
                {
                    GUILayout.Space(Styles.TreeIndentation);
                    GUILayout.BeginVertical();
                    {
                        foreach (var child in node.Children)
                        {
                            TreeNode(child);
                        }
                    }

                    GUILayout.EndVertical();
                }
            }

            GUILayout.EndHorizontal();
        }

        public float Height { get; protected set; }
        public bool Readonly { get; set; }

        public IList<GitStatusEntry> Entries
        {
            get { return entries; }
        }

        public IList<GitCommitTarget> CommitTargets
        {
            get { return entryCommitTargets; }
        }
<<<<<<< HEAD
=======

        private enum CommitState
        {
            None,
            Some,
            All
        }

        private class FileTreeNode
        {
            private List<FileTreeNode> children;
            private string path;
            private CommitState state;

            public Texture Icon;
            public string Label;
            public bool Open = true;
            public string RepositoryPath;
            public GitCommitTarget Target { get; set; }

            public FileTreeNode(string path)
            {
                this.path = path ?? "";
                Label = this.path;
                children = new List<FileTreeNode>();
            }

            public FileTreeNode Add(FileTreeNode child)
            {
                children.Add(child);
                return child;
            }

            public CommitState State
            {
                get
                {
                    if (children == null)
                        return state;

                    var commitState = CommitState.None;
                    if (Target != null)
                    {
                        commitState = Target.All ? CommitState.All : Target.Any ? CommitState.Some : CommitState.None;
                        if (!children.Any())
                        {
                            state = commitState;
                            return state;
                        }
                    }

                    var allCount = children.Count(c => c.State == CommitState.All);

                    if (allCount == children.Count && (commitState == CommitState.All || Target == null))
                    {
                        state = CommitState.All;
                        return state;
                    }

                    if (allCount > 0 || commitState == CommitState.Some)
                    {
                        state = CommitState.Some;
                        return state;
                    }

                    var someCount = children.Count(c => c.State == CommitState.Some);
                    if (someCount > 0 || commitState == CommitState.Some)
                    {
                        state = CommitState.Some;
                        return state;
                    }
                    state = CommitState.None;
                    return state;
                }

                set
                {
                    if (value == state)
                    {
                        return;
                    }

                    if (Target != null)
                    {
                        if (value == CommitState.None)
                        {
                            Target.Clear();
                        }
                        else if (value == CommitState.All)
                        {
                            Target.All = true;
                        }
                    }

                    state = value;

                    if (children == null)
                    {
                        return;
                    }

                    for (var index = 0; index < children.Count; ++index)
                    {
                        children[index].State = value;
                    }
                }
            }

            public string Path
            {
                get { return path; }
            }

            public IEnumerable<FileTreeNode> Children
            {
                get {
                    if (children == null)
                        children = new List<FileTreeNode>();
                    return children;
                }
            }

            private ILogging logger;
            protected ILogging Logger
            {
                get
                {
                    if (logger == null)
                        logger = Logging.GetLogger(GetType());
                    return logger;
                }
            }
        }
>>>>>>> 97b77ccd
    }
}<|MERGE_RESOLUTION|>--- conflicted
+++ resolved
@@ -108,142 +108,11 @@
                 return;
             }
 
-<<<<<<< HEAD
-            tree = TreeBuilder.BuildTreeRoot(newEntries, entries, entryCommitTargets, foldedTreeEntries, stateChangeCallback, AssetDatabase.GetCachedIcon);
-=======
-            // Remove what got nuked
-            for (var index = 0; index < entries.Count;)
-            {
-                if (!newEntries.Contains(entries[index]))
-                {
-                    entries.RemoveAt(index);
-                    entryCommitTargets.RemoveAt(index);
-                }
-                else
-                {
-                    index++;
-                }
-            }
-
-            // Remove folding state of nuked items
-            for (var index = 0; index < foldedTreeEntries.Count;)
-            {
-                if (!newEntries.Any(e => e.Path.IndexOf(foldedTreeEntries[index]) == 0))
-                {
-                    foldedTreeEntries.RemoveAt(index);
-                }
-                else
-                {
-                    index++;
-                }
-            }
-
-            // Add new stuff
-            for (var index = 0; index < newEntries.Count; ++index)
-            {
-                var entry = newEntries[index];
-                if (!entries.Contains(entry))
-                {
-                    entries.Add(entry);
-                    entryCommitTargets.Add(new GitCommitTarget());
-                }
-            }
-
-            // TODO: Filter .meta files - consider adding them as children of the asset or folder they're supporting
-
-            // TODO: In stead of completely rebuilding the tree structure, figure out a way to migrate open/closed states from the old tree to the new
-
-            // Build tree structure
-
-            tree = new FileTreeNode(FileSystemHelpers.FindCommonPath(entries.Select(e => e.Path)));
-            tree.RepositoryPath = tree.Path;
-            for (var index = 0; index < entries.Count; index++)
-            {
-                var entryPath = entries[index].Path.ToNPath();
-                if (entryPath.IsChildOf(tree.Path))
-                    entryPath = entryPath.RelativeTo(tree.Path.ToNPath());
-
-                var node = new FileTreeNode(entryPath) { Target = entryCommitTargets[index] };
-                if (!string.IsNullOrEmpty(entries[index].ProjectPath))
-                {
-                    node.Icon = AssetDatabase.GetCachedIcon(entries[index].ProjectPath);
-                }
-
-                BuildTree(tree, node);
-            }
->>>>>>> 97b77ccd
+            tree = TreeBuilder.BuildTreeRoot(newEntries, entries, entryCommitTargets, foldedTreeEntries, AssetDatabase.GetCachedIcon);
 
             OnCommitTreeChange();
         }
 
-<<<<<<< HEAD
-=======
-        private void BuildTree(FileTreeNode parent, FileTreeNode node)
-        {
-            if (string.IsNullOrEmpty(node.Label))
-            {
-                // TODO: We should probably reassign this target onto the parent? Depends on how we want to handle .meta files for folders
-                return;
-            }
-
-            node.RepositoryPath = parent.RepositoryPath.ToNPath().Combine(node.Label);
-            parent.Open = !foldedTreeEntries.Contains(parent.RepositoryPath);
-
-            // Is this node inside a folder?
-            var nodePath = node.Label.ToNPath();
-            if (nodePath.Elements.Count() > 1)
-            {
-                // Figure out what the root folder is and chop it from the path
-                var root = nodePath.Elements.First();
-                node.Label = new NPath("").Combine(nodePath.Elements.Skip(1).ToArray());
-
-                // Look for a branch matching our root in the existing children
-                var found = false;
-                foreach (var child in parent.Children)
-                {
-                    // If we found the branch, continue building from that branch
-                    if (child.Label.Equals(root))
-                    {
-                        found = true;
-                        BuildTree(child, node);
-                        break;
-                    }
-                }
-
-                // No existing branch - we will have to add a new one to build from
-                if (!found)
-                {
-                    var p = parent.RepositoryPath.ToNPath().Combine(root);
-                    BuildTree(parent.Add(new FileTreeNode(root) { RepositoryPath = p }), node);
-                }
-            }
-            else if (nodePath.ExtensionWithDot == ".meta")
-            {
-                // Look for a branch matching our root in the existing children
-                var found = false;
-                foreach (var child in parent.Children)
-                {
-                    // If we found the branch, continue building from that branch
-                    if (child.Label.Equals(nodePath.Parent.Combine(nodePath.FileNameWithoutExtension)))
-                    {
-                        found = true;
-                        BuildTree(child, node);
-                        break;
-                    }
-                }
-                if (!found)
-                {
-                    parent.Add(node);
-                }
-            }
-            // Not inside a folder - just add this node right here
-            else
-            {
-                parent.Add(node);
-            }
-        }
-
->>>>>>> 97b77ccd
         private void TreeNode(FileTreeNode node)
         {
             GUILayout.Space(Styles.TreeVerticalSpacing);
@@ -399,141 +268,5 @@
         {
             get { return entryCommitTargets; }
         }
-<<<<<<< HEAD
-=======
-
-        private enum CommitState
-        {
-            None,
-            Some,
-            All
-        }
-
-        private class FileTreeNode
-        {
-            private List<FileTreeNode> children;
-            private string path;
-            private CommitState state;
-
-            public Texture Icon;
-            public string Label;
-            public bool Open = true;
-            public string RepositoryPath;
-            public GitCommitTarget Target { get; set; }
-
-            public FileTreeNode(string path)
-            {
-                this.path = path ?? "";
-                Label = this.path;
-                children = new List<FileTreeNode>();
-            }
-
-            public FileTreeNode Add(FileTreeNode child)
-            {
-                children.Add(child);
-                return child;
-            }
-
-            public CommitState State
-            {
-                get
-                {
-                    if (children == null)
-                        return state;
-
-                    var commitState = CommitState.None;
-                    if (Target != null)
-                    {
-                        commitState = Target.All ? CommitState.All : Target.Any ? CommitState.Some : CommitState.None;
-                        if (!children.Any())
-                        {
-                            state = commitState;
-                            return state;
-                        }
-                    }
-
-                    var allCount = children.Count(c => c.State == CommitState.All);
-
-                    if (allCount == children.Count && (commitState == CommitState.All || Target == null))
-                    {
-                        state = CommitState.All;
-                        return state;
-                    }
-
-                    if (allCount > 0 || commitState == CommitState.Some)
-                    {
-                        state = CommitState.Some;
-                        return state;
-                    }
-
-                    var someCount = children.Count(c => c.State == CommitState.Some);
-                    if (someCount > 0 || commitState == CommitState.Some)
-                    {
-                        state = CommitState.Some;
-                        return state;
-                    }
-                    state = CommitState.None;
-                    return state;
-                }
-
-                set
-                {
-                    if (value == state)
-                    {
-                        return;
-                    }
-
-                    if (Target != null)
-                    {
-                        if (value == CommitState.None)
-                        {
-                            Target.Clear();
-                        }
-                        else if (value == CommitState.All)
-                        {
-                            Target.All = true;
-                        }
-                    }
-
-                    state = value;
-
-                    if (children == null)
-                    {
-                        return;
-                    }
-
-                    for (var index = 0; index < children.Count; ++index)
-                    {
-                        children[index].State = value;
-                    }
-                }
-            }
-
-            public string Path
-            {
-                get { return path; }
-            }
-
-            public IEnumerable<FileTreeNode> Children
-            {
-                get {
-                    if (children == null)
-                        children = new List<FileTreeNode>();
-                    return children;
-                }
-            }
-
-            private ILogging logger;
-            protected ILogging Logger
-            {
-                get
-                {
-                    if (logger == null)
-                        logger = Logging.GetLogger(GetType());
-                    return logger;
-                }
-            }
-        }
->>>>>>> 97b77ccd
     }
 }