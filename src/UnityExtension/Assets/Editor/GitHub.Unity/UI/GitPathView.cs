--- conflicted
+++ resolved
@@ -141,12 +141,8 @@
                         CheckEnteredGitPath();
 
                         new FindExecTask("git", Manager.CancellationToken)
-<<<<<<< HEAD
                             .Configure(Manager.ProcessManager, dontSetupGit: true)
-=======
-                            .Configure(Manager.ProcessManager, false, true)
                             .Catch(ex => true)
->>>>>>> c9443c63
                             .FinallyInUI((success, ex, path) => {
                                 if (success)
                                 {
