--- conflicted
+++ resolved
@@ -232,11 +232,7 @@
 
         private void ValidateAndSetGitInstallPath(string value)
         {
-<<<<<<< HEAD
-            Logger.Trace("Validating Git Path:{0}", value);
-=======
             value = value.Trim();
->>>>>>> 700500bb
 
             if (value == portableGitPath)
             {
@@ -268,7 +264,7 @@
             }
             else
             {
-                //Logger.Trace("Validating Git Path:{0}", value);
+                Logger.Trace("Validating Git Path:{0}", value);
 
                 gitVersionErrorMessage = null;
 
