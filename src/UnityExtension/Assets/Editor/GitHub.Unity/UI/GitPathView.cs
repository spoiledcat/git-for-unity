using System;
using System.Text;
using UnityEditor;
using UnityEngine;

namespace GitHub.Unity
{
    [Serializable]
    class GitPathView : Subview
    {
        private const string GitInstallTitle = "Git installation";
        private const string PathToGit = "Path to Git";
        private const string GitPathSaveButton = "Save Path";
        private const string UseInternalGitButton = "Use internal git";
        private const string FindSystemGitButton = "Find system git";
        private const string BrowseButton = "...";
        private const string GitInstallBrowseTitle = "Select git binary";
        private const string ErrorInvalidPathMessage = "Invalid Path.";
        private const string ErrorInstallingInternalGit = "Error installing portable git.";
        private const string ErrorValidatingGitPath = "Error validating Git Path.";
        private const string ErrorGitNotFoundMessage = "Git not found.";
        private const string ErrorGitLfsNotFoundMessage = "Git LFS not found.";
        private const string ErrorMinimumGitVersionMessageFormat = "Git version {0} found. Git version {1} is required.";
        private const string ErrorMinimumGitLfsVersionMessageFormat = "Git LFS version {0} found. Git LFS version {1} is required.";

        [SerializeField] private string gitExec;
        [SerializeField] private string gitExecParent;
        [SerializeField] private string gitExecExtension;
        [SerializeField] private string newGitExec;
        [SerializeField] private bool isValueChanged;
        [SerializeField] private bool isValueChangedAndFileExists;
        [SerializeField] private string gitFileErrorMessage;
        [SerializeField] private string gitVersionErrorMessage;

        [NonSerialized] private bool isBusy;
        [NonSerialized] private bool gitExecHasChanged;
        [NonSerialized] private bool gitExecutableIsSet;
        [NonSerialized] private string portableGitPath;

        public override void InitializeView(IView parent)
        {
            base.InitializeView(parent);
            gitExecutableIsSet = Environment.GitExecutablePath.IsInitialized;

            var gitInstallDetails = new GitInstaller.GitInstallDetails(Environment.UserCachePath, Environment.IsWindows);
            portableGitPath = gitInstallDetails.GitExecutablePath;
        }

        public override void OnEnable()
        {
            base.OnEnable();
            gitExecHasChanged = true;
        }

        public override void OnDataUpdate()
        {
            base.OnDataUpdate();
            MaybeUpdateData();
        }

        public override void OnGUI()
        {
            // Install path
            GUILayout.Label(GitInstallTitle, EditorStyles.boldLabel);

            EditorGUI.BeginDisabledGroup(!gitExecutableIsSet || IsBusy || Parent.IsBusy);
            {
                // Install path field
                GUILayout.BeginHorizontal();
                {
                    EditorGUI.BeginChangeCheck();
                    {
                        newGitExec = EditorGUILayout.TextField(PathToGit, newGitExec);
                    }

                    if (EditorGUI.EndChangeCheck())
                    {
                        CheckEnteredGitPath();
                    }

                    if (GUILayout.Button(BrowseButton, EditorStyles.miniButton, GUILayout.Width(Styles.BrowseButtonWidth)))
                    {
                        GUI.FocusControl(null);

                        var newValue = EditorUtility.OpenFilePanel(GitInstallBrowseTitle,
                            gitExecParent,
                            gitExecExtension);

                        if (!string.IsNullOrEmpty(newValue))
                        {
                            newGitExec = newValue;

                            if (Environment.IsWindows)
                            {
                                //Normalizing the path separator in windows
                                newGitExec = newGitExec.ToNPath().ToString();
                            }

                            CheckEnteredGitPath();
                        }
                    }
                }
                GUILayout.EndHorizontal();

                GUILayout.Space(EditorGUIUtility.standardVerticalSpacing);

                GUILayout.BeginHorizontal();
                {
                    EditorGUI.BeginDisabledGroup(!isValueChangedAndFileExists);
                    {
                        if (GUILayout.Button(GitPathSaveButton, GUILayout.ExpandWidth(false)))
                        {
                            GUI.FocusControl(null);
                            isBusy = true;

                            ValidateAndSetGitInstallPath(newGitExec);
                        }
                    }
                    EditorGUI.EndDisabledGroup();

                    // disable if we are not on windows
                    // disable if the newPath == portableGitPath
                    EditorGUI.BeginDisabledGroup(!Environment.IsWindows || Environment.IsWindows && newGitExec == portableGitPath);
                    if (GUILayout.Button(UseInternalGitButton, GUILayout.ExpandWidth(false)))
                    {
                        GUI.FocusControl(null);

                        Logger.Trace("Expected portableGitPath: {0}", portableGitPath);
                        newGitExec = portableGitPath;
                        CheckEnteredGitPath();
                    }
                    EditorGUI.EndDisabledGroup();

                    //Find button - for attempting to locate a new install
                    if (GUILayout.Button(FindSystemGitButton, GUILayout.ExpandWidth(false)))
                    {
                        GUI.FocusControl(null);
                        isBusy = true;

                        newGitExec = gitExec;
                        CheckEnteredGitPath();

                        new FindExecTask("git", Manager.CancellationToken)
                            .Configure(Manager.ProcessManager, false, true)
                            .FinallyInUI((success, ex, path) => {
                                if (success)
                                {
                                    Logger.Trace("FindGit Path:{0}", path);
                                    newGitExec = path;
                                    CheckEnteredGitPath();
                                }
                                else
                                {
                                    if (ex != null)
                                    {
                                        Logger.Error(ex, "FindGit Error Path:{0}", path);
                                    }
                                    else
                                    {
                                        Logger.Error("FindGit Failed Path:{0}", path);
                                    }
                                }

                                isBusy = false;
                            }).Start();
                    }
                }
                GUILayout.EndHorizontal();

                if (gitFileErrorMessage != null)
                {
                    GUILayout.BeginHorizontal();
                    {
                        GUILayout.Label(gitFileErrorMessage, Styles.ErrorLabel);
                    }
                    GUILayout.EndHorizontal();
                }

                if (gitVersionErrorMessage != null)
                {
                    GUILayout.BeginHorizontal();
                    {
                        GUILayout.Label(gitVersionErrorMessage, Styles.ErrorLabel);
                    }
                    GUILayout.EndHorizontal();
                }
            }
            EditorGUI.EndDisabledGroup();
        }

        private void MaybeUpdateData()
        {
            if (gitExecHasChanged)
            {
                if (gitExecExtension == null)
                {
                    gitExecExtension = Environment.ExecutableExtension;

                    if (Environment.IsWindows)
                    {
                        gitExecExtension = gitExecExtension.TrimStart('.');
                    }
                }

                if (Environment.GitExecutablePath.IsInitialized)
                {
                    newGitExec = gitExec = Environment.GitExecutablePath.ToString();
                    gitExecParent = Environment.GitExecutablePath.Parent.ToString();

                    CheckEnteredGitPath();
                }

                if (gitExecParent == null)
                {
                    gitExecParent = Environment.GitInstallPath;
                }

                gitExecHasChanged = false;
            }
        }

        private void CheckEnteredGitPath()
        {
            isValueChanged = !string.IsNullOrEmpty(newGitExec) && newGitExec != gitExec;

            isValueChangedAndFileExists = isValueChanged && newGitExec.ToNPath().FileExists();

            gitFileErrorMessage = isValueChanged && !isValueChangedAndFileExists ? ErrorInvalidPathMessage : null;

            gitVersionErrorMessage = null;
        }

        private void ValidateAndSetGitInstallPath(string value)
        {
            value = value.Trim();

            if (value == portableGitPath)
            {
                Logger.Trace("Attempting to restore portable Git Path:{0}", value);

<<<<<<< HEAD
                var gitInstaller = new GitInstaller(Environment, EntryPoint.ApplicationManager.ProcessManager,
                    EntryPoint.ApplicationManager.TaskManager);
=======
            GitClient.ValidateGitInstall(value.ToNPath())
                .ThenInUI((success, result) =>
                {
                    if (!success)
                    {
                        Logger.Trace(ErrorValidatingGitPath);
                        gitVersionErrorMessage = ErrorValidatingGitPath;
                    }
                    else if (!result.IsValid)
                    {
                        Logger.Warning(
                            "Software versions do not meet minimums Git:{0} (Minimum:{1}) GitLfs:{2} (Minimum:{3})",
                            result.GitVersion, Constants.MinimumGitVersion, result.GitLfsVersion,
                            Constants.MinimumGitLfsVersion);
>>>>>>> 9f1832e1

                gitInstaller.SetupGitIfNeeded()
                    .FinallyInUI((success, exception, result) =>
                    {
                        Logger.Trace("Setup Git Using the installer:{0}", success);

                        if (!success)
                        {
                            Logger.Error(exception, ErrorInstallingInternalGit);
                            gitVersionErrorMessage = ErrorValidatingGitPath;
                        }
                        else
                        {
                            Manager.SystemSettings.Unset(Constants.GitInstallPathKey);
                            Environment.GitExecutablePath = result;
                            Environment.IsCustomGitExecutable = false;

                            gitExecHasChanged = true;
                        }

                        isBusy = false;
                    }).Start();
            }
            else
            {
                //Logger.Trace("Validating Git Path:{0}", value);

                gitVersionErrorMessage = null;

                GitClient.ValidateGitInstall(value.ToNPath(), true)
                    .FinallyInUI((success, exception, result) =>
                    {
                        if (!success)
                        {
                            Logger.Trace(ErrorValidatingGitPath);
                            gitVersionErrorMessage = ErrorValidatingGitPath;
                        }
                        else if (!result.IsValid)
                        {
                            Logger.Warning(
                                "Software versions do not meet minimums Git:{0} (Minimum:{1}) GitLfs:{2} (Minimum:{3})",
                                result.GitVersion, Constants.MinimumGitVersion, result.GitLfsVersion,
                                Constants.MinimumGitLfsVersion);

                            var errorMessageStringBuilder = new StringBuilder();

                            if (result.GitVersion == null)
                            {
                                errorMessageStringBuilder.Append(ErrorGitNotFoundMessage);
                            }
                            else if (result.GitLfsVersion == null)
                            {
                                errorMessageStringBuilder.Append(ErrorGitLfsNotFoundMessage);
                            }
                            else
                            {
                                if (result.GitVersion < Constants.MinimumGitVersion)
                                {
                                    errorMessageStringBuilder.AppendFormat(ErrorMinimumGitVersionMessageFormat,
                                        result.GitVersion, Constants.MinimumGitVersion);
                                }

                                if (result.GitLfsVersion < Constants.MinimumGitLfsVersion)
                                {
                                    if (errorMessageStringBuilder.Length > 0)
                                    {
                                        errorMessageStringBuilder.Append(Environment.NewLine);
                                    }

                                    errorMessageStringBuilder.AppendFormat(ErrorMinimumGitLfsVersionMessageFormat,
                                        result.GitLfsVersion, Constants.MinimumGitLfsVersion);
                                }
                            }

                            gitVersionErrorMessage = errorMessageStringBuilder.ToString();
                        }
                        else
                        {
                            Logger.Trace("Software versions meet minimums Git:{0} GitLfs:{1}",
                                result.GitVersion,
                                result.GitLfsVersion);

                            Manager.SystemSettings.Set(Constants.GitInstallPathKey, value);
                            Environment.GitExecutablePath = value.ToNPath();
                            Environment.IsCustomGitExecutable = true;

                            gitExecHasChanged = true;
                        }

                        isBusy = false;

                    }).Start();
            }
        }

        public override bool IsBusy
        {
            get { return isBusy; }
        }
    }
}<|MERGE_RESOLUTION|>--- conflicted
+++ resolved
@@ -238,25 +238,8 @@
             {
                 Logger.Trace("Attempting to restore portable Git Path:{0}", value);
 
-<<<<<<< HEAD
                 var gitInstaller = new GitInstaller(Environment, EntryPoint.ApplicationManager.ProcessManager,
                     EntryPoint.ApplicationManager.TaskManager);
-=======
-            GitClient.ValidateGitInstall(value.ToNPath())
-                .ThenInUI((success, result) =>
-                {
-                    if (!success)
-                    {
-                        Logger.Trace(ErrorValidatingGitPath);
-                        gitVersionErrorMessage = ErrorValidatingGitPath;
-                    }
-                    else if (!result.IsValid)
-                    {
-                        Logger.Warning(
-                            "Software versions do not meet minimums Git:{0} (Minimum:{1}) GitLfs:{2} (Minimum:{3})",
-                            result.GitVersion, Constants.MinimumGitVersion, result.GitLfsVersion,
-                            Constants.MinimumGitLfsVersion);
->>>>>>> 9f1832e1
 
                 gitInstaller.SetupGitIfNeeded()
                     .FinallyInUI((success, exception, result) =>
@@ -287,7 +270,7 @@
                 gitVersionErrorMessage = null;
 
                 GitClient.ValidateGitInstall(value.ToNPath(), true)
-                    .FinallyInUI((success, exception, result) =>
+                    .ThenInUI((success, result) =>
                     {
                         if (!success)
                         {
