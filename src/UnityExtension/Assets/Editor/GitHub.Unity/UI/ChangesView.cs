using System;
using System.Collections.Generic;
using System.Linq;
using UnityEditor;
using UnityEngine;

namespace GitHub.Unity
{
    [Serializable]
    class ChangesView : Subview
    {
        private const string SummaryLabel = "Commit summary";
        private const string DescriptionLabel = "Commit description";
        private const string CommitButton = "Commit to <b>{0}</b>";
        private const string SelectAllButton = "All";
        private const string SelectNoneButton = "None";
        private const string ChangedFilesLabel = "{0} changed files";
        private const string OneChangedFileLabel = "1 changed file";
        private const string NoChangedFilesLabel = "No changed files";

        [NonSerialized] private bool currentBranchHasUpdate;
        [NonSerialized] private bool currentStatusEntriesHasUpdate;
        [NonSerialized] private bool currentLocksHasUpdate;
        [NonSerialized] private bool isBusy;

        [SerializeField] private string commitBody = "";
        [SerializeField] private string commitMessage = "";
        [SerializeField] private string currentBranch = "[unknown]";
<<<<<<< HEAD

        [SerializeField] private Vector2 treeScroll;
        [SerializeField] private ChangesTree treeChanges;

=======
        [SerializeField] private Vector2 scroll;
        [SerializeField] private CacheUpdateEvent lastCurrentBranchChangedEvent;
        [SerializeField] private CacheUpdateEvent lastStatusEntriesChangedEvent;
        [SerializeField] private CacheUpdateEvent lastLocksChangedEvent;
        [SerializeField] private ChangesTree treeChanges;
        [SerializeField] private HashSet<string> gitLocks;
>>>>>>> 4baadd79
        [SerializeField] private List<GitStatusEntry> gitStatusEntries;

        [SerializeField] private string changedFilesText = NoChangedFilesLabel;

        [SerializeField] private CacheUpdateEvent lastCurrentBranchChangedEvent;
        [SerializeField] private CacheUpdateEvent lastStatusEntriesChangedEvent;

        public override void OnEnable()
        {
            base.OnEnable();
            TreeOnEnable();
            AttachHandlers(Repository);
            Repository.CheckCurrentBranchChangedEvent(lastCurrentBranchChangedEvent);
            Repository.CheckStatusEntriesChangedEvent(lastStatusEntriesChangedEvent);
            Repository.CheckLocksChangedEvent(lastLocksChangedEvent);
        }

        public override void OnDisable()
        {
            base.OnDisable();
            DetachHandlers(Repository);
        }

        public override void OnDataUpdate()
        {
            base.OnDataUpdate();
            MaybeUpdateData();
        }

        public override void OnGUI()
        {
            GUILayout.BeginHorizontal();
            {
                EditorGUI.BeginDisabledGroup(gitStatusEntries == null || !gitStatusEntries.Any());
                {
                    if (GUILayout.Button(SelectAllButton, EditorStyles.miniButtonLeft))
                    {
                        SelectAll();
                    }

                    if (GUILayout.Button(SelectNoneButton, EditorStyles.miniButtonRight))
                    {
                        SelectNone();
                    }
                }
                EditorGUI.EndDisabledGroup();

                GUILayout.FlexibleSpace();

                GUILayout.Label(changedFilesText, EditorStyles.miniLabel);
            }
            GUILayout.EndHorizontal();

            var rect = GUILayoutUtility.GetLastRect();
            GUILayout.BeginHorizontal();
            GUILayout.BeginVertical(Styles.CommitFileAreaStyle);
            {
                treeScroll = GUILayout.BeginScrollView(treeScroll);
                {
                    OnTreeGUI(new Rect(0f, 0f, Position.width, Position.height - rect.height + Styles.CommitAreaPadding));
                }
                GUILayout.EndScrollView();
            }
            GUILayout.EndVertical();
            GUILayout.EndHorizontal();

            // Do the commit details area
            OnCommitDetailsAreaGUI();
        }

        public override void OnSelectionChange()
        {
            base.OnSelectionChange();
            Redraw();
        }

        private void OnTreeGUI(Rect rect)
        {
            if (treeChanges != null)
            {
                treeChanges.FolderStyle = Styles.Foldout;
                treeChanges.TreeNodeStyle = Styles.TreeNode;
                treeChanges.ActiveTreeNodeStyle = Styles.ActiveTreeNode;
                treeChanges.FocusedTreeNodeStyle = Styles.FocusedTreeNode;
                treeChanges.FocusedActiveTreeNodeStyle = Styles.FocusedActiveTreeNode;

                var treeRenderRect = treeChanges.Render(rect, treeScroll, 
                    node => { }, 
                    node => { },
                    node => { });

                if (treeChanges.RequiresRepaint)
                    Redraw();

                GUILayout.Space(treeRenderRect.y - rect.y);
            }
        }

        private void RepositoryOnStatusEntriesChanged(CacheUpdateEvent cacheUpdateEvent)
        {
            if (!lastStatusEntriesChangedEvent.Equals(cacheUpdateEvent))
            {
                lastStatusEntriesChangedEvent = cacheUpdateEvent;
                currentStatusEntriesHasUpdate = true;
                Redraw();
            }
        }

        private void RepositoryOnCurrentBranchChanged(CacheUpdateEvent cacheUpdateEvent)
        {
            if (!lastCurrentBranchChangedEvent.Equals(cacheUpdateEvent))
            {
                lastCurrentBranchChangedEvent = cacheUpdateEvent;
                currentBranchHasUpdate = true;
                Redraw();
            }
        }

        private void RepositoryOnLocksChanged(CacheUpdateEvent cacheUpdateEvent)
        {
            if (!lastLocksChangedEvent.Equals(cacheUpdateEvent))
            {
                lastLocksChangedEvent = cacheUpdateEvent;
                currentLocksHasUpdate = true;
                Redraw();
            }
        }

        private void AttachHandlers(IRepository repository)
        {
            if (repository == null)
            {
                return;
            }

            repository.CurrentBranchChanged += RepositoryOnCurrentBranchChanged;
            repository.StatusEntriesChanged += RepositoryOnStatusEntriesChanged;
            repository.LocksChanged += RepositoryOnLocksChanged;
        }

        private void DetachHandlers(IRepository repository)
        {
            if (repository == null)
            {
                return;
            }

            repository.CurrentBranchChanged -= RepositoryOnCurrentBranchChanged;
            repository.StatusEntriesChanged -= RepositoryOnStatusEntriesChanged;
            repository.LocksChanged -= RepositoryOnLocksChanged;
        }

        private void MaybeUpdateData()
        {
            if (currentBranchHasUpdate)
            {
                currentBranchHasUpdate = false;
                currentBranch = string.Format("[{0}]", Repository.CurrentBranchName);
            }

            if (currentStatusEntriesHasUpdate || currentLocksHasUpdate)
            {
                currentStatusEntriesHasUpdate = false;
                currentLocksHasUpdate = false;

                gitLocks = new HashSet<string>(Repository.CurrentLocks.Select(gitLock => gitLock.Path));
                gitStatusEntries = Repository.CurrentChanges.Where(x => x.Status != GitFileStatus.Ignored).ToList();

                changedFilesText = gitStatusEntries.Count == 0
                    ? NoChangedFilesLabel
                    : gitStatusEntries.Count == 1
                        ? OneChangedFileLabel
                        : String.Format(ChangedFilesLabel, gitStatusEntries.Count);

                BuildTree();
            }
        }

        private void BuildTree()
        {
            if (treeChanges == null)
            {
                treeChanges = new ChangesTree();
                treeChanges.Title = "Changes";
                treeChanges.DisplayRootNode = false;
                treeChanges.IsCheckable = true;
                treeChanges.PathSeparator = Environment.FileSystem.DirectorySeparatorChar.ToString();

                TreeOnEnable();
            }

            treeChanges.Load(gitStatusEntries.Select(entry => new GitStatusEntryTreeData(entry, gitLocks.Contains(entry.Path))));
            Redraw();
        }

        private void TreeOnEnable()
        {
            if (treeChanges != null)
            {
                treeChanges.OnEnable();
                treeChanges.UpdateIcons(Styles.FolderIcon);
            }
        }

        private void OnCommitDetailsAreaGUI()
        {
            GUILayout.BeginHorizontal();
            {
                GUILayout.Space(Styles.CommitAreaPadding);

                GUILayout.BeginVertical(GUILayout.Height(
                        Mathf.Clamp(Position.height * Styles.CommitAreaDefaultRatio,
                        Styles.CommitAreaMinHeight,
                        Styles.CommitAreaMaxHeight))
                );
                {
                    GUILayout.Space(Styles.CommitAreaPadding);

                    GUILayout.Label(SummaryLabel);
                    commitMessage = EditorGUILayout.TextField(commitMessage, Styles.TextFieldStyle);

                    GUILayout.Space(Styles.CommitAreaPadding * 2);

                    GUILayout.Label(DescriptionLabel);
                    commitBody = EditorGUILayout.TextArea(commitBody, Styles.CommitDescriptionFieldStyle, GUILayout.ExpandHeight(true));

                    GUILayout.Space(Styles.CommitAreaPadding);

                    // Disable committing when already committing or if we don't have all the data needed
                    EditorGUI.BeginDisabledGroup(isBusy || string.IsNullOrEmpty(commitMessage) || !treeChanges.GetCheckedFiles().Any());
                    {
                        GUILayout.BeginHorizontal();
                        {
                            GUILayout.FlexibleSpace();
                            if (GUILayout.Button(String.Format(CommitButton, currentBranch), Styles.CommitButtonStyle))
                            {
                                GUI.FocusControl(null);
                                Commit();
                            }
                        }
                        GUILayout.EndHorizontal();
                    }
                    EditorGUI.EndDisabledGroup();

                    GUILayout.Space(Styles.CommitAreaPadding);
                }
                GUILayout.EndVertical();

                GUILayout.Space(Styles.CommitAreaPadding);
            }
            GUILayout.EndHorizontal();
        }

        private void SelectAll()
        {
            this.treeChanges.SetCheckStateOnAll(true);
        }

        private void SelectNone()
        {
            this.treeChanges.SetCheckStateOnAll(false);
        }

        private void Commit()
        {
            // Do not allow new commits before we have received one successful update
            isBusy = true;

            var files = treeChanges.GetCheckedFiles().ToList();
            ITask addTask;

            if (files.Count == gitStatusEntries.Count)
            {
                addTask = Repository.CommitAllFiles(commitMessage, commitBody);
            }
            else
            {
                addTask = Repository.CommitFiles(files, commitMessage, commitBody);
            }

            addTask
                .FinallyInUI((b, exception) => 
                    {
                        commitMessage = "";
                        commitBody = "";
                        isBusy = false;
                    }).Start();
        }

        public override bool IsBusy
        {
            get { return isBusy; }
        }
    }
}<|MERGE_RESOLUTION|>--- conflicted
+++ resolved
@@ -26,25 +26,18 @@
         [SerializeField] private string commitBody = "";
         [SerializeField] private string commitMessage = "";
         [SerializeField] private string currentBranch = "[unknown]";
-<<<<<<< HEAD
 
         [SerializeField] private Vector2 treeScroll;
         [SerializeField] private ChangesTree treeChanges;
 
-=======
-        [SerializeField] private Vector2 scroll;
+        [SerializeField] private HashSet<string> gitLocks;
+        [SerializeField] private List<GitStatusEntry> gitStatusEntries;
+
+        [SerializeField] private string changedFilesText = NoChangedFilesLabel;
+
         [SerializeField] private CacheUpdateEvent lastCurrentBranchChangedEvent;
         [SerializeField] private CacheUpdateEvent lastStatusEntriesChangedEvent;
         [SerializeField] private CacheUpdateEvent lastLocksChangedEvent;
-        [SerializeField] private ChangesTree treeChanges;
-        [SerializeField] private HashSet<string> gitLocks;
->>>>>>> 4baadd79
-        [SerializeField] private List<GitStatusEntry> gitStatusEntries;
-
-        [SerializeField] private string changedFilesText = NoChangedFilesLabel;
-
-        [SerializeField] private CacheUpdateEvent lastCurrentBranchChangedEvent;
-        [SerializeField] private CacheUpdateEvent lastStatusEntriesChangedEvent;
 
         public override void OnEnable()
         {
