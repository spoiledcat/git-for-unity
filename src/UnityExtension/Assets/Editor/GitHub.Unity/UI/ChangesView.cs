--- conflicted
+++ resolved
@@ -27,34 +27,17 @@
         [SerializeField] private string currentBranch = "[unknown]";
         [SerializeField] private Vector2 scroll;
         [SerializeField] private CacheUpdateEvent lastCurrentBranchChangedEvent;
-<<<<<<< HEAD
-        [SerializeField] private CacheUpdateEvent lastStatusChangedEvent;
+        [SerializeField] private CacheUpdateEvent lastStatusEntriesChangedEvent;
         [SerializeField] private ChangesTree treeChanges;
         [SerializeField] private List<GitStatusEntry> gitStatusEntries;
-=======
-        [SerializeField] private CacheUpdateEvent lastStatusEntriesChangedEvent;
-        [SerializeField] private ChangesetTreeView tree = new ChangesetTreeView();
-
-        public override void InitializeView(IView parent)
-        {
-            base.InitializeView(parent);
-            tree.InitializeView(this);
-        }
->>>>>>> c42a78de
 
         public override void OnEnable()
         {
             base.OnEnable();
             UpdateTreeIcons();
             AttachHandlers(Repository);
-<<<<<<< HEAD
-            Repository.CheckCurrentBranchChangedEvent(lastCurrentBranchChangedEvent);
-            Repository.CheckStatusChangedEvent(lastStatusChangedEvent);
-=======
-
             Repository.CheckCurrentBranchChangedEvent(lastCurrentBranchChangedEvent);
             Repository.CheckStatusEntriesChangedEvent(lastStatusEntriesChangedEvent);
->>>>>>> c42a78de
         }
 
         public override void OnDisable()
@@ -116,7 +99,6 @@
             OnCommitDetailsAreaGUI();
         }
 
-<<<<<<< HEAD
         private void OnTreeGUI(Rect rect)
         {
             var initialRect = rect;
@@ -141,10 +123,7 @@
             GUILayout.Space(rect.y - initialRect.y);
         }
 
-        private void RepositoryOnStatusChanged(CacheUpdateEvent cacheUpdateEvent)
-=======
         private void RepositoryOnStatusEntriesChanged(CacheUpdateEvent cacheUpdateEvent)
->>>>>>> c42a78de
         {
             if (!lastStatusEntriesChangedEvent.Equals(cacheUpdateEvent))
             {
@@ -196,8 +175,7 @@
 
             if (currentStatusEntriesHasUpdate)
             {
-<<<<<<< HEAD
-                currentStatusHasUpdate = false;
+                currentStatusEntriesHasUpdate = false;
                 gitStatusEntries = Repository.CurrentChanges;
 
                 BuildTree();
@@ -226,11 +204,6 @@
             if (treeChanges != null)
             {
                 treeChanges.UpdateIcons(Styles.ActiveBranchIcon, Styles.BranchIcon, Styles.FolderIcon, Styles.GlobeIcon);
-=======
-                currentStatusEntriesHasUpdate = false;
-                var entries = Repository.CurrentChanges;
-                tree.UpdateEntries(entries.Where(x => x.Status != GitFileStatus.Ignored).ToList());
->>>>>>> c42a78de
             }
         }
 
