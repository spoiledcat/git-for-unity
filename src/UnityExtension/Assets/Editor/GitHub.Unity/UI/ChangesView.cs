using System;
using System.Collections.Generic;
using System.Linq;
using UnityEditor;
using UnityEngine;

namespace GitHub.Unity
{
    [Serializable]
    class ChangesView : Subview
    {
        private const string SummaryLabel = "Commit summary";
        private const string DescriptionLabel = "Commit description";
        private const string CommitButton = "Commit to <b>{0}</b>";
        private const string SelectAllButton = "All";
        private const string SelectNoneButton = "None";
        private const string ChangedFilesLabel = "{0} changed files";
        private const string OneChangedFileLabel = "1 changed file";
        private const string NoChangedFilesLabel = "No changed files";

        [NonSerialized] private bool currentBranchHasUpdate;
        [NonSerialized] private bool currentStatusEntriesHasUpdate;
        [NonSerialized] private bool isBusy;

        [SerializeField] private string commitBody = "";
        [SerializeField] private string commitMessage = "";
        [SerializeField] private string currentBranch = "[unknown]";

        [SerializeField] private Vector2 treeScroll;
        [SerializeField] private ChangesTree treeChanges;

        [SerializeField] private List<GitStatusEntry> gitStatusEntries;

        [SerializeField] private string changedFilesText = NoChangedFilesLabel;

        [SerializeField] private CacheUpdateEvent lastCurrentBranchChangedEvent;
        [SerializeField] private CacheUpdateEvent lastStatusEntriesChangedEvent;

        public override void OnEnable()
        {
            base.OnEnable();
            TreeOnEnable();
            AttachHandlers(Repository);
            Repository.CheckCurrentBranchChangedEvent(lastCurrentBranchChangedEvent);
            Repository.CheckStatusEntriesChangedEvent(lastStatusEntriesChangedEvent);
        }

        public override void OnDisable()
        {
            base.OnDisable();
            DetachHandlers(Repository);
        }

        public override void OnDataUpdate()
        {
            base.OnDataUpdate();
            MaybeUpdateData();
        }

        public override void OnGUI()
        {
            GUILayout.BeginHorizontal();
            {
                EditorGUI.BeginDisabledGroup(gitStatusEntries == null || !gitStatusEntries.Any());
                {
                    if (GUILayout.Button(SelectAllButton, EditorStyles.miniButtonLeft))
                    {
                        SelectAll();
                    }

                    if (GUILayout.Button(SelectNoneButton, EditorStyles.miniButtonRight))
                    {
                        SelectNone();
                    }
                }
                EditorGUI.EndDisabledGroup();

                GUILayout.FlexibleSpace();

                GUILayout.Label(changedFilesText, EditorStyles.miniLabel);
            }
            GUILayout.EndHorizontal();

            var rect = GUILayoutUtility.GetLastRect();
            GUILayout.BeginHorizontal();
            GUILayout.BeginVertical(Styles.CommitFileAreaStyle);
            {
                treeScroll = GUILayout.BeginScrollView(treeScroll);
                {
                    OnTreeGUI(new Rect(0f, 0f, Position.width, Position.height - rect.height + Styles.CommitAreaPadding));
                }
                GUILayout.EndScrollView();
            }
            GUILayout.EndVertical();
            GUILayout.EndHorizontal();

            // Do the commit details area
            OnCommitDetailsAreaGUI();
        }

        public override void OnSelectionChange()
        {
            base.OnSelectionChange();
            Redraw();
        }

        private void OnTreeGUI(Rect rect)
        {
            if (treeChanges != null)
            {
                treeChanges.FolderStyle = Styles.Foldout;
                treeChanges.TreeNodeStyle = Styles.TreeNode;
                treeChanges.ActiveTreeNodeStyle = Styles.ActiveTreeNode;
                treeChanges.FocusedTreeNodeStyle = Styles.FocusedTreeNode;
                treeChanges.FocusedActiveTreeNodeStyle = Styles.FocusedActiveTreeNode;

<<<<<<< HEAD
                rect = treeChanges.Render(initialRect, rect, treeScroll,
=======
                var treeRenderRect = treeChanges.Render(rect, scroll, 
                    node => { }, 
>>>>>>> 82b04890
                    node => { },
                    node => { });

                if (treeChanges.RequiresRepaint)
                    Redraw();

                GUILayout.Space(treeRenderRect.y - rect.y);
            }
        }

        private void RepositoryOnStatusEntriesChanged(CacheUpdateEvent cacheUpdateEvent)
        {
            if (!lastStatusEntriesChangedEvent.Equals(cacheUpdateEvent))
            {
                lastStatusEntriesChangedEvent = cacheUpdateEvent;
                currentStatusEntriesHasUpdate = true;
                Redraw();
            }
        }

        private void RepositoryOnCurrentBranchChanged(CacheUpdateEvent cacheUpdateEvent)
        {
            if (!lastCurrentBranchChangedEvent.Equals(cacheUpdateEvent))
            {
                lastCurrentBranchChangedEvent = cacheUpdateEvent;
                currentBranchHasUpdate = true;
                Redraw();
            }
        }

        private void AttachHandlers(IRepository repository)
        {
            if (repository == null)
            {
                return;
            }

            repository.CurrentBranchChanged += RepositoryOnCurrentBranchChanged;
            repository.StatusEntriesChanged += RepositoryOnStatusEntriesChanged;
        }

        private void DetachHandlers(IRepository repository)
        {
            if (repository == null)
            {
                return;
            }

            repository.CurrentBranchChanged -= RepositoryOnCurrentBranchChanged;
            repository.StatusEntriesChanged -= RepositoryOnStatusEntriesChanged;
        }

        private void MaybeUpdateData()
        {
            if (currentBranchHasUpdate)
            {
                currentBranchHasUpdate = false;
                currentBranch = string.Format("[{0}]", Repository.CurrentBranchName);
            }

            if (currentStatusEntriesHasUpdate)
            {
                currentStatusEntriesHasUpdate = false;
                gitStatusEntries = Repository.CurrentChanges.Where(x => x.Status != GitFileStatus.Ignored).ToList();

                changedFilesText = gitStatusEntries.Count == 0
                    ? NoChangedFilesLabel
                    : gitStatusEntries.Count == 1
                        ? OneChangedFileLabel
                        : String.Format(ChangedFilesLabel, gitStatusEntries.Count);

                BuildTree();
            }
        }

        private void BuildTree()
        {
            if (treeChanges == null)
            {
                treeChanges = new ChangesTree();
                treeChanges.Title = "Changes";
                treeChanges.DisplayRootNode = false;
                treeChanges.IsCheckable = true;
                treeChanges.PathSeparator = Environment.FileSystem.DirectorySeparatorChar.ToString();

                TreeOnEnable();
            }

            treeChanges.Load(gitStatusEntries.Select(entry => new GitStatusEntryTreeData(entry)));
            Redraw();
        }

        private void TreeOnEnable()
        {
            if (treeChanges != null)
            {
                treeChanges.OnEnable();
                treeChanges.UpdateIcons(Styles.FolderIcon);
            }
        }

        private void OnCommitDetailsAreaGUI()
        {
            GUILayout.BeginHorizontal();
            {
                GUILayout.Space(Styles.CommitAreaPadding);

                GUILayout.BeginVertical(GUILayout.Height(
                        Mathf.Clamp(Position.height * Styles.CommitAreaDefaultRatio,
                        Styles.CommitAreaMinHeight,
                        Styles.CommitAreaMaxHeight))
                );
                {
                    GUILayout.Space(Styles.CommitAreaPadding);

                    GUILayout.Label(SummaryLabel);
                    commitMessage = EditorGUILayout.TextField(commitMessage, Styles.TextFieldStyle);

                    GUILayout.Space(Styles.CommitAreaPadding * 2);

                    GUILayout.Label(DescriptionLabel);
                    commitBody = EditorGUILayout.TextArea(commitBody, Styles.CommitDescriptionFieldStyle, GUILayout.ExpandHeight(true));

                    GUILayout.Space(Styles.CommitAreaPadding);

                    // Disable committing when already committing or if we don't have all the data needed
                    EditorGUI.BeginDisabledGroup(isBusy || string.IsNullOrEmpty(commitMessage) || !treeChanges.GetCheckedFiles().Any());
                    {
                        GUILayout.BeginHorizontal();
                        {
                            GUILayout.FlexibleSpace();
                            if (GUILayout.Button(String.Format(CommitButton, currentBranch), Styles.CommitButtonStyle))
                            {
                                GUI.FocusControl(null);
                                Commit();
                            }
                        }
                        GUILayout.EndHorizontal();
                    }
                    EditorGUI.EndDisabledGroup();

                    GUILayout.Space(Styles.CommitAreaPadding);
                }
                GUILayout.EndVertical();

                GUILayout.Space(Styles.CommitAreaPadding);
            }
            GUILayout.EndHorizontal();
        }

        private void SelectAll()
        {
            this.treeChanges.SetCheckStateOnAll(true);
        }

        private void SelectNone()
        {
            this.treeChanges.SetCheckStateOnAll(false);
        }

        private void Commit()
        {
            // Do not allow new commits before we have received one successful update
            isBusy = true;

            var files = treeChanges.GetCheckedFiles().ToList();
            ITask addTask;

            if (files.Count == gitStatusEntries.Count)
            {
                addTask = Repository.CommitAllFiles(commitMessage, commitBody);
            }
            else
            {
                addTask = Repository.CommitFiles(files, commitMessage, commitBody);
            }

            addTask
                .FinallyInUI((b, exception) => 
                    {
                        commitMessage = "";
                        commitBody = "";
                        isBusy = false;
                    }).Start();
        }

        public override bool IsBusy
        {
            get { return isBusy; }
        }
    }
}<|MERGE_RESOLUTION|>--- conflicted
+++ resolved
@@ -114,12 +114,8 @@
                 treeChanges.FocusedTreeNodeStyle = Styles.FocusedTreeNode;
                 treeChanges.FocusedActiveTreeNodeStyle = Styles.FocusedActiveTreeNode;
 
-<<<<<<< HEAD
-                rect = treeChanges.Render(initialRect, rect, treeScroll,
-=======
-                var treeRenderRect = treeChanges.Render(rect, scroll, 
+                var treeRenderRect = treeChanges.Render(rect, treeScroll, 
                     node => { }, 
->>>>>>> 82b04890
                     node => { },
                     node => { });
 
