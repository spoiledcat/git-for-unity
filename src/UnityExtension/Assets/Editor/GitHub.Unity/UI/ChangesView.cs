using System;
using System.Collections.Generic;
using System.Linq;
using UnityEditor;
using UnityEngine;

namespace GitHub.Unity
{
    [Serializable]
    class ChangesView : Subview
    {
        private const string SummaryLabel = "Commit summary";
        private const string DescriptionLabel = "Commit description";
        private const string CommitButton = "Commit to <b>{0}</b>";
        private const string SelectAllButton = "All";
        private const string SelectNoneButton = "None";
        private const string ChangedFilesLabel = "{0} changed files";
        private const string OneChangedFileLabel = "1 changed file";
        private const string NoChangedFilesLabel = "No changed files";

        [SerializeField] private bool currentBranchHasUpdate;
        [SerializeField] private bool currentStatusEntriesHasUpdate;
        [SerializeField] private bool currentLocksHasUpdate;

        [NonSerialized] private GUIContent discardGuiContent;

        [SerializeField] private string commitBody = "";
        [SerializeField] private string commitMessage = "";
        [SerializeField] private string currentBranch = "[unknown]";

        [SerializeField] private Vector2 treeScroll;
        [SerializeField] private ChangesTree treeChanges = new ChangesTree { DisplayRootNode = false, IsCheckable = true, IsUsingGlobalSelection = true };

        [SerializeField] private HashSet<NPath> gitLocks;
        [SerializeField] private List<GitStatusEntry> gitStatusEntries;

        [SerializeField] private string changedFilesText = NoChangedFilesLabel;

        [SerializeField] private CacheUpdateEvent lastCurrentBranchChangedEvent;
        [SerializeField] private CacheUpdateEvent lastStatusEntriesChangedEvent;
        [SerializeField] private CacheUpdateEvent lastLocksChangedEvent;
        [SerializeField] private bool isBusy;

        public override void OnEnable()
        {
            base.OnEnable();

            if (treeChanges != null)
            {
                treeChanges.ViewHasFocus = HasFocus;
                treeChanges.UpdateIcons(Styles.FolderIcon);
            }

            AttachHandlers(Repository);
            ValidateCachedData(Repository);
        }

        public override void OnDisable()
        {
            base.OnDisable();
            DetachHandlers(Repository);
        }

        public override void Refresh()
        {
            base.Refresh();
            Refresh(CacheType.GitStatus);
            Refresh(CacheType.RepositoryInfo);
            Refresh(CacheType.GitLocks);
        }

        public override void OnDataUpdate()
        {
            base.OnDataUpdate();
            MaybeUpdateData();
        }

        public override void OnGUI()
        {
            DoButtonBarGUI();
            if (gitStatusEntries.Count == 0)
            {
                GUILayout.BeginVertical(Styles.CommitFileAreaStyle);
                DoEmptyGUI();
                GUILayout.EndVertical();
            }
            else
            {
                EditorGUI.BeginDisabledGroup(isBusy);
                DoChangesTreeGUI();
                EditorGUI.EndDisabledGroup();
            }
<<<<<<< HEAD

            if (ProgressRenderer != null)
                ProgressRenderer.DoProgressGUI();

            GUILayout.EndVertical();
            GUILayout.EndHorizontal();

            // Do the commit details area
            DoCommitGUI();
=======
            EditorGUI.BeginDisabledGroup(isBusy);
            // Do the commit details area
            OnCommitDetailsAreaGUI();
            EditorGUI.EndDisabledGroup();
>>>>>>> b89e924d
        }

        public override void OnSelectionChange()
        {
            base.OnSelectionChange();
            if (treeChanges.OnSelectionChange())
            {
                Redraw();
            }
        }

        public override void OnFocusChanged()
        {
            base.OnFocusChanged();
            var hasFocus = HasFocus;
            if (treeChanges.ViewHasFocus != hasFocus)
            {
                treeChanges.ViewHasFocus = hasFocus;
                Redraw();
            }
        }

        private void DoChangesTreeGUI()
        {
            var rect = GUILayoutUtility.GetLastRect();
            GUILayout.BeginHorizontal();
            GUILayout.BeginVertical(Styles.CommitFileAreaStyle);
            {
                treeScroll = GUILayout.BeginScrollView(treeScroll);
                {
                    OnTreeGUI(new Rect(0f, 0f, Position.width, Position.height - rect.height + Styles.CommitAreaPadding));
                }
                GUILayout.EndScrollView();
            }
            GUILayout.EndVertical();
            GUILayout.EndHorizontal();
        }

        private void DoButtonBarGUI()
        {
            GUILayout.BeginHorizontal();
            {
                EditorGUI.BeginDisabledGroup(gitStatusEntries == null || gitStatusEntries.Count == 0);
                {
                    if (GUILayout.Button(SelectAllButton, EditorStyles.miniButtonLeft))
                    {
                        SelectAll();
                    }

                    if (GUILayout.Button(SelectNoneButton, EditorStyles.miniButtonRight))
                    {
                        SelectNone();
                    }
                }
                EditorGUI.EndDisabledGroup();

                GUILayout.FlexibleSpace();

                GUILayout.Label(changedFilesText, EditorStyles.miniLabel);
            }
            GUILayout.EndHorizontal();
        }

        private void OnTreeGUI(Rect rect)
        {
            if (treeChanges != null)
            {
                treeChanges.FolderStyle = Styles.Foldout;
                treeChanges.TreeNodeStyle = Styles.TreeNode;
                treeChanges.ActiveTreeNodeStyle = Styles.ActiveTreeNode;
                treeChanges.FocusedTreeNodeStyle = Styles.FocusedTreeNode;
                treeChanges.FocusedActiveTreeNodeStyle = Styles.FocusedActiveTreeNode;

                var treeRenderRect = treeChanges.Render(rect, treeScroll, 
                    node => { }, 
                    node => { },
                    node => {
                        var menu = CreateContextMenu(node);
                        menu.ShowAsContext();
                    });

                if (treeChanges.RequiresRepaint)
                    Redraw();

                GUILayout.Space(treeRenderRect.y - rect.y);
            }
        }

        private GenericMenu CreateContextMenu(ChangesTreeNode node)
        {
            var genericMenu = new GenericMenu();

            if (discardGuiContent == null)
            {
                discardGuiContent = new GUIContent("Discard");
            }

            genericMenu.AddItem(discardGuiContent, false, () => {
                GitStatusEntry[] discardEntries;
                if (node.isFolder)
                {
                    discardEntries = treeChanges
                        .GetLeafNodes(node)
                        .Select(treeNode => treeNode.GitStatusEntry)
                        .ToArray();
                }
                else
                {
                    discardEntries = new [] { node.GitStatusEntry };
                }

                Repository.DiscardChanges(discardEntries)
                          .Start();
            });

            return genericMenu;
        }

        private void RepositoryOnStatusEntriesChanged(CacheUpdateEvent cacheUpdateEvent)
        {
            if (!lastStatusEntriesChangedEvent.Equals(cacheUpdateEvent))
            {
                ReceivedEvent(cacheUpdateEvent.cacheType);
                lastStatusEntriesChangedEvent = cacheUpdateEvent;
                currentStatusEntriesHasUpdate = true;
                Redraw();
            }
        }

        private void RepositoryOnCurrentBranchChanged(CacheUpdateEvent cacheUpdateEvent)
        {
            if (!lastCurrentBranchChangedEvent.Equals(cacheUpdateEvent))
            {
                ReceivedEvent(cacheUpdateEvent.cacheType);
                lastCurrentBranchChangedEvent = cacheUpdateEvent;
                currentBranchHasUpdate = true;
                Redraw();
            }
        }

        private void RepositoryOnLocksChanged(CacheUpdateEvent cacheUpdateEvent)
        {
            if (!lastLocksChangedEvent.Equals(cacheUpdateEvent))
            {
                ReceivedEvent(cacheUpdateEvent.cacheType);
                lastLocksChangedEvent = cacheUpdateEvent;
                currentLocksHasUpdate = true;
                Redraw();
            }
        }

        private void AttachHandlers(IRepository repository)
        {
            if (repository == null)
            {
                return;
            }

            repository.CurrentBranchChanged += RepositoryOnCurrentBranchChanged;
            repository.StatusEntriesChanged += RepositoryOnStatusEntriesChanged;
            repository.LocksChanged += RepositoryOnLocksChanged;
        }

        private void DetachHandlers(IRepository repository)
        {
            if (repository == null)
            {
                return;
            }

            repository.CurrentBranchChanged -= RepositoryOnCurrentBranchChanged;
            repository.StatusEntriesChanged -= RepositoryOnStatusEntriesChanged;
            repository.LocksChanged -= RepositoryOnLocksChanged;
        }

        private void ValidateCachedData(IRepository repository)
        {
            repository.CheckAndRaiseEventsIfCacheNewer(CacheType.RepositoryInfo, lastCurrentBranchChangedEvent);
            repository.CheckAndRaiseEventsIfCacheNewer(CacheType.GitStatus, lastStatusEntriesChangedEvent);
            repository.CheckAndRaiseEventsIfCacheNewer(CacheType.GitLocks, lastLocksChangedEvent);
        }

        private void MaybeUpdateData()
        {
            if (currentBranchHasUpdate)
            {
                currentBranchHasUpdate = false;
                currentBranch = string.Format("[{0}]", Repository.CurrentBranchName);
            }

            if (currentLocksHasUpdate)
            {
                gitLocks = new HashSet<NPath>(Repository.CurrentLocks.Select(gitLock => gitLock.Path));
            }

            if (currentStatusEntriesHasUpdate)
            {
                gitStatusEntries = Repository.CurrentChanges.Where(x => x.Status != GitFileStatus.Ignored).ToList();

                changedFilesText = gitStatusEntries.Count == 0
                    ? NoChangedFilesLabel
                    : gitStatusEntries.Count == 1
                        ? OneChangedFileLabel
                        : String.Format(ChangedFilesLabel, gitStatusEntries.Count);
            }

            if (currentStatusEntriesHasUpdate || currentLocksHasUpdate)
            {
                currentStatusEntriesHasUpdate = false;
                currentLocksHasUpdate = false;

                BuildTree();
            }
        }

        private void BuildTree()
        {
            treeChanges.PathSeparator = Environment.FileSystem.DirectorySeparatorChar.ToString();
            treeChanges.Load(gitStatusEntries.Select(entry => new GitStatusEntryTreeData(entry, gitLocks.Contains(entry.Path.ToNPath()))));
            Redraw();
        }

        private void DoCommitGUI()
        {
            GUILayout.BeginHorizontal();
            {
                GUILayout.Space(Styles.CommitAreaPadding);

                GUILayout.BeginVertical(GUILayout.Height(
                        Mathf.Clamp(Position.height * Styles.CommitAreaDefaultRatio,
                        Styles.CommitAreaMinHeight,
                        Styles.CommitAreaMaxHeight))
                );
                {
                    GUILayout.Space(Styles.CommitAreaPadding);

                    GUILayout.Label(SummaryLabel);
                    commitMessage = EditorGUILayout.TextField(commitMessage, Styles.TextFieldStyle);

                    GUILayout.Space(Styles.CommitAreaPadding * 2);

                    GUILayout.Label(DescriptionLabel);
                    commitBody = EditorGUILayout.TextArea(commitBody, Styles.CommitDescriptionFieldStyle, GUILayout.ExpandHeight(true));

                    GUILayout.Space(Styles.CommitAreaPadding);

                    // Disable committing when already committing or if we don't have all the data needed
                    EditorGUI.BeginDisabledGroup(IsBusy || string.IsNullOrEmpty(commitMessage) || !treeChanges.GetCheckedFiles().Any());
                    {
                        GUILayout.BeginHorizontal();
                        {
                            GUILayout.FlexibleSpace();
                            if (GUILayout.Button(String.Format(CommitButton, currentBranch), Styles.CommitButtonStyle))
                            {
                                GUI.FocusControl(null);
                                Commit();
                            }
                        }
                        GUILayout.EndHorizontal();
                    }
                    EditorGUI.EndDisabledGroup();

                    GUILayout.Space(Styles.CommitAreaPadding);
                }
                GUILayout.EndVertical();

                GUILayout.Space(Styles.CommitAreaPadding);
            }
            GUILayout.EndHorizontal();
        }

        private void SelectAll()
        {
            this.treeChanges.SetCheckStateOnAll(true);
        }

        private void SelectNone()
        {
            this.treeChanges.SetCheckStateOnAll(false);
        }

        private void Commit()
        {
            var files = treeChanges.GetCheckedFiles().ToList();
            ITask addTask;

            if (files.Count == gitStatusEntries.Count)
            {
                addTask = Repository.CommitAllFiles(commitMessage, commitBody);
            }
            else
            {
                addTask = Repository.CommitFiles(files, commitMessage, commitBody);
            }

            addTask
                .FinallyInUI((success, exception) => 
                    {
                        if (success)
                        {
                            TaskManager.Run(UsageTracker.IncrementChangesViewButtonCommit, null);

                            commitMessage = "";
                            commitBody = "";
                        }
                    }).Start();
        }

        public override bool IsBusy
        {
            get { return isBusy || base.IsBusy; }
        }
    }
}<|MERGE_RESOLUTION|>--- conflicted
+++ resolved
@@ -90,22 +90,14 @@
                 DoChangesTreeGUI();
                 EditorGUI.EndDisabledGroup();
             }
-<<<<<<< HEAD
+            EditorGUI.BeginDisabledGroup(isBusy);
 
             if (ProgressRenderer != null)
                 ProgressRenderer.DoProgressGUI();
 
-            GUILayout.EndVertical();
-            GUILayout.EndHorizontal();
-
             // Do the commit details area
             DoCommitGUI();
-=======
-            EditorGUI.BeginDisabledGroup(isBusy);
-            // Do the commit details area
-            OnCommitDetailsAreaGUI();
             EditorGUI.EndDisabledGroup();
->>>>>>> b89e924d
         }
 
         public override void OnSelectionChange()
