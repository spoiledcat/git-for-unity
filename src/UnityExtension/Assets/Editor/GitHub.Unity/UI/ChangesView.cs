--- conflicted
+++ resolved
@@ -114,18 +114,9 @@
                 treeChanges.FocusedTreeNodeStyle = Styles.FocusedTreeNode;
                 treeChanges.FocusedActiveTreeNodeStyle = Styles.FocusedActiveTreeNode;
 
-<<<<<<< HEAD
-                rect = treeChanges.Render(initialRect, rect, treeScroll,
-                    node => { },
-                    node => {
-                    },
-                    node => {
-                    });
-=======
                 var treeRenderRect = treeChanges.Render(rect, scroll, node => { }, node => {
                 }, node => {
                 });
->>>>>>> 0398347f
 
                 if (treeChanges.RequiresRepaint)
                     Redraw();
