--- conflicted
+++ resolved
@@ -29,10 +29,7 @@
         [NonSerialized] private double notificationClearTime = -1;
 
         [SerializeField] private SubTab activeTab = SubTab.History;
-<<<<<<< HEAD
         [SerializeField] private InitProjectView initProjectView = new InitProjectView();
-=======
->>>>>>> e7c4f6d4
         [SerializeField] private BranchesView branchesView = new BranchesView();
         [SerializeField] private ChangesView changesView = new ChangesView();
         [SerializeField] private HistoryView historyView = new HistoryView();
@@ -82,10 +79,7 @@
             ChangesView.InitializeView(this);
             BranchesView.InitializeView(this);
             SettingsView.InitializeView(this);
-<<<<<<< HEAD
             InitProjectView.InitializeView(this);
-=======
->>>>>>> e7c4f6d4
         }
 
         public override void OnEnable()
@@ -245,19 +239,6 @@
                 return;
             repository.OnRepositoryInfoChanged -= RefreshOnMainThread;
         }
-
-<<<<<<< HEAD
-        private void SwitchView(Subview from, Subview to)
-        {
-            GUI.FocusControl(null);
-            if (from != null)
-                from.OnDisable();
-            to.OnEnable();
-            Refresh();
-        }
-
-=======
->>>>>>> e7c4f6d4
         private void DoHeaderGUI()
         {
             GUILayout.BeginHorizontal(Styles.HeaderBoxStyle);
@@ -291,35 +272,15 @@
                 SubTab changeTab = activeTab;
                 EditorGUI.BeginChangeCheck();
                 {
-<<<<<<< HEAD
-                    tab = TabButton(SubTab.Changes, ChangesTitle, tab);
-                    tab = TabButton(SubTab.History, HistoryTitle, tab);
-                    tab = TabButton(SubTab.Branches, BranchesTitle, tab);
-                    tab = TabButton(SubTab.Settings, SettingsTitle, tab);
-=======
-                    if (HasRepository)
-                    {
-                        changeTab = TabButton(SubTab.Changes, ChangesTitle, changeTab);
-                        changeTab = TabButton(SubTab.History, HistoryTitle, changeTab);
-                        changeTab = TabButton(SubTab.Branches, BranchesTitle, changeTab);
-                    }
-                    else
-                    {
-                        changeTab = TabButton(SubTab.History, HistoryTitle, changeTab);
-                    }
+                    changeTab = TabButton(SubTab.Changes, ChangesTitle, changeTab);
+                    changeTab = TabButton(SubTab.History, HistoryTitle, changeTab);
+                    changeTab = TabButton(SubTab.Branches, BranchesTitle, changeTab);
                     changeTab = TabButton(SubTab.Settings, SettingsTitle, changeTab);
->>>>>>> e7c4f6d4
                 }
 
                 if (EditorGUI.EndChangeCheck())
                 {
-<<<<<<< HEAD
-                    var from = ActiveView;
-                    activeTab = tab;
-                    SwitchView(from, ActiveView);
-=======
                     SetActiveTab(changeTab);
->>>>>>> e7c4f6d4
                 }
 
                 GUILayout.FlexibleSpace();
@@ -414,7 +375,6 @@
         }
 
         public HistoryView HistoryView
-<<<<<<< HEAD
         {
             get { return historyView; }
         }
@@ -437,25 +397,6 @@
         public InitProjectView InitProjectView
         {
             get { return InitProjectView; }
-=======
-        {
-            get { return historyView; }
-        }
-
-        public ChangesView ChangesView
-        {
-            get { return changesView; }
-        }
-
-        public BranchesView BranchesView
-        {
-            get { return branchesView; }
-        }
-
-        public SettingsView SettingsView
-        {
-            get { return settingsView; }
->>>>>>> e7c4f6d4
         }
 
         private Subview ActiveView
@@ -475,7 +416,6 @@
 
                 case SubTab.History:
                     return historyView;
-<<<<<<< HEAD
 
                 case SubTab.Changes:
                     return changesView;
@@ -483,21 +423,11 @@
                 case SubTab.Branches:
                     return branchesView;
 
-=======
-                case SubTab.Changes:
-                    return changesView;
-                case SubTab.Branches:
-                    return branchesView;
->>>>>>> e7c4f6d4
                 case SubTab.Settings:
                     return settingsView;
 
                 default:
-<<<<<<< HEAD
                     throw new ArgumentOutOfRangeException();
-=======
-                    return settingsView;
->>>>>>> e7c4f6d4
             }
         }
 
