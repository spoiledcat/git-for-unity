--- conflicted
+++ resolved
@@ -213,18 +213,13 @@
 
         private void MaybeUpdateData()
         {
-<<<<<<< HEAD
             if (firstOnGUI)
             {
                 titleContent = new GUIContent(Title, Styles.SmallLogo);
             }
             firstOnGUI = false;
 
-            UriString host = null;
-            if (!HasRepository || String.IsNullOrEmpty(Repository.CloneUrl))
-=======
             if (HasRepository && !string.IsNullOrEmpty(Repository.CloneUrl))
->>>>>>> 15da9ce2
             {
                 var host = Repository.CloneUrl
                                      .ToRepositoryUri()
