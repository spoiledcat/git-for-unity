#pragma warning disable 649

using System;
using System.Linq;
using System.Threading.Tasks;
using UnityEditor;
using UnityEngine;

namespace GitHub.Unity
{
    [Serializable]
    class Window : BaseWindow
    {
        private const float DefaultNotificationTimeout = 4f;
        private const string Title = "GitHub";
        private const string LaunchMenu = "Window/GitHub";
        private const string RefreshButton = "Refresh";
        private const string UnknownSubTabError = "Unsupported view mode: {0}";
        private const string BadNotificationDelayError = "A delay of {0} is shorter than the default delay and thus would get pre-empted.";
        private const string HistoryTitle = "History";
        private const string ChangesTitle = "Changes";
        private const string BranchesTitle = "Branches";
        private const string SettingsTitle = "Settings";
        private const string AuthenticationTitle = "Auth";

        [NonSerialized] private double notificationClearTime = -1;

        [SerializeField] private SubTab activeTab = SubTab.History;
        [SerializeField] private BranchesView branchesTab = new BranchesView();
        [SerializeField] private ChangesView changesTab = new ChangesView();
        [SerializeField] private HistoryView historyTab = new HistoryView();
        [SerializeField] private SettingsView settingsTab = new SettingsView();

        [MenuItem(LaunchMenu)]
        public static void Window_GitHub()
        {
            ShowWindow(EntryPoint.ApplicationManager);
        }

        [MenuItem("GitHub/Show Window")]
        public static void GitHub_ShowWindow()
        {
            ShowWindow(EntryPoint.ApplicationManager);
        }

        [MenuItem("GitHub/Command Line")]
        public static void GitHub_CommandLine()
        {
            EntryPoint.ApplicationManager.ProcessManager.RunCommandLineWindow(NPath.CurrentDirectory);
        }

        public static void ShowWindow(IApplicationManager applicationManager)
        {
            var type = typeof(EditorWindow).Assembly.GetType("UnityEditor.InspectorWindow");
            var window = GetWindow<Window>(type);
            window.Initialize(applicationManager);
            window.Show();
        }

        public static Window GetWindow()
        {
            return Resources.FindObjectsOfTypeAll(typeof(Window)).FirstOrDefault() as Window;
        }

        public override void Initialize(IApplicationManager applicationManager)
        {
            base.Initialize(applicationManager);

            HistoryTab.InitializeView(this);
            ChangesTab.InitializeView(this);
            BranchesTab.InitializeView(this);
            SettingsTab.InitializeView(this);
            ActiveTab.InitializeView(this);
        }

        public override void OnEnable()
        {
            base.OnEnable();

#if DEVELOPER_BUILD
            Selection.activeObject = this;
#endif

            // Set window title
            titleContent = new GUIContent(Title, Styles.SmallLogo);
<<<<<<< HEAD
        }

        public override void Refresh()
        {
            base.Refresh();
=======

>>>>>>> eb34c1ea
            if (ActiveTab != null)
                ActiveTab.OnEnable();
        }

        public override void OnDisable()
<<<<<<< HEAD
=======
        {
            base.OnDisable();
            if (ActiveTab != null)
                ActiveTab.OnDisable();
        }

        public override void OnSelectionChange()
        {
            base.OnSelectionChange();
            if (ActiveTab != null)
                ActiveTab.OnSelectionChange();
        }

        public override void Refresh()
>>>>>>> eb34c1ea
        {
            base.Refresh();
            if (ActiveTab != null)
                ActiveTab.Refresh();
        }

        public override void OnUI()
        {
            base.OnUI();

            if (Repository != null)
            {
                DoHeaderGUI();
            }

            DoToolbarGUI();

            // GUI for the active tab
            if (ActiveTab != null)
            {
                ActiveTab.OnGUI();
            }
        }

        public override void Update()
        {
            base.Update();

            // Notification auto-clear timer override
            if (notificationClearTime > 0f && EditorApplication.timeSinceStartup > notificationClearTime)
            {
                notificationClearTime = -1f;
                RemoveNotification();
                Redraw();
            }
        }

<<<<<<< HEAD
        public override void OnSelectionChange()
        {
            base.OnSelectionChange();
            if (ActiveTab != null)
                ActiveTab.OnSelectionChange();
        }

        private void ShowActiveView()
        {
            if (Repository == null)
                return;

            if (ActiveTab != null)
                ActiveTab.OnShow();
            Refresh();
        }

        private void SwitchView(Subview from, Subview to)
        {
            GUI.FocusControl(null);
            from.OnHide();
            to.OnShow();
=======
        private void SwitchView(Subview from, Subview to)
        {
            GUI.FocusControl(null);
            if (from != null)
                from.OnDisable();
            to.OnEnable();
>>>>>>> eb34c1ea
            Refresh();
        }

        private void DoHeaderGUI()
        {
            GUILayout.BeginHorizontal(Styles.HeaderBoxStyle);
            {
                GUILayout.Space(3);
                GUILayout.BeginVertical(GUILayout.Width(16));
                {
                    GUILayout.Space(9);
                    GUILayout.Label(Styles.RepoIcon, GUILayout.Height(20), GUILayout.Width(20));
                }
                GUILayout.EndVertical();

                GUILayout.BeginVertical();
                {
                    GUILayout.Space(3);

                    var headerRepoLabelText = String.IsNullOrEmpty(Repository.Owner)
                        ? Repository.Name
                        : String.Format("{0}/{1}", Repository.Owner, Repository.Name);

                    GUILayout.Label(headerRepoLabelText, Styles.HeaderRepoLabelStyle);
                    GUILayout.Space(-2);
                    GUILayout.Label(Repository.CurrentBranch, Styles.HeaderBranchLabelStyle);
                }
                GUILayout.EndVertical();
            }
            GUILayout.EndHorizontal();
        }

        private void DoToolbarGUI()
        {
            // Subtabs & toolbar
            Rect mainNavRect = EditorGUILayout.BeginHorizontal(EditorStyles.toolbar);
            {
                SubTab tab = activeTab;
                EditorGUI.BeginChangeCheck();
                {
                    if (Repository != null)
                    {
                        tab = TabButton(SubTab.Changes, ChangesTitle, tab);
                        tab = TabButton(SubTab.History, HistoryTitle, tab);
                        tab = TabButton(SubTab.Branches, BranchesTitle, tab);
                    }
                    else
                    {
                        tab = TabButton(SubTab.History, HistoryTitle, tab);
                    }
                    tab = TabButton(SubTab.Settings, SettingsTitle, tab);
                }
                if (EditorGUI.EndChangeCheck())
                {
                    var from = ActiveTab;
                    activeTab = tab;
                    SwitchView(from, ActiveTab);
                }

                GUILayout.FlexibleSpace();

                if(GUILayout.Button("Account", EditorStyles.toolbarDropDown))
                  DoAccountDropdown();
            }
            EditorGUILayout.EndHorizontal();
        }

        private void DoAccountDropdown()
        {
            GenericMenu accountMenu = new GenericMenu();

            if (!Platform.Keychain.HasKeys)
            {
                accountMenu.AddItem(new GUIContent("Sign in"), false, SignIn, "sign in");
            }
            else
            {
                accountMenu.AddItem(new GUIContent("Go to Profile"), false, GoToProfile, "profile");
                accountMenu.AddSeparator("");
                accountMenu.AddItem(new GUIContent("Sign out"), false, SignOut, "sign out");
            }
            accountMenu.ShowAsContext();
        }

        private void SignIn(object obj)
        {
            AuthenticationWindow.Open();
        }

        private void GoToProfile(object obj)
        {
            Application.OpenURL(Platform.CredentialManager.CachedCredentials.Host.Combine(Platform.CredentialManager.CachedCredentials.Username));
        }
        private void SignOut(object obj)
        {
            UriString host;
            if (Repository != null && Repository.CloneUrl != null && Repository.CloneUrl.IsValidUri)
            {
                host = new UriString(Repository.CloneUrl.ToRepositoryUri()
                                               .GetComponents(UriComponents.SchemeAndServer, UriFormat.SafeUnescaped));
            }
            else
            {
                host = UriString.ToUriString(HostAddress.GitHubDotComHostAddress.WebUri);
            }

            var apiClient = ApiClient.Create(host, Platform.Keychain);
            apiClient.Logout(host);
        }

        private bool ValidateSettings()
        {
            var settingsIssues = Utility.Issues.Select(i => i as ProjectSettingsIssue).FirstOrDefault(i => i != null);

            // Initial state
            if (!Utility.ActiveRepository || !Utility.GitFound ||
                (settingsIssues != null &&
                    (settingsIssues.WasCaught(ProjectSettingsEvaluation.EditorSettingsMissing) ||
                        settingsIssues.WasCaught(ProjectSettingsEvaluation.BadVCSSettings))))
            {
                return false;
            }

            return true;
        }

        public new void ShowNotification(GUIContent content)
        {
            ShowNotification(content, DefaultNotificationTimeout);
        }

        public void ShowNotification(GUIContent content, float timeout)
        {
            Debug.Assert(timeout <= DefaultNotificationTimeout, String.Format(BadNotificationDelayError, timeout));

            notificationClearTime = timeout < DefaultNotificationTimeout ? EditorApplication.timeSinceStartup + timeout : -1f;
            base.ShowNotification(content);
        }

        private static SubTab TabButton(SubTab tab, string title, SubTab activeTab)
        {
            return GUILayout.Toggle(activeTab == tab, title, EditorStyles.toolbarButton) ? tab : activeTab;
        }

        public HistoryView HistoryTab
        {
            get { return historyTab; }
        }

        public ChangesView ChangesTab
        {
            get { return changesTab; }
        }

        public BranchesView BranchesTab
        {
            get { return branchesTab; }
        }

        public SettingsView SettingsTab
        {
            get { return settingsTab; }
        }

        private Subview ActiveTab
        {
            get
            {
                return ToView(activeTab);
            }
        }

        private Subview ToView(SubTab tab)
        {
            switch (tab)
            {
                case SubTab.History:
                    return historyTab;
                case SubTab.Changes:
                    return changesTab;
                case SubTab.Branches:
                    return branchesTab;
                case SubTab.Settings:
                default:
                    return settingsTab;
            }
        }

        private enum SubTab
        {
            History,
            Changes,
            Branches,
            Settings
        }
    }
}<|MERGE_RESOLUTION|>--- conflicted
+++ resolved
@@ -83,37 +83,26 @@
 
             // Set window title
             titleContent = new GUIContent(Title, Styles.SmallLogo);
-<<<<<<< HEAD
+
+            if (ActiveTab != null)
+                ActiveTab.OnEnable();
+        }
+
+        public override void OnDisable()
+        {
+            base.OnDisable();
+            if (ActiveTab != null)
+                ActiveTab.OnDisable();
+        }
+
+        public override void OnSelectionChange()
+        {
+            base.OnSelectionChange();
+            if (ActiveTab != null)
+                ActiveTab.OnSelectionChange();
         }
 
         public override void Refresh()
-        {
-            base.Refresh();
-=======
-
->>>>>>> eb34c1ea
-            if (ActiveTab != null)
-                ActiveTab.OnEnable();
-        }
-
-        public override void OnDisable()
-<<<<<<< HEAD
-=======
-        {
-            base.OnDisable();
-            if (ActiveTab != null)
-                ActiveTab.OnDisable();
-        }
-
-        public override void OnSelectionChange()
-        {
-            base.OnSelectionChange();
-            if (ActiveTab != null)
-                ActiveTab.OnSelectionChange();
-        }
-
-        public override void Refresh()
->>>>>>> eb34c1ea
         {
             base.Refresh();
             if (ActiveTab != null)
@@ -151,37 +140,12 @@
             }
         }
 
-<<<<<<< HEAD
-        public override void OnSelectionChange()
-        {
-            base.OnSelectionChange();
-            if (ActiveTab != null)
-                ActiveTab.OnSelectionChange();
-        }
-
-        private void ShowActiveView()
-        {
-            if (Repository == null)
-                return;
-
-            if (ActiveTab != null)
-                ActiveTab.OnShow();
-            Refresh();
-        }
-
-        private void SwitchView(Subview from, Subview to)
-        {
-            GUI.FocusControl(null);
-            from.OnHide();
-            to.OnShow();
-=======
         private void SwitchView(Subview from, Subview to)
         {
             GUI.FocusControl(null);
             if (from != null)
                 from.OnDisable();
             to.OnEnable();
->>>>>>> eb34c1ea
             Refresh();
         }
 
