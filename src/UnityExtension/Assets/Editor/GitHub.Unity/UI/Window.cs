--- conflicted
+++ resolved
@@ -4,10 +4,6 @@
 using System.Linq;
 using UnityEditor;
 using UnityEngine;
-<<<<<<< HEAD
-// using Debug = System.Diagnostics.Debug;
-=======
->>>>>>> 4f4eabb7
 
 namespace GitHub.Unity
 {
