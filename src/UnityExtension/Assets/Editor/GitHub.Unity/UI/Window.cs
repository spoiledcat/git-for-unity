--- conflicted
+++ resolved
@@ -134,13 +134,6 @@
             }
 
             UpdateActiveTab();
-<<<<<<< HEAD
-
-            if (ActiveView != null)
-                ActiveView.OnRepositoryChanged(oldRepository);
-=======
-            UpdateLog();
->>>>>>> f0f57cb0
         }
 
         public override void OnSelectionChange()
