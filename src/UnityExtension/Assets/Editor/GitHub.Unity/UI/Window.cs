--- conflicted
+++ resolved
@@ -22,8 +22,6 @@
         private const string Window_RepoUrlTooltip = "Url of the {0} remote";
         private const string Window_RepoNoUrlTooltip = "Add a remote in the Settings tab";
         private const string Window_RepoBranchTooltip = "Active branch";
-<<<<<<< HEAD
-        private const float SpinnerAnimationDuration = 4f;
         private const string FetchActionTitle = "Fetch Changes";
         private const string FetchButtonText = "Fetch";
         private const string FetchFailureDescription = "Could not fetch changes";
@@ -43,8 +41,6 @@
 
         [NonSerialized] private bool currentBranchAndRemoteHasUpdate;
         [NonSerialized] private bool currentTrackingStatusHasUpdate;
-=======
->>>>>>> 3aee5f0c
 
         [NonSerialized] private double notificationClearTime = -1;
         [NonSerialized] private double timeSinceLastRotation = -1f;
