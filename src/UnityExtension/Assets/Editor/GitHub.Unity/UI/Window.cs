using System;
using System.Linq;
using UnityEditor;
using UnityEngine;

namespace GitHub.Unity
{
    [Serializable]
    class Window : BaseWindow
    {
        private const float DefaultNotificationTimeout = 4f;
        private const string Title = "GitHub";
        private const string LaunchMenu = "Window/GitHub";
        private const string BadNotificationDelayError = "A delay of {0} is shorter than the default delay and thus would get pre-empted.";
        private const string InitializeTitle = "Initialize";
        private const string HistoryTitle = "History";
        private const string ChangesTitle = "Changes";
        private const string BranchesTitle = "Branches";
        private const string SettingsTitle = "Settings";
        private const string DefaultRepoUrl = "No remote configured";
        private const string Window_RepoUrlTooltip = "Url of the {0} remote";
        private const string Window_RepoNoUrlTooltip = "Add a remote in the Settings tab";
        private const string Window_RepoBranchTooltip = "Active branch";

        [NonSerialized] private double notificationClearTime = -1;
        [SerializeField] private SubTab changeTab = SubTab.History;
        [SerializeField] private SubTab activeTab = SubTab.History;
        [SerializeField] private InitProjectView initProjectView = new InitProjectView();
        [SerializeField] private BranchesView branchesView = new BranchesView();
        [SerializeField] private ChangesView changesView = new ChangesView();
        [SerializeField] private HistoryView historyView = new HistoryView();
        [SerializeField] private SettingsView settingsView = new SettingsView();

        [SerializeField] private string repoRemote;
        [SerializeField] private string repoBranch;
        [SerializeField] private string repoUrl;
        [SerializeField] private GUIContent repoBranchContent;
        [SerializeField] private GUIContent repoUrlContent;

        [SerializeField] private CacheUpdateEvent lastCurrentBranchAndRemoteChangedEvent;
        [NonSerialized] private bool currentBranchAndRemoteHasUpdate;

        [NonSerialized] private Texture2D smallLogo;

        [MenuItem(LaunchMenu)]
        public static void Window_GitHub()
        {
            ShowWindow(EntryPoint.ApplicationManager);
        }

        [MenuItem("GitHub/Show Window")]
        public static void GitHub_ShowWindow()
        {
            ShowWindow(EntryPoint.ApplicationManager);
        }

        [MenuItem("GitHub/Command Line")]
        public static void GitHub_CommandLine()
        {
            EntryPoint.ApplicationManager.ProcessManager.RunCommandLineWindow(NPath.CurrentDirectory);
        }

#if DEBUG 
        [MenuItem("GitHub/Select Window")] 
        public static void GitHub_SelectWindow() 
        { 
            var window = Resources.FindObjectsOfTypeAll(typeof(Window)).FirstOrDefault() as Window; 
            Selection.activeObject = window; 
        } 
#endif 

        public static void ShowWindow(IApplicationManager applicationManager)
        {
            var type = typeof(EditorWindow).Assembly.GetType("UnityEditor.InspectorWindow");
            var window = GetWindow<Window>(type);
            window.InitializeWindow(applicationManager);
            window.Show();
        }

        public static Window GetWindow()
        {
            return Resources.FindObjectsOfTypeAll(typeof(Window)).FirstOrDefault() as Window;
        }

        public override void Initialize(IApplicationManager applicationManager)
        {
            base.Initialize(applicationManager);

            if (!HasRepository && activeTab != SubTab.InitProject && activeTab != SubTab.Settings)
                changeTab = activeTab = SubTab.InitProject;

            HistoryView.InitializeView(this);
            ChangesView.InitializeView(this);
            BranchesView.InitializeView(this);
            SettingsView.InitializeView(this);
            InitProjectView.InitializeView(this);

            titleContent = new GUIContent(Title, Styles.SmallLogo);
        }

        public override void OnEnable()
        {
            base.OnEnable();

#if DEVELOPER_BUILD
            Selection.activeObject = this;
#endif
<<<<<<< HEAD
            // Set window title
            if (smallLogo == null)
            {
                smallLogo = Styles.SmallLogo;
                titleContent = new GUIContent(Title, smallLogo);
            }

=======
>>>>>>> 60638933
            if (Repository != null)
                Repository.CheckCurrentBranchAndRemoteChangedEvent(lastCurrentBranchAndRemoteChangedEvent);

            if (ActiveView != null)
                ActiveView.OnEnable();
        }

        public override void OnDisable()
        {
            base.OnDisable();
            if (ActiveView != null)
                ActiveView.OnDisable();
        }

        public override void OnDataUpdate()
        {
            base.OnDataUpdate();
            MaybeUpdateData();

            if (ActiveView != null)
                ActiveView.OnDataUpdate();
        }

        public override void OnRepositoryChanged(IRepository oldRepository)
        {
            base.OnRepositoryChanged(oldRepository);

            DetachHandlers(oldRepository);
            AttachHandlers(Repository);

            if (Repository != null && activeTab == SubTab.InitProject)
            {
                changeTab = SubTab.History;
                UpdateActiveTab();
            }
        }

        public override void OnSelectionChange()
        {
            base.OnSelectionChange();
            if (ActiveView != null)
                ActiveView.OnSelectionChange();
        }

        public override void Refresh()
        {
            base.Refresh();
            if (ActiveView != null)
                ActiveView.Refresh();
            Repaint();
        }

        public override void OnUI()
        {
            base.OnUI();

            if (HasRepository)
            {
                DoHeaderGUI();
            }

            DoToolbarGUI();

            // GUI for the active tab
            if (ActiveView != null)
            {
                ActiveView.OnGUI();
            }
        }

        public override void Update()
        {
            base.Update();

            // Notification auto-clear timer override
            if (notificationClearTime > 0f && EditorApplication.timeSinceStartup > notificationClearTime)
            {
                notificationClearTime = -1f;
                RemoveNotification();
                Redraw();
            }
        }

        private void MaybeUpdateData()
        {
            string updatedRepoRemote = null;
            string updatedRepoUrl = DefaultRepoUrl;

            var shouldUpdateContentFields = false;

            if (Repository != null)
            {
                if (repoBranch == null || repoRemote == null || currentBranchAndRemoteHasUpdate)
                {
                    var repositoryCurrentBranch = Repository.CurrentBranch;
                    var updatedRepoBranch = repositoryCurrentBranch.HasValue ? repositoryCurrentBranch.Value.Name : null;

                    var repositoryCurrentRemote = Repository.CurrentRemote;
                    if (repositoryCurrentRemote.HasValue)
                    {
                        updatedRepoRemote = repositoryCurrentRemote.Value.Name;
                        if (!string.IsNullOrEmpty(repositoryCurrentRemote.Value.Url))
                        {
                            updatedRepoUrl = repositoryCurrentRemote.Value.Url;
                        }
                    }

                    if (repoRemote != updatedRepoRemote)
                    {
                        repoRemote = updatedRepoBranch;
                        shouldUpdateContentFields = true;
                    }

                    if (repoBranch != updatedRepoBranch)
                    {
                        repoBranch = updatedRepoBranch;
                        shouldUpdateContentFields = true;
                    }

                    if (repoUrl != updatedRepoUrl)
                    {
                        repoUrl = updatedRepoUrl;
                        shouldUpdateContentFields = true;
                    }
                }
            }
            else
            {
                if (repoRemote != null)
                {
                    repoRemote = null;
                    shouldUpdateContentFields = true;
                }

                if (repoBranch != null)
                {
                    repoBranch = null;
                    shouldUpdateContentFields = true;
                }

                if (repoUrl != DefaultRepoUrl)
                {
                    repoUrl = DefaultRepoUrl;
                    shouldUpdateContentFields = true;
                }
            }

            if (shouldUpdateContentFields || repoBranchContent == null || repoUrlContent == null)
            {
                repoBranchContent = new GUIContent(repoBranch, Window_RepoBranchTooltip);

                if (repoRemote != null)
                {
                    repoUrlContent = new GUIContent(repoUrl, string.Format(Window_RepoUrlTooltip, repoRemote));
                }
                else
                {
                    repoUrlContent = new GUIContent(repoUrl, Window_RepoNoUrlTooltip);
                }
            }
        }

        private void AttachHandlers(IRepository repository)
        {
            if (repository == null)
                return;
            repository.CurrentBranchAndRemoteChanged += RepositoryOnCurrentBranchAndRemoteChanged;
        }

        private void RepositoryOnCurrentBranchAndRemoteChanged(CacheUpdateEvent cacheUpdateEvent)
        {
            if (!lastCurrentBranchAndRemoteChangedEvent.Equals(cacheUpdateEvent))
            {
                lastCurrentBranchAndRemoteChangedEvent = cacheUpdateEvent;
                currentBranchAndRemoteHasUpdate = true;
                Redraw();
            }
        }

        private void DetachHandlers(IRepository repository)
        {
            if (repository == null)
                return;
            repository.CurrentBranchAndRemoteChanged -= RepositoryOnCurrentBranchAndRemoteChanged;
        }

        private void DoHeaderGUI()
        {
            GUILayout.BeginHorizontal(Styles.HeaderBoxStyle);
            {
                GUILayout.Space(3);
                GUILayout.BeginVertical(GUILayout.Width(16));
                {
                    GUILayout.Space(9);
                    GUILayout.Label(Styles.RepoIcon, GUILayout.Height(20), GUILayout.Width(20));
                }
                GUILayout.EndVertical();

                GUILayout.BeginVertical();
                {
                    GUILayout.Space(3);

                    GUILayout.Label(repoUrlContent, Styles.HeaderRepoLabelStyle);
                    GUILayout.Space(-2);
                    GUILayout.Label(repoBranchContent, Styles.HeaderBranchLabelStyle);
                }
                GUILayout.EndVertical();
            }
            GUILayout.EndHorizontal();
        }

        private void DoToolbarGUI()
        {
            // Subtabs & toolbar
            GUILayout.BeginHorizontal(EditorStyles.toolbar);
            {
                EditorGUI.BeginChangeCheck();
                {
                    if (HasRepository)
                    {
                        changeTab = TabButton(SubTab.Changes, ChangesTitle, changeTab);
                        changeTab = TabButton(SubTab.History, HistoryTitle, changeTab);
                        changeTab = TabButton(SubTab.Branches, BranchesTitle, changeTab);
                    }
                    else
                    {
                        changeTab = TabButton(SubTab.InitProject, InitializeTitle, changeTab);
                    }
                    changeTab = TabButton(SubTab.Settings, SettingsTitle, changeTab);
                }

                if (EditorGUI.EndChangeCheck())
                {
                    UpdateActiveTab();
                }

                GUILayout.FlexibleSpace();

                if (GUILayout.Button("Account", EditorStyles.toolbarDropDown))
                    DoAccountDropdown();
            }
            EditorGUILayout.EndHorizontal();
        }

        private void UpdateActiveTab()
        {
            if (changeTab != activeTab)
            {
                var fromView = ActiveView;
                activeTab = changeTab;
                var toView = ActiveView;
                SwitchView(fromView, toView);
            }
        }

        private void SwitchView(Subview fromView, Subview toView)
        {
            GUI.FocusControl(null);

            if (fromView != null)
                fromView.OnDisable();
            toView.OnEnable();
            toView.OnDataUpdate();

            // this triggers a repaint
            Repaint();
        }

        private void DoAccountDropdown()
        {
            GenericMenu accountMenu = new GenericMenu();

            if (!Platform.Keychain.HasKeys)
            {
                accountMenu.AddItem(new GUIContent("Sign in"), false, SignIn, "sign in");
            }
            else
            {
                accountMenu.AddItem(new GUIContent("Go to Profile"), false, GoToProfile, "profile");
                accountMenu.AddSeparator("");
                accountMenu.AddItem(new GUIContent("Sign out"), false, SignOut, "sign out");
            }
            accountMenu.ShowAsContext();
        }

        private void SignIn(object obj)
        {
            PopupWindow.OpenWindow(PopupWindow.PopupViewType.AuthenticationView);
        }

        private void GoToProfile(object obj)
        {
            Application.OpenURL(Platform.CredentialManager.CachedCredentials.Host.Combine(Platform.CredentialManager.CachedCredentials.Username));
        }
        private void SignOut(object obj)
        {
            UriString host;
            if (Repository != null && Repository.CloneUrl != null && Repository.CloneUrl.IsValidUri)
            {
                host = new UriString(Repository.CloneUrl.ToRepositoryUri()
                                               .GetComponents(UriComponents.SchemeAndServer, UriFormat.SafeUnescaped));
            }
            else
            {
                host = UriString.ToUriString(HostAddress.GitHubDotComHostAddress.WebUri);
            }

            var apiClient = ApiClient.Create(host, Platform.Keychain);
            apiClient.Logout(host);
        }

        public new void ShowNotification(GUIContent content)
        {
            ShowNotification(content, DefaultNotificationTimeout);
        }

        public void ShowNotification(GUIContent content, float timeout)
        {
            Debug.Assert(timeout <= DefaultNotificationTimeout, String.Format(BadNotificationDelayError, timeout));

            notificationClearTime = timeout < DefaultNotificationTimeout ? EditorApplication.timeSinceStartup + timeout : -1f;
            base.ShowNotification(content);
        }

        private static SubTab TabButton(SubTab tab, string title, SubTab currentTab)
        {
            return GUILayout.Toggle(currentTab == tab, title, EditorStyles.toolbarButton) ? tab : currentTab;
        }

        private Subview ToView(SubTab tab)
        {
            switch (tab)
            {
                case SubTab.InitProject:
                    return initProjectView;
                case SubTab.History:
                    return historyView;
                case SubTab.Changes:
                    return changesView;
                case SubTab.Branches:
                    return branchesView;
                case SubTab.Settings:
                    return settingsView;
                default:
                    throw new ArgumentOutOfRangeException();
            }
        }

        public HistoryView HistoryView
        {
            get { return historyView; }
        }

        public ChangesView ChangesView
        {
            get { return changesView; }
        }

        public BranchesView BranchesView
        {
            get { return branchesView; }
        }

        public SettingsView SettingsView
        {
            get { return settingsView; }
        }

        public InitProjectView InitProjectView
        {
            get { return initProjectView; }
        }

        private Subview ActiveView
        {
            get { return ToView(activeTab); }
        }

        public override bool IsBusy
        {
            get { return false; }
        }

        private enum SubTab
        {
            None,
            InitProject,
            History,
            Changes,
            Branches,
            Settings
        }
    }
}<|MERGE_RESOLUTION|>--- conflicted
+++ resolved
@@ -40,8 +40,6 @@
         [SerializeField] private CacheUpdateEvent lastCurrentBranchAndRemoteChangedEvent;
         [NonSerialized] private bool currentBranchAndRemoteHasUpdate;
 
-        [NonSerialized] private Texture2D smallLogo;
-
         [MenuItem(LaunchMenu)]
         public static void Window_GitHub()
         {
@@ -105,16 +103,6 @@
 #if DEVELOPER_BUILD
             Selection.activeObject = this;
 #endif
-<<<<<<< HEAD
-            // Set window title
-            if (smallLogo == null)
-            {
-                smallLogo = Styles.SmallLogo;
-                titleContent = new GUIContent(Title, smallLogo);
-            }
-
-=======
->>>>>>> 60638933
             if (Repository != null)
                 Repository.CheckCurrentBranchAndRemoteChangedEvent(lastCurrentBranchAndRemoteChangedEvent);
 
