--- conflicted
+++ resolved
@@ -831,13 +831,8 @@
                 host = UriString.ToUriString(HostAddress.GitHubDotComHostAddress.WebUri);
             }
 
-<<<<<<< HEAD
             var apiClient = new ApiClient(host, Platform.Keychain, Manager.ProcessManager, Manager.TaskManager, Environment.NodeJsExecutablePath, Environment.OctorunScriptPath);
-            apiClient.Logout(host);
-=======
-            var apiClient = new ApiClient(host, Platform.Keychain, null, null, NPath.Default, NPath.Default);
             apiClient.Logout(host).FinallyInUI((s, e) => Redraw());
->>>>>>> a3b896af
         }
 
         public new void ShowNotification(GUIContent content)
