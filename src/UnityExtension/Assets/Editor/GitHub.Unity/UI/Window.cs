using System;
using System.Linq;
using UnityEditor;
using UnityEngine;

namespace GitHub.Unity
{
    interface IUIProgress
    {
        void DoProgressGUI();
        void UpdateProgress(IProgress progress);
    }

    [Serializable]
    class Window : BaseWindow, IUIProgress
    {
        private const float DefaultNotificationTimeout = 2f;
        private const string Title = "GitHub";
        private const string Menu_Window_GitHub = "Window/GitHub";
        private const string Menu_Window_GitHub_Command_Line = "Window/GitHub Command Line";

        [NonSerialized] private Spinner spinner;
        [NonSerialized] private IProgress repositoryProgress;
        [NonSerialized] private IProgress appManagerProgress;

        [SerializeField] private double progressMessageClearTime = -1;
        [SerializeField] private double notificationClearTime = -1;
        [SerializeField] private double timeSinceLastRotation = -1f;
        [SerializeField] private bool currentBranchAndRemoteHasUpdate;
        [SerializeField] private bool currentTrackingStatusHasUpdate;
        [SerializeField] private bool currentStatusEntriesHasUpdate;
        [SerializeField] private bool repositoryProgressHasUpdate;
        [SerializeField] private bool appManagerProgressHasUpdate;
        [SerializeField] private SubTab changeTab = SubTab.InitProject;
        [SerializeField] private SubTab activeTab = SubTab.InitProject;
        [SerializeField] private InitProjectView initProjectView = new InitProjectView();
        [SerializeField] private BranchesView branchesView = new BranchesView();
        [SerializeField] private ChangesView changesView = new ChangesView();
        [SerializeField] private HistoryView historyView = new HistoryView();
        [SerializeField] private SettingsView settingsView = new SettingsView();
        [SerializeField] private bool hasRemote;
        [SerializeField] private string currentRemoteName;
        [SerializeField] private string currentBranch;
        [SerializeField] private string currentRemoteUrl;
        [SerializeField] private int statusAhead;
        [SerializeField] private int statusBehind;
        [SerializeField] private bool hasItemsToCommit;
        [SerializeField] private GUIContent currentBranchContent;
        [SerializeField] private GUIContent currentRemoteUrlContent;
        [SerializeField] private CacheUpdateEvent lastCurrentBranchAndRemoteChangedEvent;
        [SerializeField] private CacheUpdateEvent lastTrackingStatusChangedEvent;
        [SerializeField] private CacheUpdateEvent lastStatusEntriesChangedEvent;

        [SerializeField] private GUIContent pullButtonContent = new GUIContent(Localization.PullButton);
        [SerializeField] private GUIContent pushButtonContent = new GUIContent(Localization.PushButton);
        [SerializeField] private GUIContent refreshButtonContent = new GUIContent(Localization.RefreshButton);
        [SerializeField] private GUIContent fetchButtonContent = new GUIContent(Localization.FetchButton);
        [SerializeField] private float repositoryProgressValue;
        [SerializeField] private string repositoryProgressMessage;
        [SerializeField] private float appManagerProgressValue;
        [SerializeField] private string appManagerProgressMessage;

        [MenuItem("GitHub/Select")]
        public static void Select()
        {
            Selection.activeObject = SceneView.currentDrawingSceneView;
        }

        [MenuItem(Menu_Window_GitHub)]
        public static void Window_GitHub()
        {
            ShowWindow(EntryPoint.ApplicationManager);
        }

        [MenuItem(Menu_Window_GitHub_Command_Line)]
        public static void GitHub_CommandLine()
        {
            EntryPoint.ApplicationManager.ProcessManager.RunCommandLineWindow(NPath.CurrentDirectory);
            EntryPoint.ApplicationManager.TaskManager.Run(EntryPoint.ApplicationManager.UsageTracker.IncrementApplicationMenuMenuItemCommandLine, null);
        }

#if DEBUG

        [MenuItem("GitHub/Select Window")]
        public static void GitHub_SelectWindow()
        {
            var window = Resources.FindObjectsOfTypeAll(typeof(Window)).FirstOrDefault() as Window;
            Selection.activeObject = window;
        }

        [MenuItem("GitHub/Restart")]
        public static void GitHub_Restart()
        {
            EntryPoint.Restart();
        }
#endif

        public static void ShowWindow(IApplicationManager applicationManager)
        {
            var type = typeof(EditorWindow).Assembly.GetType("UnityEditor.InspectorWindow");
            var window = GetWindow<Window>(type);
            window.InitializeWindow(applicationManager);
            window.Show();
        }

        public static Window GetWindow()
        {
            return Resources.FindObjectsOfTypeAll(typeof(Window)).FirstOrDefault() as Window;
        }

        public override void Initialize(IApplicationManager applicationManager)
        {
            base.Initialize(applicationManager);

            applicationManager.OnProgress += ApplicationManagerOnProgress;

            HistoryView.InitializeView(this);
            ChangesView.InitializeView(this);
            BranchesView.InitializeView(this);
            SettingsView.InitializeView(this);
            InitProjectView.InitializeView(this);

            titleContent = new GUIContent(Title, Styles.SmallLogo);

            if (!HasRepository)
            {
                changeTab = activeTab = SubTab.InitProject;
            }
        }

        public override void OnEnable()
        {
            base.OnEnable();

            if (Repository != null)
                ValidateCachedData(Repository);

            if (ActiveView != null)
                ActiveView.OnEnable();

            if (spinner == null)
                spinner = new Spinner();

            ClearProgressMessage();
        }

        public override void OnDisable()
        {
            base.OnDisable();
            if (ActiveView != null)
                ActiveView.OnDisable();
        }

        public override void OnDataUpdate()
        {
            base.OnDataUpdate();
            MaybeUpdateData();

            if (ActiveView != null)
                ActiveView.OnDataUpdate();
        }

        public override void OnFocusChanged()
        {
            if (ActiveView != null)
                ActiveView.OnFocusChanged();
        }

        public override void OnRepositoryChanged(IRepository oldRepository)
        {
            base.OnRepositoryChanged(oldRepository);

            DetachHandlers(oldRepository);
            AttachHandlers(Repository);

            if (HasRepository)
            {
                if (activeTab == SubTab.InitProject)
                {
                    changeTab = SubTab.History;
                    UpdateActiveTab();
                }
            }
            else
            {
                if (activeTab != SubTab.InitProject)
                {
                    changeTab = SubTab.InitProject;
                    UpdateActiveTab();
                }
            }
        }

        public override void OnSelectionChange()
        {
            base.OnSelectionChange();
            if (ActiveView != null)
                ActiveView.OnSelectionChange();
        }

        public override void Refresh()
        {
            SetProgressMessage(Localization.MessageRefreshing, 0);
            base.Refresh();
            if (ActiveView != null)
                ActiveView.Refresh();
            Redraw();
        }

        public override void DoneRefreshing()
        {
            base.DoneRefreshing();
            SetProgressMessage(Localization.MessageRefreshed, 100);
        }

        private void ValidateCachedData(IRepository repository)
        {
            repository.CheckAndRaiseEventsIfCacheNewer(CacheType.RepositoryInfo, lastCurrentBranchAndRemoteChangedEvent);
        }

        private void MaybeUpdateData()
        {
            if (repositoryProgressHasUpdate)
            {
                if (repositoryProgress != null)
                {
                    repositoryProgressMessage = repositoryProgress.Message;
                    repositoryProgressValue = repositoryProgress.Percentage;
                    if (progressMessageClearTime == -1f || progressMessageClearTime < EditorApplication.timeSinceStartup + DefaultNotificationTimeout)
                        progressMessageClearTime = EditorApplication.timeSinceStartup + DefaultNotificationTimeout;
                }
                else
                {
                    repositoryProgressMessage = "";
                    repositoryProgressValue = 0;
                    progressMessageClearTime = -1f;
                }
                repositoryProgressHasUpdate = false;
            }

            if (appManagerProgressHasUpdate)
            {
                if (appManagerProgress != null)
                {
                    appManagerProgressValue = appManagerProgress.Percentage;
                    appManagerProgressMessage = appManagerProgress.Message;
                }
                else
                {
                    appManagerProgressValue = 0;
                    appManagerProgressMessage = "";
                }
                appManagerProgressHasUpdate = false;
            }

            string updatedRepoRemote = null;
            string updatedRepoUrl = Localization.DefaultRepoUrl;

            var shouldUpdateContentFields = false;

            if (currentTrackingStatusHasUpdate)
            {
                currentTrackingStatusHasUpdate = false;
                statusAhead = Repository.CurrentAhead;
                statusBehind = Repository.CurrentBehind;
            }

            if (currentStatusEntriesHasUpdate)
            {
                currentStatusEntriesHasUpdate = false;
                var currentChanges = Repository.CurrentChanges;
                hasItemsToCommit = currentChanges != null &&
                    currentChanges.Any(entry => entry.Status != GitFileStatus.Ignored && !entry.Staged);
            }

            if (currentBranchAndRemoteHasUpdate)
            {
                hasRemote = false;
            }

            if (Repository != null)
            {
                if (currentBranch == null || currentRemoteName == null || currentBranchAndRemoteHasUpdate)
                {
                    currentBranchAndRemoteHasUpdate = false;

                    var repositoryCurrentBranch = Repository.CurrentBranch;
                    var updatedRepoBranch = repositoryCurrentBranch.HasValue ? repositoryCurrentBranch.Value.Name : null;

                    var repositoryCurrentRemote = Repository.CurrentRemote;
                    if (repositoryCurrentRemote.HasValue)
                    {
                        hasRemote = true;
                        updatedRepoRemote = repositoryCurrentRemote.Value.Name;
                        if (!string.IsNullOrEmpty(repositoryCurrentRemote.Value.Url))
                        {
                            updatedRepoUrl = repositoryCurrentRemote.Value.Url;
                        }
                    }

                    if (currentRemoteName != updatedRepoRemote)
                    {
                        currentRemoteName = updatedRepoBranch;
                        shouldUpdateContentFields = true;
                    }

                    if (currentBranch != updatedRepoBranch)
                    {
                        currentBranch = updatedRepoBranch;
                        shouldUpdateContentFields = true;
                    }

                    if (currentRemoteUrl != updatedRepoUrl)
                    {
                        currentRemoteUrl = updatedRepoUrl;
                        shouldUpdateContentFields = true;
                    }
                }
            }
            else
            {
                if (currentRemoteName != null)
                {
                    currentRemoteName = null;
                    shouldUpdateContentFields = true;
                }

                if (currentBranch != null)
                {
                    currentBranch = null;
                    shouldUpdateContentFields = true;
                }

                if (currentRemoteUrl != Localization.DefaultRepoUrl)
                {
                    currentRemoteUrl = Localization.DefaultRepoUrl;
                    shouldUpdateContentFields = true;
                }
            }

            if (shouldUpdateContentFields || currentBranchContent == null || currentRemoteUrlContent == null)
            {
                currentBranchContent = new GUIContent(currentBranch, Localization.Window_RepoBranchTooltip);

                if (currentRemoteName != null)
                {
                    currentRemoteUrlContent = new GUIContent(currentRemoteUrl, string.Format(Localization.Window_RepoUrlTooltip, currentRemoteName));
                }
                else
                {
                    currentRemoteUrlContent = new GUIContent(currentRemoteUrl, Localization.Window_RepoNoUrlTooltip);
                }
            }
        }

        private void AttachHandlers(IRepository repository)
        {
            if (repository == null)
                return;
            repository.CurrentBranchAndRemoteChanged += RepositoryOnCurrentBranchAndRemoteChanged;
            repository.TrackingStatusChanged += RepositoryOnTrackingStatusChanged;
            repository.StatusEntriesChanged += RepositoryOnStatusEntriesChanged;
            repository.OnProgress += UpdateProgress;
        }

        private void DetachHandlers(IRepository repository)
        {
            if (repository == null)
                return;
            repository.CurrentBranchAndRemoteChanged -= RepositoryOnCurrentBranchAndRemoteChanged;
            repository.TrackingStatusChanged -= RepositoryOnTrackingStatusChanged;
            repository.StatusEntriesChanged -= RepositoryOnStatusEntriesChanged;
            repository.OnProgress -= UpdateProgress;
            Manager.OnProgress -= ApplicationManagerOnProgress;
        }

        private void RepositoryOnCurrentBranchAndRemoteChanged(CacheUpdateEvent cacheUpdateEvent)
        {
            if (!lastCurrentBranchAndRemoteChangedEvent.Equals(cacheUpdateEvent))
            {
                lastCurrentBranchAndRemoteChangedEvent = cacheUpdateEvent;
                currentBranchAndRemoteHasUpdate = true;
                Redraw();
            }
        }

        private void RepositoryOnTrackingStatusChanged(CacheUpdateEvent cacheUpdateEvent)
        {
            if (!lastTrackingStatusChangedEvent.Equals(cacheUpdateEvent))
            {
                lastTrackingStatusChangedEvent = cacheUpdateEvent;
                currentTrackingStatusHasUpdate = true;
                Redraw();
            }
        }

        private void RepositoryOnStatusEntriesChanged(CacheUpdateEvent cacheUpdateEvent)
        {
            if (!lastStatusEntriesChangedEvent.Equals(cacheUpdateEvent))
            {
                lastStatusEntriesChangedEvent = cacheUpdateEvent;
                currentStatusEntriesHasUpdate = true;
                Redraw();
            }
        }

        private static object lck = new object();
        public void UpdateProgress(IProgress progress)
        {
            lock (lck)
            {
                repositoryProgress = progress;
                if (repositoryProgress != null && progress != null)
                {
                    repositoryProgress.UpdateProgress(progress.Value, progress.Total, progress.Message);
                }
                repositoryProgressHasUpdate = true;
            }

            if (!ThreadingHelper.InUIThread)
                TaskManager.RunInUI(Redraw);
            else
                Redraw();
        }

        private void ApplicationManagerOnProgress(IProgress progress)
        {
            Debug.LogFormat("ApplicationManagerOnProgress {0} {1}", progress.Percentage, progress.Message);
            appManagerProgress = progress;
            appManagerProgressHasUpdate = true;
        }

        public override void OnUI()
        {
            base.OnUI();

            GUILayout.BeginVertical(Styles.HeaderStyle);

            if (HasRepository)
            {
                DoActionbarGUI();
                DoHeaderGUI();
            }

            DoToolbarGUI();
            DoActiveViewGUI();

            GUILayout.EndVertical();
        }

        public override void Update()
        {
            base.Update();

            // Notification auto-clear timer override
            if (notificationClearTime > 0f && EditorApplication.timeSinceStartup > notificationClearTime)
            {
                notificationClearTime = -1f;
                RemoveNotification();
                Redraw();
            }

            // Notification auto-clear timer override
            if (progressMessageClearTime > 0f && EditorApplication.timeSinceStartup > progressMessageClearTime)
            {
                repositoryProgressHasUpdate = true;
                ClearProgressMessage();
            }
            else if (EditorApplication.timeSinceStartup < progressMessageClearTime)
            {
                Redraw();
            }

            if (IsBusy && activeTab != SubTab.Settings)
            {
                Redraw();
            }
            else
            {
                timeSinceLastRotation = -1f;
                spinner.Stop();
            }
        }

        public void DoProgressGUI()
        {
            Rect rect1 = GUILayoutUtility.GetRect(position.width, 20);
            if (Event.current.GetTypeForControl(GUIUtility.GetControlID("ghu_ProgressBar".GetHashCode(), FocusType.Keyboard, position)) == EventType.Repaint)
            {
                var style = Styles.ProgressAreaBackStyle;
                style.Draw(rect1, false, false, false, false);
                Rect rect2 = new Rect(rect1.x, rect1.y, position.width * repositoryProgressValue, rect1.height);
                style = GUI.skin.FindStyle("ProgressBarBar");
                style.Draw(rect2, false, false, false, false);
                style = GUI.skin.FindStyle("ProgressBarText");
                style.Draw(rect1, repositoryProgressMessage, false, false, false, false);
            }

            if (repositoryProgressValue == 1f)
                Redraw();
        }

        private void DoHeaderGUI()
        {
            GUILayout.BeginHorizontal(Styles.HeaderBoxStyle);
            {
                GUILayout.Space(3);
                GUILayout.BeginVertical(GUILayout.Width(16));
                {
                    GUILayout.Space(9);
                    GUILayout.Label(Styles.RepoIcon, GUILayout.Height(20), GUILayout.Width(20));
                }
                GUILayout.EndVertical();

                GUILayout.BeginVertical();
                {
                    GUILayout.Space(3);

                    GUILayout.Label(currentRemoteUrlContent, Styles.HeaderRepoLabelStyle);
                    GUILayout.Space(-2);
                    GUILayout.Label(currentBranchContent, Styles.HeaderBranchLabelStyle);
                }
                GUILayout.EndVertical();
            }
            GUILayout.EndHorizontal();
        }

        private void DoToolbarGUI()
        {
            // Subtabs & toolbar
            GUILayout.BeginHorizontal(EditorStyles.toolbar);
            {
                EditorGUI.BeginChangeCheck();
                {
                    if (HasRepository)
                    {
                        changeTab = TabButton(SubTab.Changes, Localization.ChangesTitle, changeTab);
                        changeTab = TabButton(SubTab.History, Localization.HistoryTitle, changeTab);
                        changeTab = TabButton(SubTab.Branches, Localization.BranchesTitle, changeTab);
                    }
                    else if (!HasRepository)
                    {
                        changeTab = TabButton(SubTab.InitProject, Localization.InitializeTitle, changeTab);
                    }
                    changeTab = TabButton(SubTab.Settings, Localization.SettingsTitle, changeTab);
                }

                if (EditorGUI.EndChangeCheck())
                {
                    UpdateActiveTab();
                }

                GUILayout.FlexibleSpace();
            }
            EditorGUILayout.EndHorizontal();
        }

        private void DoActionbarGUI()
        {
            GUILayout.BeginHorizontal(EditorStyles.toolbar);
            {
                if (hasRemote)
                {
                    EditorGUI.BeginDisabledGroup(currentRemoteName == null);
                    {
                        // Fetch button
                        var fetchClicked = GUILayout.Button(fetchButtonContent, Styles.ToolbarButtonStyle);
                        if (fetchClicked)
                        {
                            Fetch();
                        }

                        // Pull button
                        var pullButtonText = statusBehind > 0 ? new GUIContent(String.Format(Localization.PullButtonCount, statusBehind)) : pullButtonContent;
                        var pullClicked = GUILayout.Button(pullButtonText, Styles.ToolbarButtonStyle);

                        if (pullClicked &&
                            EditorUtility.DisplayDialog(Localization.PullConfirmTitle,
                                String.Format(Localization.PullConfirmDescription, currentRemoteName),
                                Localization.PullConfirmYes,
                                Localization.PullConfirmCancel)
                        )
                        {
                            Pull();
                        }
                    }
                    EditorGUI.EndDisabledGroup();

                    // Push button
                    EditorGUI.BeginDisabledGroup(currentRemoteName == null || statusAhead == 0);
                    {
                        var pushButtonText = statusAhead > 0 ? new GUIContent(String.Format(Localization.PushButtonCount, statusAhead)) : pushButtonContent;
                        var pushClicked = GUILayout.Button(pushButtonText, Styles.ToolbarButtonStyle);

                        if (pushClicked &&
                            EditorUtility.DisplayDialog(Localization.PushConfirmTitle,
                                String.Format(Localization.PushConfirmDescription, currentRemoteName),
                                Localization.PushConfirmYes,
                                Localization.PushConfirmCancel)
                        )
                        {
                            Push();
                        }
                    }
                    EditorGUI.EndDisabledGroup();
                }
                else
                {
                    // Publishing a repo
                    if (GUILayout.Button(Localization.PublishButton, Styles.ToolbarButtonStyle))
                    {
                        PopupWindow.OpenWindow(PopupWindow.PopupViewType.PublishView);
                    }
                }

                if (GUILayout.Button(refreshButtonContent, Styles.ToolbarButtonStyle))
                {
                    Refresh();
                }

                GUILayout.FlexibleSpace();

                if (GUILayout.Button(Localization.AccountButton, EditorStyles.toolbarDropDown))
                    DoAccountDropdown();
            }
            EditorGUILayout.EndHorizontal();
        }

        private void DoActiveViewGUI()
        {
            var rect = GUILayoutUtility.GetLastRect();
            // GUI for the active tab
            if (ActiveView != null)
            {
                ActiveView.OnGUI();
            }

            if (IsBusy && activeTab != SubTab.Settings && Event.current.type == EventType.Repaint)
            {
                if (timeSinceLastRotation < 0)
                {
                    timeSinceLastRotation = EditorApplication.timeSinceStartup;
                }
                else
                {
                    var elapsedTime = (float)(EditorApplication.timeSinceStartup - timeSinceLastRotation);
                    if (spinner == null)
                        spinner = new Spinner();
                    spinner.Start(elapsedTime);
                    spinner.Rotate(elapsedTime);

                    spinner.Render();

                    rect = new Rect(0f, rect.y + rect.height, Position.width, Position.height - (rect.height + rect.y));
                    rect = spinner.Layout(rect);
                    rect.y += rect.height + 30;
                    rect.height = 20;
                    if (!String.IsNullOrEmpty(appManagerProgressMessage))
                        EditorGUI.ProgressBar(rect, appManagerProgressValue, appManagerProgressMessage);
                }
            }
        }

        private void Pull()
        {
            if (hasItemsToCommit)
            {
                EditorUtility.DisplayDialog("Pull", "You need to commit your changes before pulling.", "Cancel");
            }
            else
            {
                SetProgressMessage(Localization.MessagePulling, 0, 60f);
                Repository
                    .Pull()
                    .FinallyInUI((success, e) =>
                    {
                        if (success)
                        {
                            SetProgressMessage(Localization.MessagePulled, 100);
                            TaskManager.Run(EntryPoint.ApplicationManager.UsageTracker.IncrementHistoryViewToolbarPull, null);

                            EditorUtility.DisplayDialog(Localization.PullActionTitle,
                                String.Format(Localization.PullSuccessDescription, currentRemoteName),
                            Localization.Ok);
                        }
                        else
                        {
                            SetProgressMessage(Localization.MessagePullFailed, 100);
                            EditorUtility.DisplayDialog(Localization.PullActionTitle,
                                e.Message,
                            Localization.Ok);
                        }
                    })
                    .Start();
            }
        }

        private void Push()
        {
            SetProgressMessage(Localization.MessagePushing, 0, 60f);
            Repository
                .Push()
                .FinallyInUI((success, e) =>
                {
                    if (success)
                    {
                        SetProgressMessage(Localization.MessagePushed, 100);
                        TaskManager.Run(EntryPoint.ApplicationManager.UsageTracker.IncrementHistoryViewToolbarPush, null);

                        EditorUtility.DisplayDialog(Localization.PushActionTitle,
                            String.Format(Localization.PushSuccessDescription, currentRemoteName),
                        Localization.Ok);
                    }
                    else
                    {
                        SetProgressMessage(Localization.MessagePushFailed, 100);
                        EditorUtility.DisplayDialog(Localization.PushActionTitle,
                            e.Message,
                        Localization.Ok);
                    }
                })
                .Start();
        }

        private void Fetch()
        {
            SetProgressMessage(Localization.MessageFetching, 0, 60f);
            Repository
                .Fetch()
<<<<<<< HEAD
                .FinallyInUI((success, e) =>
                {
                    if (success)
                    {
                        SetProgressMessage(Localization.MessageFetched, 100);
                        TaskManager.Run(EntryPoint.ApplicationManager.UsageTracker.IncrementHistoryViewToolbarFetch, null);
                    }
                    else
                    {
                        SetProgressMessage(Localization.MessageFetchFailed, 100);
                        EditorUtility.DisplayDialog(Localization.FetchActionTitle, Localization.FetchFailureDescription,
                            Localization.Ok);
=======
                .FinallyInUI((success, e) => {
                    if (success)
                    {
                        TaskManager.Run(EntryPoint.ApplicationManager.UsageTracker.IncrementHistoryViewToolbarFetch);
                    }
                    else
                    {
                        EditorUtility.DisplayDialog(Localization.FetchActionTitle, e.Message, Localization.Ok);
>>>>>>> 9901bf37
                    }
                })
                .Start();
        }

        private void UpdateActiveTab()
        {
            if (changeTab != activeTab)
            {
                var fromView = ActiveView;
                activeTab = changeTab;
                var toView = ActiveView;
                SwitchView(fromView, toView);
            }
        }

        private void SwitchView(Subview fromView, Subview toView)
        {
            GUI.FocusControl(null);

            if (fromView != null)
                fromView.OnDisable();

            toView.OnEnable();
            toView.OnDataUpdate();

            // this triggers a repaint
            Repaint();
        }

        private void DoAccountDropdown()
        {
            GenericMenu accountMenu = new GenericMenu();

            if (!Platform.Keychain.HasKeys)
            {
                accountMenu.AddItem(new GUIContent("Sign in"), false, SignIn, "sign in");
            }
            else
            {
                accountMenu.AddItem(new GUIContent("Go to Profile"), false, GoToProfile, "profile");
                accountMenu.AddSeparator("");
                accountMenu.AddItem(new GUIContent("Sign out"), false, SignOut, "sign out");
            }
            accountMenu.ShowAsContext();
        }

        private void SignIn(object obj)
        {
            PopupWindow.OpenWindow(PopupWindow.PopupViewType.AuthenticationView);
        }

        private void GoToProfile(object obj)
        {
            //TODO: ONE_USER_LOGIN This assumes only ever one user can login
            var keychainConnection = Platform.Keychain.Connections.First();
            var uriString = new UriString(keychainConnection.Host).Combine(keychainConnection.Username);
            Application.OpenURL(uriString);
        }

        private void SignOut(object obj)
        {
            UriString host;
            if (Repository != null && Repository.CloneUrl != null && Repository.CloneUrl.IsValidUri)
            {
                host = new UriString(Repository.CloneUrl.ToRepositoryUri()
                                               .GetComponents(UriComponents.SchemeAndServer, UriFormat.SafeUnescaped));
            }
            else
            {
                host = UriString.ToUriString(HostAddress.GitHubDotComHostAddress.WebUri);
            }

            var apiClient = new ApiClient(host, Platform.Keychain, null, null, NPath.Default, NPath.Default);
            apiClient.Logout(host);
        }

        public new void ShowNotification(GUIContent content)
        {
            ShowNotification(content, DefaultNotificationTimeout);
        }

        public void ShowNotification(GUIContent content, float timeout)
        {
            notificationClearTime = timeout < DefaultNotificationTimeout ? EditorApplication.timeSinceStartup + timeout : -1f;
            base.ShowNotification(content);
        }

        private void SetProgressMessage(string message, long value)
        {
            SetProgressMessage(message, value, DefaultNotificationTimeout);
        }

        private void SetProgressMessage(string message, long value, float timeout)
        {
            progressMessageClearTime = EditorApplication.timeSinceStartup + timeout;
            if (repositoryProgress == null)
                repositoryProgress = new Progress(TaskBase.Default);
            repositoryProgress.UpdateProgress(value, repositoryProgress.Total, message);
            UpdateProgress(repositoryProgress);
            Redraw();
        }

        private void ClearProgressMessage()
        {
            progressMessageClearTime = -1f;
            UpdateProgress(null);
            Redraw();
        }

        private static SubTab TabButton(SubTab tab, string title, SubTab currentTab)
        {
            return GUILayout.Toggle(currentTab == tab, title, EditorStyles.toolbarButton) ? tab : currentTab;
        }

        private Subview ToView(SubTab tab)
        {
            switch (tab)
            {
                case SubTab.InitProject:
                    return initProjectView;
                case SubTab.History:
                    return historyView;
                case SubTab.Changes:
                    return changesView;
                case SubTab.Branches:
                    return branchesView;
                case SubTab.Settings:
                    return settingsView;
                default:
                    throw new ArgumentOutOfRangeException("tab");
            }
        }

        public HistoryView HistoryView
        {
            get { return historyView; }
        }

        public ChangesView ChangesView
        {
            get { return changesView; }
        }

        public BranchesView BranchesView
        {
            get { return branchesView; }
        }

        public SettingsView SettingsView
        {
            get { return settingsView; }
        }

        public InitProjectView InitProjectView
        {
            get { return initProjectView; }
        }

        private Subview ActiveView
        {
            get { return ToView(activeTab); }
        }

        public override bool IsBusy
        {
            get { return Manager.IsBusy; }
        }

        private enum SubTab
        {
            None,
            InitProject,
            History,
            Changes,
            Branches,
            Settings
        }
    }
}<|MERGE_RESOLUTION|>--- conflicted
+++ resolved
@@ -727,7 +727,6 @@
             SetProgressMessage(Localization.MessageFetching, 0, 60f);
             Repository
                 .Fetch()
-<<<<<<< HEAD
                 .FinallyInUI((success, e) =>
                 {
                     if (success)
@@ -738,18 +737,7 @@
                     else
                     {
                         SetProgressMessage(Localization.MessageFetchFailed, 100);
-                        EditorUtility.DisplayDialog(Localization.FetchActionTitle, Localization.FetchFailureDescription,
-                            Localization.Ok);
-=======
-                .FinallyInUI((success, e) => {
-                    if (success)
-                    {
-                        TaskManager.Run(EntryPoint.ApplicationManager.UsageTracker.IncrementHistoryViewToolbarFetch);
-                    }
-                    else
-                    {
                         EditorUtility.DisplayDialog(Localization.FetchActionTitle, e.Message, Localization.Ok);
->>>>>>> 9901bf37
                     }
                 })
                 .Start();
