--- conflicted
+++ resolved
@@ -137,14 +137,11 @@
             base.OnSelectionChange();
             if (ActiveView != null)
                 ActiveView.OnSelectionChange();
-<<<<<<< HEAD
         }
 
         public override bool IsBusy
         {
             get { return false; }
-=======
->>>>>>> 66f0876e
         }
 
         public override void Refresh()
