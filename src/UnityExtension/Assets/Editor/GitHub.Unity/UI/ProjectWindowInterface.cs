using GitHub.Logging;
using System.Collections.Generic;
using System.Linq;
using UnityEditor;
using UnityEngine;

namespace GitHub.Unity
{
    class ProjectWindowInterface : AssetPostprocessor
    {
        private const string AssetsMenuRequestLock = "Assets/Request Lock";
        private const string AssetsMenuReleaseLock = "Assets/Release Lock";
        private const string AssetsMenuReleaseLockForced = "Assets/Release Lock (forced)";

        private static List<GitStatusEntry> entries = new List<GitStatusEntry>();
        private static List<GitLock> locks = new List<GitLock>();
        private static List<string> guids = new List<string>();
        private static List<string> guidsLocks = new List<string>();

        private static IApplicationManager manager;
        private static bool isBusy = false;
        private static ILogging logger;
        private static ILogging Logger { get { return logger = logger ?? LogHelper.GetLogger<ProjectWindowInterface>(); } }
        private static CacheUpdateEvent lastRepositoryStatusChangedEvent;
        private static CacheUpdateEvent lastLocksChangedEvent;
        private static IRepository Repository { get { return manager != null ? manager.Environment.Repository : null; } }
        private static bool IsInitialized { get { return Repository != null && Repository.CurrentRemote.HasValue; } }

        public static void Initialize(IApplicationManager theManager)
        {
            EditorApplication.projectWindowItemOnGUI -= OnProjectWindowItemGUI;
            EditorApplication.projectWindowItemOnGUI += OnProjectWindowItemGUI;

            manager = theManager;

            if (IsInitialized)
            {
                Repository.StatusEntriesChanged += RepositoryOnStatusEntriesChanged;
                Repository.LocksChanged += RepositoryOnLocksChanged;
                ValidateCachedData();
            }
        }

        private static bool EnsureInitialized()
        {
            if (locks == null)
                locks = new List<GitLock>();
            if (entries == null)
                entries = new List<GitStatusEntry>();
            if (guids == null)
                guids = new List<string>();
            if (guidsLocks == null)
                guidsLocks = new List<string>();
            return IsInitialized;
        }

        private static void ValidateCachedData()
        {
            Repository.CheckAndRaiseEventsIfCacheNewer(CacheType.GitStatus, lastRepositoryStatusChangedEvent);
            Repository.CheckAndRaiseEventsIfCacheNewer(CacheType.GitLocks, lastLocksChangedEvent);
        }

        private static void RepositoryOnStatusEntriesChanged(CacheUpdateEvent cacheUpdateEvent)
        {
            if (!lastRepositoryStatusChangedEvent.Equals(cacheUpdateEvent))
            {
                lastRepositoryStatusChangedEvent = cacheUpdateEvent;
                entries.Clear();
                entries.AddRange(Repository.CurrentChanges);
                OnStatusUpdate();
            }
        }

        private static void RepositoryOnLocksChanged(CacheUpdateEvent cacheUpdateEvent)
        {
            if (!lastLocksChangedEvent.Equals(cacheUpdateEvent))
            {
                lastLocksChangedEvent = cacheUpdateEvent;
                locks = Repository.CurrentLocks;
                OnLocksUpdate();
            }
        }

        [MenuItem(AssetsMenuRequestLock, true)]
        private static bool ContextMenu_CanLock()
        {
            if (!EnsureInitialized())
                return false;
            if (isBusy)
                return false;

            return Selection.objects.Any(IsObjectUnlocked);
        }

        private static bool IsObjectUnlocked(Object selected)
        {
            if (selected == null)
                return false;

            NPath assetPath = AssetDatabase.GetAssetPath(selected.GetInstanceID()).ToNPath();
            NPath repositoryPath = manager.Environment.GetRepositoryPath(assetPath);

            var alreadyLocked = locks.Any(x => repositoryPath == x.Path);
            GitFileStatus status = GitFileStatus.None;
            if (entries != null)
            {
                status = entries.FirstOrDefault(x => repositoryPath == x.Path.ToNPath()).Status;
            }

            return !alreadyLocked && status != GitFileStatus.Untracked && status != GitFileStatus.Ignored;
        }

        [MenuItem(AssetsMenuRequestLock)]
        private static void ContextMenu_Lock()
        {
            isBusy = true;

            var unlockedObjects = Selection.objects.Where(IsObjectUnlocked).ToArray();
            var tasks = unlockedObjects.Select(CreateLockObjectTask).ToArray();

            var taskQueue = new TaskQueue();
            foreach (var task in tasks)
            {
                taskQueue.Queue(task);
            }

            taskQueue.FinallyInUI((success, exception) =>
            {
                isBusy = false;
                Selection.activeGameObject = null;
            }).Start();
        }

        private static ITask CreateLockObjectTask(Object selected)
        {
            NPath assetPath = AssetDatabase.GetAssetPath(selected.GetInstanceID()).ToNPath();
            NPath repositoryPath = manager.Environment.GetRepositoryPath(assetPath);

<<<<<<< HEAD
            return Repository.RequestLock(repositoryPath)
                      .FinallyInUI((success, ex) =>
                      {
                          if (success)
                          {
                              manager.TaskManager.Run(manager.UsageTracker.IncrementUnityProjectViewContextLfsLock, null);
                          }
                      });
=======
            Repository
                .RequestLock(repositoryPath)
                .FinallyInUI((success, ex) =>
                {
                    if (success)
                    {
                        manager.TaskManager.Run(manager.UsageTracker.IncrementUnityProjectViewContextLfsLock, null);
                    }
                    else
                    {
                        var error = ex.Message;
                        if (error.Contains("exit status 255"))
                            error = "Failed to lock: no permissions";
                        EditorUtility.DisplayDialog(Localization.RequestLockActionTitle,
                            error,
                            Localization.Ok);
                    }

                    isBusy = false;
                    Selection.activeGameObject = null;
                    EditorApplication.RepaintProjectWindow();
                })
                .Start();
>>>>>>> d954f0f4
        }

        [MenuItem(AssetsMenuReleaseLock, true, 1000)]
        private static bool ContextMenu_CanUnlock()
        {
            if (!EnsureInitialized())
                return false;
            if (isBusy)
                return false;

            return Selection.objects.Any(IsObjectLocked);
        }

        private static bool IsObjectLocked(Object selected)
        {
            if (selected == null)
                return false;

            NPath assetPath = AssetDatabase.GetAssetPath(selected.GetInstanceID()).ToNPath();
            NPath repositoryPath = manager.Environment.GetRepositoryPath(assetPath);

            return locks.Any(x => repositoryPath == x.Path);
        }

        [MenuItem(AssetsMenuReleaseLock, false, 1000)]
        private static void ContextMenu_Unlock()
        {
            isBusy = true;

            var lockedObjects = Selection.objects.Where(IsObjectLocked).ToArray();
            var tasks = lockedObjects.Select(o => CreateUnlockObjectTask(o, false)).ToArray();

            var taskQueue = new TaskQueue();
            foreach (var task in tasks)
            {
                taskQueue.Queue(task);
            }

            taskQueue.FinallyInUI((success, exception) =>
            {
                isBusy = false;
                Selection.activeGameObject = null;
            }).Start();
        }

        [MenuItem(AssetsMenuReleaseLockForced, true, 1000)]
        private static bool ContextMenu_CanUnlockForce()
        {
            if (!EnsureInitialized())
                return false;
            if (isBusy)
                return false;

            var selected = Selection.activeObject;
            if (selected == null)
                return false;

            NPath assetPath = AssetDatabase.GetAssetPath(selected.GetInstanceID()).ToNPath();
            NPath repositoryPath = manager.Environment.GetRepositoryPath(assetPath);

            return locks.Any(x => repositoryPath == x.Path);
        }

        [MenuItem(AssetsMenuReleaseLockForced, false, 1000)]
        private static void ContextMenu_UnlockForce()
        {
            isBusy = true;

            var lockedObjects = Selection.objects.Where(IsObjectLocked).ToArray();
            var tasks = lockedObjects.Select(o => CreateUnlockObjectTask(o, true)).ToArray();

            var taskQueue = new TaskQueue();
            foreach (var task in tasks)
            {
                taskQueue.Queue(task);
            }

            taskQueue.FinallyInUI((success, exception) =>
            {
                isBusy = false;
                Selection.activeGameObject = null;
            }).Start();
        }

        private static ITask CreateUnlockObjectTask(Object selected, bool force)
        {
            NPath assetPath = AssetDatabase.GetAssetPath(selected.GetInstanceID()).ToNPath();
            NPath repositoryPath = manager.Environment.GetRepositoryPath(assetPath);

            return Repository.ReleaseLock(repositoryPath, force)
                      .FinallyInUI((success, ex) =>
                      {
                          if (success)
                          {
                              manager.TaskManager.Run(manager.UsageTracker.IncrementUnityProjectViewContextLfsUnlock, null);
                          }
                      });
        }

        private static void OnLocksUpdate()
        {
            guidsLocks.Clear();
            foreach (var lck in locks)
            {
                NPath repositoryPath = lck.Path;
                NPath assetPath = manager.Environment.GetAssetPath(repositoryPath);

                var g = AssetDatabase.AssetPathToGUID(assetPath);
                guidsLocks.Add(g);
            }

            EditorApplication.RepaintProjectWindow();
        }

        private static void OnStatusUpdate()
        {
            guids.Clear();
            for (var index = 0; index < entries.Count; ++index)
            {
                var path = entries[index].ProjectPath;
                var guid = AssetDatabase.AssetPathToGUID(path);
                guids.Add(guid);
            }

            EditorApplication.RepaintProjectWindow();
        }

        private static void OnProjectWindowItemGUI(string guid, Rect itemRect)
        {
            if (!EnsureInitialized())
                return;

            if (Event.current.type != EventType.Repaint || string.IsNullOrEmpty(guid))
            {
                return;
            }

            var index = guids.IndexOf(guid);
            var indexLock = guidsLocks.IndexOf(guid);

            if (index < 0 && indexLock < 0)
            {
                return;
            }

            GitStatusEntry? gitStatusEntry = null;
            GitFileStatus status = GitFileStatus.None;

            if (index >= 0)
            {
                gitStatusEntry = entries[index];
                status = gitStatusEntry.Value.Status;
            }

            var isLocked = indexLock >= 0;
            var texture = Styles.GetFileStatusIcon(status, isLocked);

            if (texture == null)
            {
                var path = gitStatusEntry.HasValue ? gitStatusEntry.Value.Path : string.Empty;
                Logger.Warning("Unable to retrieve texture for Guid:{0} EntryPath:{1} Status: {2} IsLocked:{3}", guid, path, status.ToString(), isLocked);
                return;
            }

            Rect rect;

            // End of row placement
            if (itemRect.width > itemRect.height)
            {
                rect = new Rect(itemRect.xMax - texture.width, itemRect.y, texture.width,
                    Mathf.Min(texture.height, EditorGUIUtility.singleLineHeight));
            }
            // Corner placement
            // TODO: Magic numbers that need reviewing. Make sure this works properly with long filenames and wordwrap.
            else
            {
                var scale = itemRect.height / 90f;
                var size = new Vector2(texture.width * scale, texture.height * scale);
                var offset = new Vector2(itemRect.width * Mathf.Min(.4f * scale, .2f), itemRect.height * Mathf.Min(.2f * scale, .2f));
                rect = new Rect(itemRect.center.x - size.x * .5f + offset.x, itemRect.center.y - size.y * .5f + offset.y, size.x, size.y);
            }

            GUI.DrawTexture(rect, texture, ScaleMode.ScaleToFit);
        }
    }
}<|MERGE_RESOLUTION|>--- conflicted
+++ resolved
@@ -136,7 +136,6 @@
             NPath assetPath = AssetDatabase.GetAssetPath(selected.GetInstanceID()).ToNPath();
             NPath repositoryPath = manager.Environment.GetRepositoryPath(assetPath);
 
-<<<<<<< HEAD
             return Repository.RequestLock(repositoryPath)
                       .FinallyInUI((success, ex) =>
                       {
@@ -145,31 +144,6 @@
                               manager.TaskManager.Run(manager.UsageTracker.IncrementUnityProjectViewContextLfsLock, null);
                           }
                       });
-=======
-            Repository
-                .RequestLock(repositoryPath)
-                .FinallyInUI((success, ex) =>
-                {
-                    if (success)
-                    {
-                        manager.TaskManager.Run(manager.UsageTracker.IncrementUnityProjectViewContextLfsLock, null);
-                    }
-                    else
-                    {
-                        var error = ex.Message;
-                        if (error.Contains("exit status 255"))
-                            error = "Failed to lock: no permissions";
-                        EditorUtility.DisplayDialog(Localization.RequestLockActionTitle,
-                            error,
-                            Localization.Ok);
-                    }
-
-                    isBusy = false;
-                    Selection.activeGameObject = null;
-                    EditorApplication.RepaintProjectWindow();
-                })
-                .Start();
->>>>>>> d954f0f4
         }
 
         [MenuItem(AssetsMenuReleaseLock, true, 1000)]
