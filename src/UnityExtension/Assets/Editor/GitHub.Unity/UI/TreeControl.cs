--- conflicted
+++ resolved
@@ -483,35 +483,13 @@
 
         public void UpdateIcons(Texture2D activeBranchIcon, Texture2D branchIcon, Texture2D folderIcon, Texture2D rootFolderIcon)
         {
-            var needsLoad = ActiveNodeIcon == null || NodeIcon == null || FolderIcon == null || RootFolderIcon == null;
+            var needsLoad = ActiveNodeIcon == null || BranchIcon == null || FolderIcon == null || RemoteIcon == null;
             if (needsLoad)
             {
                 ActiveNodeIcon = activeBranchIcon;
-<<<<<<< HEAD
-            }
-
-            if (BranchIcon == null)
-            {
-                localsLoaded = true;
                 BranchIcon = branchIcon;
-            }
-
-            if (FolderIcon == null)
-            {
-                localsLoaded = true;
                 FolderIcon = folderIcon;
-            }
-
-            if (RemoteIcon == null)
-            {
-                localsLoaded = true;
                 RemoteIcon = rootFolderIcon;
-            }
-=======
-                NodeIcon = branchIcon;
-                FolderIcon = folderIcon;
-                RootFolderIcon = rootFolderIcon;
->>>>>>> 9dc931ae
 
                 LoadNodeIcons();
             }
