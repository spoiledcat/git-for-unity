--- conflicted
+++ resolved
@@ -478,36 +478,8 @@
             var iconRect = new Rect(nodeStartX, nodeRect.y, fillRect.width - nodeStartX, nodeRect.height);
             var statusRect = new Rect(iconRect.x + 6, iconRect.yMax - 9, 9, 9);
 
-<<<<<<< HEAD
-            //if (Event.current.type == EventType.repaint)
-            //{
-            //    if (blackStyle == null)
-            //        blackStyle = new GUIStyle { normal = { background = Utility.GetTextureFromColor(Color.black) } };
-            //                        
-            //    if (greenStyle == null)
-            //        greenStyle = new GUIStyle { normal = { background = Utility.GetTextureFromColor(Color.green) } };
-            //                        
-            //    if (blueStyle == null)
-            //        blueStyle = new GUIStyle { normal = { background = Utility.GetTextureFromColor(Color.blue) } };
-            //                        
-            //    if (yellowStyle == null)
-            //        yellowStyle = new GUIStyle { normal = { background = Utility.GetTextureFromColor(Color.yellow) } };
-            //                        
-            //    if (magentaStyle == null)
-            //        magentaStyle = new GUIStyle { normal = { background = Utility.GetTextureFromColor(Color.magenta) } };
-            //                        
-            //    GUI.Box(nodeRect, GUIContent.none, blackStyle);
-            //                        
-            //    GUI.Box(toggleRect, GUIContent.none, isFolder ? greenStyle : blueStyle);
-            //                        
-            //    GUI.Box(checkRect, GUIContent.none, yellowStyle);
-            //    GUI.Box(iconRect, GUIContent.none, magentaStyle);
-            //}
-
             var contentStyle = IsActive ? activeNodeStyle : nodeStyle;
 
-=======
->>>>>>> b65fc786
             if (Event.current.type == EventType.repaint)
             {
                 contentStyle.Draw(fillRect, GUIContent.none, false, false, false, isSelected);
