﻿using System;
using System.Collections;
using System.Collections.Generic;
using System.Linq;
using UnityEditor;
using UnityEngine;
using UnityEngine.Profiling;

namespace GitHub.Unity
{
    [Serializable]
    public class TreeNodeDictionary : SerializableDictionary<string, TreeNode> { }


    [Serializable]
    public abstract class Tree: ITree
    {
        public static float ItemHeight { get { return EditorGUIUtility.singleLineHeight; } }
        public static float ItemSpacing { get { return EditorGUIUtility.standardVerticalSpacing; } }

        [SerializeField] public Rect Margin = new Rect();
        [SerializeField] public Rect Padding = new Rect();

        [SerializeField] public string title;
        [SerializeField] public string pathSeparator = "/";
        [SerializeField] public bool displayRootNode = true;
        [SerializeField] public bool isCheckable = false;
        [NonSerialized] public GUIStyle FolderStyle;
        [NonSerialized] public GUIStyle TreeNodeStyle;
        [NonSerialized] public GUIStyle ActiveTreeNodeStyle;

        [SerializeField] private List<TreeNode> nodes = new List<TreeNode>();
        [SerializeField] private TreeNode selectedNode = null;
        [SerializeField] private TreeNode activeNode = null;
        [SerializeField] private TreeNodeDictionary folders = new TreeNodeDictionary();

        [NonSerialized] private Stack<bool> indents = new Stack<bool>();
        [NonSerialized] private Action<TreeNode> rightClickNextRender;
        [NonSerialized] private TreeNode rightClickNextRenderNode;

        public bool IsInitialized { get { return nodes != null && nodes.Count > 0 && !String.IsNullOrEmpty(nodes[0].Path); } }
        public bool RequiresRepaint { get; private set; }

        public TreeNode SelectedNode
        {
            get
            {
                if (selectedNode != null && String.IsNullOrEmpty(selectedNode.Path))
                    selectedNode = null;
                return selectedNode;
            }
            private set
            {
                selectedNode = value;
            }
        }

        public string Title
        {
            get { return title; }
            set { title = value; }
        }

        public bool DisplayRootNode
        {
<<<<<<< HEAD
            get { return displayRootNode; }
            set { displayRootNode = value; }
        }
=======
            var collapsedFoldersEnumerable = folders.Where(pair => pair.Value.IsCollapsed).Select(pair => pair.Key);
            var collapsedFolders = new HashSet<string>(collapsedFoldersEnumerable);
            string selectedNodeName = null;
            if (SelectedNode != null)
            {
                selectedNodeName = SelectedNode.Name;
                SelectedNode = null;
            }
>>>>>>> 5b67ea1f

        public bool IsCheckable
        {
            get { return isCheckable; }
            set { isCheckable = value; }
        }

        public string PathSeparator
        {
            get { return pathSeparator; }
            set { pathSeparator = value; }
        }

        public void AddNode(string path, string label, int level, bool isFolder, bool isActive, bool isHidden, bool isCollapsed)
        {
            var node = new TreeNode
            {
                Path = path,
                Label = label,
                Level = level,
                IsFolder = isFolder,
                IsActive = isActive,
                IsHidden = isHidden,
                IsCollapsed = isCollapsed,
                TreeIsCheckable = IsCheckable
            };

            SetNodeIcon(node);
            nodes.Add(node);

            if (isActive)
            {
<<<<<<< HEAD
                activeNode = node;
            }
=======
                var parts = d.Name.Split('/');
                for (int i = 0; i < parts.Length; i++)
                {
                    var label = parts[i];
                    var level = i + 1;
                    var name = String.Join("/", parts, 0, level);
                    var isFolder = i < parts.Length - 1;
                    var alreadyExists = folders.ContainsKey(name);
                    if (!alreadyExists)
                    {
                        var node = new TreeNode
                        {
                            Name = name,
                            IsActive = d.IsActive,
                            Label = label,
                            Level = level,
                            IsFolder = isFolder
                        };

                        if (selectedNodeName != null && name == selectedNodeName)
                        {
                            SelectedNode = node;
                        }

                        if (node.IsActive)
                        {
                            activeNode = node;
                        }
>>>>>>> 5b67ea1f

            if (isFolder)
            {
                folders.Add(node.Path, node);
            }
        }

        public void Clear()
        {
            folders.Clear();
            nodes.Clear();
        }

        public HashSet<string> GetCollapsedFolders()
        {
            var collapsedFoldersEnumerable = folders.Where(pair => pair.Value.IsCollapsed).Select(pair => pair.Key);
            return new HashSet<string>(collapsedFoldersEnumerable);
        }

        public Rect Render(Rect containingRect, Rect rect, Vector2 scroll, Action<TreeNode> singleClick = null, Action<TreeNode> doubleClick = null, Action<TreeNode> rightClick = null)
        {
            if (Event.current.type != EventType.Repaint)
            {
                if (rightClickNextRender != null)
                {
                    rightClickNextRender.Invoke(rightClickNextRenderNode);
                    rightClickNextRender = null;
                    rightClickNextRenderNode = null;
                }
            }

<<<<<<< HEAD
            RequiresRepaint = false;
            rect = new Rect(0f, rect.y, rect.width, ItemHeight);

            var level = 0;
=======
            var startDisplay = scroll.y;
            var endDisplay = scroll.y + containingRect.height;

            RequiresRepaint = false;
            rect = new Rect(0f, rect.y, rect.width, ItemHeight);

            var titleNode = nodes[0];
            var selectionChanged = false;

            var titleDisplay = !(rect.y > endDisplay || rect.yMax < startDisplay);
            if (titleDisplay)
            {
                selectionChanged = titleNode.Render(rect, Styles.TreeIndentation, selectedNode == titleNode, FolderStyle, TreeNodeStyle, ActiveTreeNodeStyle);
            }
>>>>>>> 5b67ea1f

            if (DisplayRootNode)
            {
                var titleNode = nodes[0];
                var renderResult = titleNode.Render(rect, Styles.TreeIndentation, selectedNode == titleNode, FolderStyle, TreeNodeStyle, ActiveTreeNodeStyle);

                if (renderResult == TreeNodeRenderResult.VisibilityChange)
                {
                    ToggleNodeVisibility(0, titleNode);
                }
                else if (renderResult == TreeNodeRenderResult.CheckChange)
                {
                    ToggleNodeCheck(0, titleNode);
                }

                RequiresRepaint = HandleInput(rect, titleNode, 0);
                rect.y += ItemHeight + ItemSpacing;

                Indent();
                level = 1;
            }

            int i = 1;
            for (; i < nodes.Count; i++)
            {
                var node = nodes[i];
                if (node.Level > level && !node.IsHidden)
                {
                    Indent();
                }
                var renderResult = node.Render(rect, Styles.TreeIndentation, selectedNode == node, FolderStyle, TreeNodeStyle, ActiveTreeNodeStyle);

<<<<<<< HEAD
                if (renderResult == TreeNodeRenderResult.VisibilityChange)
                {
                    ToggleNodeVisibility(i, node);
                }
                else if (renderResult == TreeNodeRenderResult.CheckChange)
                {
                    ToggleNodeCheck(i, node);
=======
                var changed = false;

                var display = !(rect.y > endDisplay || rect.yMax < startDisplay);
                if (display)
                {
                    changed = node.Render(rect, Styles.TreeIndentation, selectedNode == node, FolderStyle, TreeNodeStyle, ActiveTreeNodeStyle);
                }

                if (node.IsFolder && changed)
                {
                    // toggle visibility for all the nodes under this one
                    ToggleNodeVisibility(i, node);
>>>>>>> 5b67ea1f
                }

                if (node.Level < level)
                {
                    for (; node.Level > level && indents.Count > 1; level--)
                    {
                        Unindent();
                    }
                }
                level = node.Level;

                if (!node.IsHidden)
                {
                    RequiresRepaint = HandleInput(rect, node, i, singleClick, doubleClick, rightClick);
                    rect.y += ItemHeight + ItemSpacing;
                }
            }

            if (DisplayRootNode)
            {
                Unindent();
            }

            return rect;
        }

        public void Focus()
        {
            bool selectionChanged = false;
            if (Event.current.type == EventType.KeyDown)
            {
                int directionY = Event.current.keyCode == KeyCode.UpArrow ? -1 : Event.current.keyCode == KeyCode.DownArrow ? 1 : 0;
                int directionX = Event.current.keyCode == KeyCode.LeftArrow ? -1 : Event.current.keyCode == KeyCode.RightArrow ? 1 : 0;

                if (directionY < 0 || directionX < 0)
                {
                    SelectedNode = nodes[nodes.Count - 1];
                    selectionChanged = true;
                    Event.current.Use();
                }
                else if (directionY > 0 || directionX > 0)
                {
                    SelectedNode = nodes[0];
                    selectionChanged = true;
                    Event.current.Use();
                }
            }
            RequiresRepaint = selectionChanged;
        }

        public void Blur()
        {
            SelectedNode = null;
            RequiresRepaint = true;
        }

        private void ToggleNodeCheck(int idx, TreeNode node)
        {
            if (node.IsFolder)
            {
                
            }
            else
            {
                switch (node.CheckState)
                {
                    case CheckState.Empty:
                        node.CheckState = CheckState.Checked;
                        break;

                    case CheckState.Checked:
                        node.CheckState = CheckState.Empty;
                        break;
                }

                Debug.LogFormat("Ripple CheckState index:{0} level:{1}", idx, node.Level);
            }
        }

        private void ToggleNodeVisibility(int idx, TreeNode node)
        {
            var nodeLevel = node.Level;
            node.IsCollapsed = !node.IsCollapsed;
            idx++;
            for (; idx < nodes.Count && nodes[idx].Level > nodeLevel; idx++)
            {
                nodes[idx].IsHidden = node.IsCollapsed;
                if (nodes[idx].IsFolder && !node.IsCollapsed && nodes[idx].IsCollapsed)
                {
                    var level = nodes[idx].Level;
                    for (idx++; idx < nodes.Count && nodes[idx].Level > level; idx++) { }
                    idx--;
                }
            }
            if (SelectedNode != null && SelectedNode.IsHidden)
            {
                SelectedNode = node;
            }
        }

        private bool HandleInput(Rect rect, TreeNode currentNode, int index, Action<TreeNode> singleClick = null, Action<TreeNode> doubleClick = null, Action<TreeNode> rightClick = null)
        {
            bool selectionChanged = false;
            var clickRect = new Rect(0f, rect.y, rect.width, rect.height);
            if (Event.current.type == EventType.MouseDown && clickRect.Contains(Event.current.mousePosition))
            {
                Event.current.Use();
                SelectedNode = currentNode;
                selectionChanged = true;
                var clickCount = Event.current.clickCount;
                var mouseButton = Event.current.button;

                if (mouseButton == 0 && clickCount == 1 && singleClick != null)
                {
                    singleClick(currentNode);
                }
                if (mouseButton == 0 && clickCount > 1 && doubleClick != null)
                {
                    doubleClick(currentNode);
                }
                if (mouseButton == 1 && clickCount == 1 && rightClick != null)
                {
                    rightClickNextRender = rightClick;
                    rightClickNextRenderNode = currentNode;
                }
            }

            // Keyboard navigation if this child is the current selection
            if (currentNode == selectedNode && Event.current.type == EventType.KeyDown)
            {
                int directionY = Event.current.keyCode == KeyCode.UpArrow ? -1 : Event.current.keyCode == KeyCode.DownArrow ? 1 : 0;
                int directionX = Event.current.keyCode == KeyCode.LeftArrow ? -1 : Event.current.keyCode == KeyCode.RightArrow ? 1 : 0;
                if (directionY != 0 || directionX != 0)
                {
                    if (directionY > 0)
                    {
                        selectionChanged = SelectNext(index, false) != index;
                    }
                    else if (directionY < 0)
                    {
                        selectionChanged = SelectPrevious(index, false) != index;
                    }
                    else if (directionX > 0)
                    {
                        if (currentNode.IsFolder && currentNode.IsCollapsed)
                        {
                            ToggleNodeVisibility(index, currentNode);
                            Event.current.Use();
                        }
                        else
                        {
                            selectionChanged = SelectNext(index, true) != index;
                        }
                    }
                    else if (directionX < 0)
                    {
                        if (currentNode.IsFolder && !currentNode.IsCollapsed)
                        {
                            ToggleNodeVisibility(index, currentNode);
                            Event.current.Use();
                        }
                        else
                        {
                            selectionChanged = SelectPrevious(index, true) != index;
                        }
                    }
                }
            }
            return selectionChanged;
        }

        private int SelectNext(int index, bool foldersOnly)
        {
            for (index++; index < nodes.Count; index++)
            {
                if (nodes[index].IsHidden)
                    continue;
                if (!nodes[index].IsFolder && foldersOnly)
                    continue;
                break;
            }

            if (index < nodes.Count)
            {
                SelectedNode = nodes[index];
                Event.current.Use();
            }
            else
            {
                SelectedNode = null;
            }
            return index;
        }

        private int SelectPrevious(int index, bool foldersOnly)
        {
            for (index--; index >= 0; index--)
            {
                if (nodes[index].IsHidden)
                    continue;
                if (!nodes[index].IsFolder && foldersOnly)
                    continue;
                break;
            }

            if (index >= 0)
            {
                SelectedNode = nodes[index];
                Event.current.Use();
            }
            else
            {
                SelectedNode = null;
            }
            return index;
        }

        private void Indent()
        {
            indents.Push(true);
        }

        private void Unindent()
        {
            indents.Pop();
        }

        private void SetNodeIcon(TreeNode node)
        {
            node.Icon = GetNodeIcon(node);
            node.Load();
        }

        protected abstract Texture2D GetNodeIcon(TreeNode node);

        protected void LoadNodeIcons()
        {
            foreach (var treeNode in nodes)
            {
                SetNodeIcon(treeNode);
            }
        }
    }

    [Serializable]
    public class TreeNode
    {
        public string Path;
        public string Label;
        public int Level;
        public bool IsFolder;
        public bool IsCollapsed;
        public bool IsHidden;
        public bool IsActive;
        public GUIContent content;
        public bool TreeIsCheckable;
        public CheckState CheckState;

        [NonSerialized] public Texture2D Icon;

        public void Load()
        {
            content = new GUIContent(Label, Icon);
        }

        public TreeNodeRenderResult Render(Rect rect, float indentation, bool isSelected, GUIStyle toggleStyle, GUIStyle nodeStyle, GUIStyle activeNodeStyle)
        {
            var renderResult = TreeNodeRenderResult.None;

            if (IsHidden)
                return renderResult;

            var fillRect = rect;
            var nodeStartX = Level * indentation * (TreeIsCheckable ? 2 : 1);

            if (TreeIsCheckable && Level > 0)
            {
                nodeStartX += 2 * Level;
            }

            var nodeRect = new Rect(nodeStartX, rect.y, rect.width, rect.height);

            var data = string.Format("Label: {0} ", Label);
            data += string.Format("Start: {0} ", nodeStartX);

            if (Event.current.type == EventType.repaint)
            {
                nodeStyle.Draw(fillRect, GUIContent.none, false, false, false, isSelected);
            }

            var styleOn = false;
            if (IsFolder)
            {
                data += string.Format("FolderStart: {0} ", nodeStartX);

                var toggleRect = new Rect(nodeStartX, nodeRect.y, indentation, nodeRect.height);
                nodeStartX += toggleRect.width;

                styleOn = !IsCollapsed;

                if (Event.current.type == EventType.repaint)
                {
                    toggleStyle.Draw(toggleRect, GUIContent.none, false, false, styleOn, isSelected);
                }

                EditorGUI.BeginChangeCheck();
                {
                    GUI.Toggle(toggleRect, !IsCollapsed, GUIContent.none, GUIStyle.none);
                }
                if (EditorGUI.EndChangeCheck())
                {
                    renderResult = TreeNodeRenderResult.VisibilityChange;
                }
            }

            if (TreeIsCheckable)
            {
                data += string.Format("SelectStart: {0} ", nodeStartX);

                var selectRect = new Rect(nodeStartX, nodeRect.y, indentation, nodeRect.height);

                nodeStartX += selectRect.width + 2;

                var selectionStyle = GUI.skin.toggle;
                var selectionValue = false;

                if (CheckState == CheckState.Checked)
                {
                    selectionValue = true;
                }
                else if (CheckState == CheckState.Mixed)
                {
                    selectionStyle = Styles.ToggleMixedStyle;
                }

                EditorGUI.BeginChangeCheck();
                {
                    GUI.Toggle(selectRect, selectionValue, GUIContent.none, selectionStyle);
                }
                if (EditorGUI.EndChangeCheck())
                {
                    renderResult = TreeNodeRenderResult.CheckChange;
                }
            }

            data += string.Format("ContentStart: {0} ", nodeStartX);
            var contentStyle = IsActive ? activeNodeStyle : nodeStyle;

            var contentRect = new Rect(nodeStartX, rect.y, rect.width, rect.height);
            if (Event.current.type == EventType.repaint)
            {
                contentStyle.Draw(contentRect, content, false, false, styleOn, isSelected);
            }

            Debug.Log(data);

            return renderResult;
        }

        public override string ToString()
        {
            return String.Format("path:{0} label:{1} level:{2} isFolder:{3} isCollapsed:{4} isHidden:{5} isActive:{6}",
                Path, Label, Level, IsFolder, IsCollapsed, IsHidden, IsActive);
        }
    }

    [Serializable]
    public class BranchesTree: Tree
    {
        [SerializeField] public bool IsRemote;
        
        [NonSerialized] public Texture2D ActiveBranchIcon;
        [NonSerialized] public Texture2D BranchIcon;
        [NonSerialized] public Texture2D FolderIcon;
        [NonSerialized] public Texture2D GlobeIcon;

        protected override Texture2D GetNodeIcon(TreeNode node)
        {
            Texture2D nodeIcon;
            if (node.IsActive)
            {
                nodeIcon = ActiveBranchIcon;
            }
            else if (node.IsFolder)
            {
                nodeIcon = IsRemote && node.Level == 1
                    ? GlobeIcon
                    : FolderIcon;
            }
            else
            {
                nodeIcon = BranchIcon;
            }
            return nodeIcon;
        }


        public void UpdateIcons(Texture2D activeBranchIcon, Texture2D branchIcon, Texture2D folderIcon, Texture2D globeIcon)
        {
            var needsLoad = ActiveBranchIcon == null || BranchIcon == null || FolderIcon == null || GlobeIcon == null;
            if (needsLoad)
            {
                ActiveBranchIcon = activeBranchIcon;
                BranchIcon = branchIcon;
                FolderIcon = folderIcon;
                GlobeIcon = globeIcon;

                LoadNodeIcons();
            }
        }
    }
    
    public enum TreeNodeRenderResult
    {
        None,
        VisibilityChange,
        CheckChange
    }

    public enum CheckState
    {
        Empty,
        Checked,
        Mixed
    }
}<|MERGE_RESOLUTION|>--- conflicted
+++ resolved
@@ -55,6 +55,11 @@
             }
         }
 
+        public string SelectedNodeName
+        {
+            get { return SelectedNode != null ? SelectedNode.Path : null; }
+        }
+
         public string Title
         {
             get { return title; }
@@ -63,20 +68,9 @@
 
         public bool DisplayRootNode
         {
-<<<<<<< HEAD
             get { return displayRootNode; }
             set { displayRootNode = value; }
         }
-=======
-            var collapsedFoldersEnumerable = folders.Where(pair => pair.Value.IsCollapsed).Select(pair => pair.Key);
-            var collapsedFolders = new HashSet<string>(collapsedFoldersEnumerable);
-            string selectedNodeName = null;
-            if (SelectedNode != null)
-            {
-                selectedNodeName = SelectedNode.Name;
-                SelectedNode = null;
-            }
->>>>>>> 5b67ea1f
 
         public bool IsCheckable
         {
@@ -90,7 +84,7 @@
             set { pathSeparator = value; }
         }
 
-        public void AddNode(string path, string label, int level, bool isFolder, bool isActive, bool isHidden, bool isCollapsed)
+        public void AddNode(string path, string label, int level, bool isFolder, bool isActive, bool isHidden, bool isCollapsed, bool isSelected)
         {
             var node = new TreeNode
             {
@@ -109,39 +103,13 @@
 
             if (isActive)
             {
-<<<<<<< HEAD
                 activeNode = node;
             }
-=======
-                var parts = d.Name.Split('/');
-                for (int i = 0; i < parts.Length; i++)
-                {
-                    var label = parts[i];
-                    var level = i + 1;
-                    var name = String.Join("/", parts, 0, level);
-                    var isFolder = i < parts.Length - 1;
-                    var alreadyExists = folders.ContainsKey(name);
-                    if (!alreadyExists)
-                    {
-                        var node = new TreeNode
-                        {
-                            Name = name,
-                            IsActive = d.IsActive,
-                            Label = label,
-                            Level = level,
-                            IsFolder = isFolder
-                        };
-
-                        if (selectedNodeName != null && name == selectedNodeName)
-                        {
-                            SelectedNode = node;
-                        }
-
-                        if (node.IsActive)
-                        {
-                            activeNode = node;
-                        }
->>>>>>> 5b67ea1f
+
+            if (isSelected)
+            {
+                SelectedNode = node;
+            }
 
             if (isFolder)
             {
@@ -153,6 +121,7 @@
         {
             folders.Clear();
             nodes.Clear();
+            SelectedNode = null;
         }
 
         public HashSet<string> GetCollapsedFolders()
@@ -173,32 +142,24 @@
                 }
             }
 
-<<<<<<< HEAD
+            var startDisplay = scroll.y;
+            var endDisplay = scroll.y + containingRect.height;
+
             RequiresRepaint = false;
             rect = new Rect(0f, rect.y, rect.width, ItemHeight);
 
             var level = 0;
-=======
-            var startDisplay = scroll.y;
-            var endDisplay = scroll.y + containingRect.height;
-
-            RequiresRepaint = false;
-            rect = new Rect(0f, rect.y, rect.width, ItemHeight);
-
-            var titleNode = nodes[0];
-            var selectionChanged = false;
-
-            var titleDisplay = !(rect.y > endDisplay || rect.yMax < startDisplay);
-            if (titleDisplay)
-            {
-                selectionChanged = titleNode.Render(rect, Styles.TreeIndentation, selectedNode == titleNode, FolderStyle, TreeNodeStyle, ActiveTreeNodeStyle);
-            }
->>>>>>> 5b67ea1f
 
             if (DisplayRootNode)
             {
                 var titleNode = nodes[0];
-                var renderResult = titleNode.Render(rect, Styles.TreeIndentation, selectedNode == titleNode, FolderStyle, TreeNodeStyle, ActiveTreeNodeStyle);
+                var renderResult = TreeNodeRenderResult.None;
+
+                var titleDisplay = !(rect.y > endDisplay || rect.yMax < startDisplay);
+                if (titleDisplay)
+                {
+                    renderResult = titleNode.Render(rect, Styles.TreeIndentation, selectedNode == titleNode, FolderStyle, TreeNodeStyle, ActiveTreeNodeStyle);
+                }
 
                 if (renderResult == TreeNodeRenderResult.VisibilityChange)
                 {
@@ -224,30 +185,22 @@
                 {
                     Indent();
                 }
-                var renderResult = node.Render(rect, Styles.TreeIndentation, selectedNode == node, FolderStyle, TreeNodeStyle, ActiveTreeNodeStyle);
-
-<<<<<<< HEAD
-                if (renderResult == TreeNodeRenderResult.VisibilityChange)
-                {
-                    ToggleNodeVisibility(i, node);
-                }
-                else if (renderResult == TreeNodeRenderResult.CheckChange)
-                {
-                    ToggleNodeCheck(i, node);
-=======
-                var changed = false;
+
+                var renderResult = TreeNodeRenderResult.None;
 
                 var display = !(rect.y > endDisplay || rect.yMax < startDisplay);
                 if (display)
                 {
-                    changed = node.Render(rect, Styles.TreeIndentation, selectedNode == node, FolderStyle, TreeNodeStyle, ActiveTreeNodeStyle);
-                }
-
-                if (node.IsFolder && changed)
-                {
-                    // toggle visibility for all the nodes under this one
+                    renderResult = node.Render(rect, Styles.TreeIndentation, selectedNode == node, FolderStyle, TreeNodeStyle, ActiveTreeNodeStyle);
+                }
+
+                if (renderResult == TreeNodeRenderResult.VisibilityChange)
+                {
                     ToggleNodeVisibility(i, node);
->>>>>>> 5b67ea1f
+                }
+                else if (renderResult == TreeNodeRenderResult.CheckChange)
+                {
+                    ToggleNodeCheck(i, node);
                 }
 
                 if (node.Level < level)
