﻿using System;
using System.Collections;
using System.Collections.Generic;
using System.Linq;
using UnityEditor;
using UnityEngine;
using UnityEngine.Profiling;

namespace GitHub.Unity
{
    [Serializable]
    public class TreeNodeDictionary : SerializableDictionary<string, TreeNode> { }


    [Serializable]
    public abstract class Tree: ITree
    {
        public static float ItemHeight { get { return EditorGUIUtility.singleLineHeight; } }
        public static float ItemSpacing { get { return EditorGUIUtility.standardVerticalSpacing; } }

        [SerializeField] public Rect Margin = new Rect();
        [SerializeField] public Rect Padding = new Rect();

<<<<<<< HEAD
        [SerializeField] public string title;
        [SerializeField] public string pathSeparator = "/";
        [SerializeField] public bool displayRootNode = true;
        [SerializeField] public bool isCheckable = false;
        [SerializeField] public GUIStyle FolderStyle;
        [SerializeField] public GUIStyle TreeNodeStyle;
        [SerializeField] public GUIStyle ActiveTreeNodeStyle;
=======
        [NonSerialized] public GUIStyle FolderStyle;
        [NonSerialized] public GUIStyle TreeNodeStyle;
        [NonSerialized] public GUIStyle ActiveTreeNodeStyle;
>>>>>>> a3a5bf40

        [SerializeField] private List<TreeNode> nodes = new List<TreeNode>();
        [SerializeField] private TreeNode selectedNode = null;
        [SerializeField] private TreeNode activeNode = null;
        [SerializeField] private TreeNodeDictionary folders = new TreeNodeDictionary();

        [NonSerialized] private Stack<bool> indents = new Stack<bool>();
        [NonSerialized] private Action<TreeNode> rightClickNextRender;
        [NonSerialized] private TreeNode rightClickNextRenderNode;

        public bool IsInitialized { get { return nodes != null && nodes.Count > 0 && !String.IsNullOrEmpty(nodes[0].Path); } }
        public bool RequiresRepaint { get; private set; }

        public TreeNode SelectedNode
        {
            get
            {
                if (selectedNode != null && String.IsNullOrEmpty(selectedNode.Path))
                    selectedNode = null;
                return selectedNode;
            }
            private set
            {
                selectedNode = value;
            }
        }

        public string Title
        {
            get { return title; }
            set { title = value; }
        }

        public bool DisplayRootNode
        {
            get { return displayRootNode; }
            set { displayRootNode = value; }
        }

        public bool IsCheckable
        {
            get { return isCheckable; }
            set { isCheckable = value; }
        }

        public string PathSeparator
        {
            get { return pathSeparator; }
            set { pathSeparator = value; }
        }

        public void AddNode(string path, string label, int level, bool isFolder, bool isActive, bool isHidden, bool isCollapsed)
        {
            var node = new TreeNode
            {
                Path = path,
                Label = label,
                Level = level,
                IsFolder = isFolder,
                IsActive = isActive,
                IsHidden = isHidden,
                IsCollapsed = isCollapsed,
                TreeIsCheckable = IsCheckable
            };

            SetNodeIcon(node);
            nodes.Add(node);

            if (isActive)
            {
                activeNode = node;
            }

            if (isFolder)
            {
                folders.Add(node.Path, node);
            }
        }

        public void Clear()
        {
            folders.Clear();
            nodes.Clear();
        }

        public HashSet<string> GetCollapsedFolders()
        {
            var collapsedFoldersEnumerable = folders.Where(pair => pair.Value.IsCollapsed).Select(pair => pair.Key);
            return new HashSet<string>(collapsedFoldersEnumerable);
        }

        public Rect Render(Rect rect, Vector2 scroll, Action<TreeNode> singleClick = null, Action<TreeNode> doubleClick = null, Action<TreeNode> rightClick = null)
        {
<<<<<<< HEAD
=======
            if (Event.current.type != EventType.Repaint)
            {
                if (rightClickNextRender != null)
                {
                    rightClickNextRender.Invoke(rightClickNextRenderNode);
                    rightClickNextRender = null;
                    rightClickNextRenderNode = null;
                }
            }

            Profiler.BeginSample("TreeControl");
            bool visible = true;
            var availableHeight = rect.y + rect.height;

>>>>>>> a3a5bf40
            RequiresRepaint = false;
            rect = new Rect(0f, rect.y, rect.width, ItemHeight);

            var level = 0;

            if (DisplayRootNode)
            {
                var titleNode = nodes[0];
                var renderResult = titleNode.Render(rect, Styles.TreeIndentation, selectedNode == titleNode, FolderStyle, TreeNodeStyle, ActiveTreeNodeStyle);

                if (renderResult == TreeNodeRenderResult.VisibilityChange)
                {
                    ToggleNodeVisibility(0, titleNode);
                }
                else if (renderResult == TreeNodeRenderResult.CheckChange)
                {
                    ToggleNodeCheck(0, titleNode);
                }

                RequiresRepaint = HandleInput(rect, titleNode, 0);
                rect.y += ItemHeight + ItemSpacing;

                Indent();
                level = 1;
            }

            int i = 1;
            for (; i < nodes.Count; i++)
            {
                var node = nodes[i];
                if (node.Level > level && !node.IsHidden)
                {
                    Indent();
                }
                var renderResult = node.Render(rect, Styles.TreeIndentation, selectedNode == node, FolderStyle, TreeNodeStyle, ActiveTreeNodeStyle);

                if (renderResult == TreeNodeRenderResult.VisibilityChange)
                {
                    ToggleNodeVisibility(i, node);
                }
                else if (renderResult == TreeNodeRenderResult.CheckChange)
                {
                    ToggleNodeCheck(i, node);
                }

                if (node.Level < level)
                {
                    for (; node.Level > level && indents.Count > 1; level--)
                    {
                        Unindent();
                    }
                }
                level = node.Level;

                if (!node.IsHidden)
                {
                    RequiresRepaint = HandleInput(rect, node, i, singleClick, doubleClick, rightClick);
                    rect.y += ItemHeight + ItemSpacing;
                }
            }

            if (DisplayRootNode)
            {
                Unindent();
            }

            return rect;
        }

        public void Focus()
        {
            bool selectionChanged = false;
            if (Event.current.type == EventType.KeyDown)
            {
                int directionY = Event.current.keyCode == KeyCode.UpArrow ? -1 : Event.current.keyCode == KeyCode.DownArrow ? 1 : 0;
                int directionX = Event.current.keyCode == KeyCode.LeftArrow ? -1 : Event.current.keyCode == KeyCode.RightArrow ? 1 : 0;

                if (directionY < 0 || directionX < 0)
                {
                    SelectedNode = nodes[nodes.Count - 1];
                    selectionChanged = true;
                    Event.current.Use();
                }
                else if (directionY > 0 || directionX > 0)
                {
                    SelectedNode = nodes[0];
                    selectionChanged = true;
                    Event.current.Use();
                }
            }
            RequiresRepaint = selectionChanged;
        }

        public void Blur()
        {
            SelectedNode = null;
            RequiresRepaint = true;
        }

        private void ToggleNodeCheck(int idx, TreeNode node)
        {
            if (node.IsFolder)
            {
                
            }
            else
            {
                switch (node.CheckState)
                {
                    case CheckState.Empty:
                        node.CheckState = CheckState.Checked;
                        break;

                    case CheckState.Checked:
                        node.CheckState = CheckState.Empty;
                        break;
                }

                Debug.LogFormat("Ripple CheckState index:{0} level:{1}", idx, node.Level);
            }
        }

        private void ToggleNodeVisibility(int idx, TreeNode node)
        {
            var nodeLevel = node.Level;
            node.IsCollapsed = !node.IsCollapsed;
            idx++;
            for (; idx < nodes.Count && nodes[idx].Level > nodeLevel; idx++)
            {
                nodes[idx].IsHidden = node.IsCollapsed;
                if (nodes[idx].IsFolder && !node.IsCollapsed && nodes[idx].IsCollapsed)
                {
                    var level = nodes[idx].Level;
                    for (idx++; idx < nodes.Count && nodes[idx].Level > level; idx++) { }
                    idx--;
                }
            }
            if (SelectedNode != null && SelectedNode.IsHidden)
            {
                SelectedNode = node;
            }
        }

        private bool HandleInput(Rect rect, TreeNode currentNode, int index, Action<TreeNode> singleClick = null, Action<TreeNode> doubleClick = null, Action<TreeNode> rightClick = null)
        {
            bool selectionChanged = false;
            var clickRect = new Rect(0f, rect.y, rect.width, rect.height);
            if (Event.current.type == EventType.MouseDown && clickRect.Contains(Event.current.mousePosition))
            {
                Event.current.Use();
                SelectedNode = currentNode;
                selectionChanged = true;
                var clickCount = Event.current.clickCount;
                var mouseButton = Event.current.button;

                if (mouseButton == 0 && clickCount == 1 && singleClick != null)
                {
                    singleClick(currentNode);
                }
                if (mouseButton == 0 && clickCount > 1 && doubleClick != null)
                {
                    doubleClick(currentNode);
                }
                if (mouseButton == 1 && clickCount == 1 && rightClick != null)
                {
                    rightClickNextRender = rightClick;
                    rightClickNextRenderNode = currentNode;
                }
            }

            // Keyboard navigation if this child is the current selection
            if (currentNode == selectedNode && Event.current.type == EventType.KeyDown)
            {
                int directionY = Event.current.keyCode == KeyCode.UpArrow ? -1 : Event.current.keyCode == KeyCode.DownArrow ? 1 : 0;
                int directionX = Event.current.keyCode == KeyCode.LeftArrow ? -1 : Event.current.keyCode == KeyCode.RightArrow ? 1 : 0;
                if (directionY != 0 || directionX != 0)
                {
                    if (directionY > 0)
                    {
                        selectionChanged = SelectNext(index, false) != index;
                    }
                    else if (directionY < 0)
                    {
                        selectionChanged = SelectPrevious(index, false) != index;
                    }
                    else if (directionX > 0)
                    {
                        if (currentNode.IsFolder && currentNode.IsCollapsed)
                        {
                            ToggleNodeVisibility(index, currentNode);
                            Event.current.Use();
                        }
                        else
                        {
                            selectionChanged = SelectNext(index, true) != index;
                        }
                    }
                    else if (directionX < 0)
                    {
                        if (currentNode.IsFolder && !currentNode.IsCollapsed)
                        {
                            ToggleNodeVisibility(index, currentNode);
                            Event.current.Use();
                        }
                        else
                        {
                            selectionChanged = SelectPrevious(index, true) != index;
                        }
                    }
                }
            }
            return selectionChanged;
        }

        private int SelectNext(int index, bool foldersOnly)
        {
            for (index++; index < nodes.Count; index++)
            {
                if (nodes[index].IsHidden)
                    continue;
                if (!nodes[index].IsFolder && foldersOnly)
                    continue;
                break;
            }

            if (index < nodes.Count)
            {
                SelectedNode = nodes[index];
                Event.current.Use();
            }
            else
            {
                SelectedNode = null;
            }
            return index;
        }

        private int SelectPrevious(int index, bool foldersOnly)
        {
            for (index--; index >= 0; index--)
            {
                if (nodes[index].IsHidden)
                    continue;
                if (!nodes[index].IsFolder && foldersOnly)
                    continue;
                break;
            }

            if (index >= 0)
            {
                SelectedNode = nodes[index];
                Event.current.Use();
            }
            else
            {
                SelectedNode = null;
            }
            return index;
        }

        private void Indent()
        {
            indents.Push(true);
        }

        private void Unindent()
        {
            indents.Pop();
        }

        private void SetNodeIcon(TreeNode node)
        {
            node.Icon = GetNodeIcon(node);
            node.Load();
        }

        protected abstract Texture2D GetNodeIcon(TreeNode node);

        protected void LoadNodeIcons()
        {
            foreach (var treeNode in nodes)
            {
                SetNodeIcon(treeNode);
            }
        }
    }

    [Serializable]
    public class TreeNode
    {
        public string Path;
        public string Label;
        public int Level;
        public bool IsFolder;
        public bool IsCollapsed;
        public bool IsHidden;
        public bool IsActive;
        public GUIContent content;
        public bool TreeIsCheckable;
        public CheckState CheckState;

        [NonSerialized] public Texture2D Icon;

        public void Load()
        {
            content = new GUIContent(Label, Icon);
        }

        public TreeNodeRenderResult Render(Rect rect, float indentation, bool isSelected, GUIStyle toggleStyle, GUIStyle nodeStyle, GUIStyle activeNodeStyle)
        {
            var renderResult = TreeNodeRenderResult.None;

            if (IsHidden)
                return renderResult;

            var fillRect = rect;
            var nodeStartX = Level * indentation * (TreeIsCheckable ? 2 : 1);

            if (TreeIsCheckable && Level > 0)
            {
                nodeStartX += 2 * Level;
            }

            var nodeRect = new Rect(nodeStartX, rect.y, rect.width, rect.height);

            var data = string.Format("Label: {0} ", Label);
            data += string.Format("Start: {0} ", nodeStartX);

            if (Event.current.type == EventType.repaint)
            {
                nodeStyle.Draw(fillRect, GUIContent.none, false, false, false, isSelected);
            }

            var styleOn = false;
            if (IsFolder)
            {
                data += string.Format("FolderStart: {0} ", nodeStartX);

                var toggleRect = new Rect(nodeStartX, nodeRect.y, indentation, nodeRect.height);
                nodeStartX += toggleRect.width;

                styleOn = !IsCollapsed;

                if (Event.current.type == EventType.repaint)
                {
                    toggleStyle.Draw(toggleRect, GUIContent.none, false, false, styleOn, isSelected);
                }

                EditorGUI.BeginChangeCheck();
                {
                    GUI.Toggle(toggleRect, !IsCollapsed, GUIContent.none, GUIStyle.none);
                }
                if (EditorGUI.EndChangeCheck())
                {
                    renderResult = TreeNodeRenderResult.VisibilityChange;
                }
            }

            if (TreeIsCheckable)
            {
                data += string.Format("SelectStart: {0} ", nodeStartX);

                var selectRect = new Rect(nodeStartX, nodeRect.y, indentation, nodeRect.height);

                nodeStartX += selectRect.width + 2;

                var selectionStyle = GUI.skin.toggle;
                var selectionValue = false;

                if (CheckState == CheckState.Checked)
                {
                    selectionValue = true;
                }
                else if (CheckState == CheckState.Mixed)
                {
                    selectionStyle = Styles.ToggleMixedStyle;
                }

                EditorGUI.BeginChangeCheck();
                {
                    GUI.Toggle(selectRect, selectionValue, GUIContent.none, selectionStyle);
                }
                if (EditorGUI.EndChangeCheck())
                {
                    renderResult = TreeNodeRenderResult.CheckChange;
                }
            }

            data += string.Format("ContentStart: {0} ", nodeStartX);
            var contentStyle = IsActive ? activeNodeStyle : nodeStyle;

            var contentRect = new Rect(nodeStartX, rect.y, rect.width, rect.height);
            if (Event.current.type == EventType.repaint)
            {
                contentStyle.Draw(contentRect, content, false, false, styleOn, isSelected);
            }

            Debug.Log(data);

            return renderResult;
        }

        public override string ToString()
        {
            return String.Format("path:{0} label:{1} level:{2} isFolder:{3} isCollapsed:{4} isHidden:{5} isActive:{6}",
                Path, Label, Level, IsFolder, IsCollapsed, IsHidden, IsActive);
        }
    }

    [Serializable]
    public class BranchesTree: Tree
    {
        [SerializeField] public bool IsRemote;
        
        [NonSerialized] public Texture2D ActiveBranchIcon;
        [NonSerialized] public Texture2D BranchIcon;
        [NonSerialized] public Texture2D FolderIcon;
        [NonSerialized] public Texture2D GlobeIcon;

        protected override Texture2D GetNodeIcon(TreeNode node)
        {
            Texture2D nodeIcon;
            if (node.IsActive)
            {
                nodeIcon = ActiveBranchIcon;
            }
            else if (node.IsFolder)
            {
                nodeIcon = IsRemote && node.Level == 1
                    ? GlobeIcon
                    : FolderIcon;
            }
            else
            {
                nodeIcon = BranchIcon;
            }
            return nodeIcon;
        }


        public void UpdateIcons(Texture2D activeBranchIcon, Texture2D branchIcon, Texture2D folderIcon, Texture2D globeIcon)
        {
            var needsLoad = ActiveBranchIcon == null || BranchIcon == null || FolderIcon == null || GlobeIcon == null;
            if (needsLoad)
            {
                ActiveBranchIcon = activeBranchIcon;
                BranchIcon = branchIcon;
                FolderIcon = folderIcon;
                GlobeIcon = globeIcon;

                LoadNodeIcons();
            }
        }
    }
    
    public enum TreeNodeRenderResult
    {
        None,
        VisibilityChange,
        CheckChange
    }

    public enum CheckState
    {
        Empty,
        Checked,
        Mixed
    }
}<|MERGE_RESOLUTION|>--- conflicted
+++ resolved
@@ -21,19 +21,13 @@
         [SerializeField] public Rect Margin = new Rect();
         [SerializeField] public Rect Padding = new Rect();
 
-<<<<<<< HEAD
         [SerializeField] public string title;
         [SerializeField] public string pathSeparator = "/";
         [SerializeField] public bool displayRootNode = true;
         [SerializeField] public bool isCheckable = false;
-        [SerializeField] public GUIStyle FolderStyle;
-        [SerializeField] public GUIStyle TreeNodeStyle;
-        [SerializeField] public GUIStyle ActiveTreeNodeStyle;
-=======
         [NonSerialized] public GUIStyle FolderStyle;
         [NonSerialized] public GUIStyle TreeNodeStyle;
         [NonSerialized] public GUIStyle ActiveTreeNodeStyle;
->>>>>>> a3a5bf40
 
         [SerializeField] private List<TreeNode> nodes = new List<TreeNode>();
         [SerializeField] private TreeNode selectedNode = null;
@@ -127,8 +121,6 @@
 
         public Rect Render(Rect rect, Vector2 scroll, Action<TreeNode> singleClick = null, Action<TreeNode> doubleClick = null, Action<TreeNode> rightClick = null)
         {
-<<<<<<< HEAD
-=======
             if (Event.current.type != EventType.Repaint)
             {
                 if (rightClickNextRender != null)
@@ -139,11 +131,6 @@
                 }
             }
 
-            Profiler.BeginSample("TreeControl");
-            bool visible = true;
-            var availableHeight = rect.y + rect.height;
-
->>>>>>> a3a5bf40
             RequiresRepaint = false;
             rect = new Rect(0f, rect.y, rect.width, ItemHeight);
 
