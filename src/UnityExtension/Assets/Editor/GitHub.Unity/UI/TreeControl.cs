﻿using System;
using System.Collections;
using System.Collections.Generic;
using System.Linq;
using UnityEditor;
using UnityEngine;
using UnityEngine.Profiling;

namespace GitHub.Unity
{
    [Serializable]
<<<<<<< HEAD
    public abstract class Tree
=======
    public class TreeNodeDictionary : SerializableDictionary<string, TreeNode> { }

    [Serializable]
    public class Tree
>>>>>>> 95586c51
    {
        public static float ItemHeight { get { return EditorGUIUtility.singleLineHeight; } }
        public static float ItemSpacing { get { return EditorGUIUtility.standardVerticalSpacing; } }

        [SerializeField] public Rect Margin = new Rect();
        [SerializeField] public Rect Padding = new Rect();

        [SerializeField] public GUIStyle FolderStyle;
        [SerializeField] public GUIStyle TreeNodeStyle;
        [SerializeField] public GUIStyle ActiveTreeNodeStyle;

        [SerializeField] private List<TreeNode> nodes = new List<TreeNode>();
        [SerializeField] private TreeNode selectedNode = null;
        [SerializeField] private TreeNode activeNode = null;
        [SerializeField] private TreeNodeDictionary folders = new TreeNodeDictionary();

        [NonSerialized] private Stack<bool> indents = new Stack<bool>();

        public bool IsInitialized { get { return nodes != null && nodes.Count > 0 && !String.IsNullOrEmpty(nodes[0].Name); } }
        public bool RequiresRepaint { get; private set; }

        public TreeNode SelectedNode
        {
            get
            {
                if (selectedNode != null && String.IsNullOrEmpty(selectedNode.Name))
                    selectedNode = null;
                return selectedNode;
            }
            private set
            {
                selectedNode = value;
            }
        }

        public TreeNode ActiveNode { get { return activeNode; } }

        public void Load(IEnumerable<ITreeData> data, string title)
        {
            var collapsedFoldersEnumerable = folders.Where(pair => pair.Value.IsCollapsed).Select(pair => pair.Key);
            var collapsedFolders = new HashSet<string>(collapsedFoldersEnumerable);

            folders.Clear();
            nodes.Clear();

            var titleNode = new TreeNode()
            {
                Name = title,
                Label = title,
                Level = 0,
                IsFolder = true
            };
            SetNodeIcon(titleNode);
            nodes.Add(titleNode);

            var hideChildren = false;
            var hideChildrenBelowLevel = 0;

            foreach (var d in data)
            {
                var parts = d.Name.Split('/');
                for (int i = 0; i < parts.Length; i++)
                {
                    var label = parts[i];
                    var level = i + 1;
                    var name = String.Join("/", parts, 0, level);
                    var isFolder = i < parts.Length - 1;
                    var alreadyExists = folders.ContainsKey(name);
                    if (!alreadyExists)
                    {
                        var node = new TreeNode
                        {
                            Name = name,
                            IsActive = d.IsActive,
                            Label = label,
                            Level = level,
                            IsFolder = isFolder
                        };

                        if (node.IsActive)
                        {
                            activeNode = node;
                        }

<<<<<<< HEAD
                        SetNodeIcon(node);
=======
                        if (hideChildren)
                        {
                            if (level <= hideChildrenBelowLevel)
                            {
                                hideChildren = false;
                            }
                            else
                            {
                                node.IsHidden = true;
                            }
                        }

                        ResetNodeIcons(node);

                        node.Load();
>>>>>>> 95586c51

                        nodes.Add(node);
                        if (isFolder)
                        {
                            if (collapsedFolders.Contains(name))
                            {
                                node.IsCollapsed = true;

                                if (!hideChildren)
                                {
                                    hideChildren = true;
                                    hideChildrenBelowLevel = level;
                                }
                            }

                            folders.Add(name, node);
                        }
                    }
                }
            }
        }

        public Rect Render(Rect rect, Vector2 scroll, Action<TreeNode> singleClick = null, Action<TreeNode> doubleClick = null, Action<TreeNode> rightClick = null)
        {
            Profiler.BeginSample("TreeControl");
            bool visible = true;
            var availableHeight = rect.y + rect.height;

            RequiresRepaint = false;
            rect = new Rect(0f, rect.y, rect.width, ItemHeight);

            var titleNode = nodes[0];
            bool selectionChanged = titleNode.Render(rect, 0f, selectedNode == titleNode, FolderStyle, TreeNodeStyle, ActiveTreeNodeStyle);

            if (selectionChanged)
            {
                ToggleNodeVisibility(0, titleNode);
            }

            RequiresRepaint = HandleInput(rect, titleNode, 0);
            rect.y += ItemHeight + ItemSpacing;

            Indent();

            int level = 1;
            int i = 1;
            for (; i < nodes.Count; i++)
            {
                var node = nodes[i];
                if (node.Level > level && !node.IsHidden)
                {
                    Indent();
                }

                if (visible)
                {
                    var changed = node.Render(rect, Styles.TreeIndentation, selectedNode == node, FolderStyle, TreeNodeStyle, ActiveTreeNodeStyle);

                    if (node.IsFolder && changed)
                    {
                        // toggle visibility for all the nodes under this one
                        ToggleNodeVisibility(i, node);
                    }
                }

                if (node.Level < level)
                {
                    for (; node.Level > level && indents.Count > 1; level--)
                    {
                        Unindent();
                    }
                }
                level = node.Level;

                if (!node.IsHidden)
                {
                    if (visible)
                    {
                        RequiresRepaint = HandleInput(rect, node, i, singleClick, doubleClick, rightClick);
                    }
                    rect.y += ItemHeight + ItemSpacing;
                }
            }

            Unindent();

            Profiler.EndSample();
            return rect;
        }

        public void Focus()
        {
            bool selectionChanged = false;
            if (Event.current.type == EventType.KeyDown)
            {
                int directionY = Event.current.keyCode == KeyCode.UpArrow ? -1 : Event.current.keyCode == KeyCode.DownArrow ? 1 : 0;
                int directionX = Event.current.keyCode == KeyCode.LeftArrow ? -1 : Event.current.keyCode == KeyCode.RightArrow ? 1 : 0;

                if (directionY < 0 || directionX < 0)
                {
                    SelectedNode = nodes[nodes.Count - 1];
                    selectionChanged = true;
                    Event.current.Use();
                }
                else if (directionY > 0 || directionX > 0)
                {
                    SelectedNode = nodes[0];
                    selectionChanged = true;
                    Event.current.Use();
                }
            }
            RequiresRepaint = selectionChanged;
        }

        public void Blur()
        {
            SelectedNode = null;
            RequiresRepaint = true;
        }

        private int ToggleNodeVisibility(int idx, TreeNode rootNode)
        {
            var rootNodeLevel = rootNode.Level;
            rootNode.IsCollapsed = !rootNode.IsCollapsed;
            idx++;
            for (; idx < nodes.Count && nodes[idx].Level > rootNodeLevel; idx++)
            {
                nodes[idx].IsHidden = rootNode.IsCollapsed;
                if (nodes[idx].IsFolder && !rootNode.IsCollapsed && nodes[idx].IsCollapsed)
                {
                    var level = nodes[idx].Level;
                    for (idx++; idx < nodes.Count && nodes[idx].Level > level; idx++) { }
                    idx--;
                }
            }
            if (SelectedNode != null && SelectedNode.IsHidden)
            {
                SelectedNode = rootNode;
            }
            return idx;
        }

        private bool HandleInput(Rect rect, TreeNode currentNode, int index, Action<TreeNode> singleClick = null, Action<TreeNode> doubleClick = null, Action<TreeNode> rightClick = null)
        {
            bool selectionChanged = false;
            var clickRect = new Rect(0f, rect.y, rect.width, rect.height);
            if (Event.current.type == EventType.MouseDown && clickRect.Contains(Event.current.mousePosition))
            {
                Event.current.Use();
                SelectedNode = currentNode;
                selectionChanged = true;
                var clickCount = Event.current.clickCount;
                var mouseButton = Event.current.button;

                if (mouseButton == 0 && clickCount == 1 && singleClick != null)
                {
                    singleClick(currentNode);
                }
                if (mouseButton == 0 && clickCount > 1 && doubleClick != null)
                {
                    doubleClick(currentNode);
                }
                if (mouseButton == 1 && clickCount == 1 && rightClick != null)
                {
                    rightClick(currentNode);
                }
            }

            // Keyboard navigation if this child is the current selection
            if (currentNode == selectedNode && Event.current.type == EventType.KeyDown)
            {
                int directionY = Event.current.keyCode == KeyCode.UpArrow ? -1 : Event.current.keyCode == KeyCode.DownArrow ? 1 : 0;
                int directionX = Event.current.keyCode == KeyCode.LeftArrow ? -1 : Event.current.keyCode == KeyCode.RightArrow ? 1 : 0;
                if (directionY != 0 || directionX != 0)
                {
                    if (directionY > 0)
                    {
                        selectionChanged = SelectNext(index, false) != index;
                    }
                    else if (directionY < 0)
                    {
                        selectionChanged = SelectPrevious(index, false) != index;
                    }
                    else if (directionX > 0)
                    {
                        if (currentNode.IsFolder && currentNode.IsCollapsed)
                        {
                            ToggleNodeVisibility(index, currentNode);
                            Event.current.Use();
                        }
                        else
                        {
                            selectionChanged = SelectNext(index, true) != index;
                        }
                    }
                    else if (directionX < 0)
                    {
                        if (currentNode.IsFolder && !currentNode.IsCollapsed)
                        {
                            ToggleNodeVisibility(index, currentNode);
                            Event.current.Use();
                        }
                        else
                        {
                            selectionChanged = SelectPrevious(index, true) != index;
                        }
                    }
                }
            }
            return selectionChanged;
        }

        private int SelectNext(int index, bool foldersOnly)
        {
            for (index++; index < nodes.Count; index++)
            {
                if (nodes[index].IsHidden)
                    continue;
                if (!nodes[index].IsFolder && foldersOnly)
                    continue;
                break;
            }

            if (index < nodes.Count)
            {
                SelectedNode = nodes[index];
                Event.current.Use();
            }
            else
            {
                SelectedNode = null;
            }
            return index;
        }

        private int SelectPrevious(int index, bool foldersOnly)
        {
            for (index--; index >= 0; index--)
            {
                if (nodes[index].IsHidden)
                    continue;
                if (!nodes[index].IsFolder && foldersOnly)
                    continue;
                break;
            }

            if (index >= 0)
            {
                SelectedNode = nodes[index];
                Event.current.Use();
            }
            else
            {
                SelectedNode = null;
            }
            return index;
        }

        private void Indent()
        {
            indents.Push(true);
        }

        private void Unindent()
        {
            indents.Pop();
        }

        private void SetNodeIcon(TreeNode node)
        {
            node.Icon = GetNodeIcon(node);
            node.Load();
        }

        protected abstract Texture2D GetNodeIcon(TreeNode node);

        protected void LoadNodeIcons()
        {
            foreach (var treeNode in nodes)
            {
                SetNodeIcon(treeNode);
            }
        }
    }

    [Serializable]
    public class TreeNode
    {
        public string Name;
        public string Label;
        public int Level;
        public bool IsFolder;
        public bool IsCollapsed;
        public bool IsHidden;
        public bool IsActive;
        public GUIContent content;
        [NonSerialized] public Texture2D Icon;

        public void Load()
        {
            content = new GUIContent(Label, Icon);
        }

        public bool Render(Rect rect, float indentation, bool isSelected, GUIStyle folderStyle, GUIStyle nodeStyle, GUIStyle activeNodeStyle)
        {
            if (IsHidden)
                return false;

            GUIStyle style;
            if (IsFolder)
            {
                style = folderStyle;
            }
            else
            {
                style = IsActive ? activeNodeStyle : nodeStyle;
            }

            bool changed = false;
            var fillRect = rect;
            var nodeRect = new Rect(Level * indentation, rect.y, rect.width, rect.height);

            if (Event.current.type == EventType.repaint)
            {
                nodeStyle.Draw(fillRect, GUIContent.none, false, false, false, isSelected);
                if (IsFolder)
                {
                    style.Draw(nodeRect, content, false, false, !IsCollapsed, isSelected);
                }
                else
                {
                    style.Draw(nodeRect, content, false, false, false, isSelected);
                }
            }

            if (IsFolder)
            {
                var toggleRect = new Rect(nodeRect.x, nodeRect.y, style.border.horizontal, nodeRect.height);

                EditorGUI.BeginChangeCheck();
                GUI.Toggle(toggleRect, !IsCollapsed, GUIContent.none, GUIStyle.none);
                changed = EditorGUI.EndChangeCheck();
            }

            return changed;
        }

        public override string ToString()
        {
            return String.Format("name:{0} label:{1} level:{2} isFolder:{3} isCollapsed:{4} isHidden:{5} isActive:{6}",
                Name, Label, Level, IsFolder, IsCollapsed, IsHidden, IsActive);
        }
    }

    [Serializable]
    public class BranchesTree: Tree
    {
        [NonSerialized] public Texture2D ActiveNodeIcon;
        [NonSerialized] public Texture2D NodeIcon;
        [NonSerialized] public Texture2D FolderIcon;
        [NonSerialized] public Texture2D RootFolderIcon;

        protected override Texture2D GetNodeIcon(TreeNode node)
        {
            Texture2D nodeIcon;
            if (node.IsActive)
            {
                nodeIcon = ActiveNodeIcon;
            }
            else if (node.IsFolder)
            {
                if (node.Level == 1)
                    nodeIcon = RootFolderIcon;
                else
                    nodeIcon = FolderIcon;
            }
            else
            {
                nodeIcon = NodeIcon;
            }
            return nodeIcon;
        }

        public void UpdateIcons(Texture2D activeBranchIcon, Texture2D branchIcon, Texture2D folderIcon, Texture2D rootFolderIcon)
        {
            var needsLoad = ActiveNodeIcon == null || NodeIcon == null || FolderIcon == null || RootFolderIcon == null;
            if (needsLoad)
            {
                ActiveNodeIcon = activeBranchIcon;
                NodeIcon = branchIcon;
                FolderIcon = folderIcon;
                RootFolderIcon = rootFolderIcon;

                LoadNodeIcons();
            }
        }
    }
}<|MERGE_RESOLUTION|>--- conflicted
+++ resolved
@@ -9,14 +9,10 @@
 namespace GitHub.Unity
 {
     [Serializable]
-<<<<<<< HEAD
+    public class TreeNodeDictionary : SerializableDictionary<string, TreeNode> { }
+
+    [Serializable]
     public abstract class Tree
-=======
-    public class TreeNodeDictionary : SerializableDictionary<string, TreeNode> { }
-
-    [Serializable]
-    public class Tree
->>>>>>> 95586c51
     {
         public static float ItemHeight { get { return EditorGUIUtility.singleLineHeight; } }
         public static float ItemSpacing { get { return EditorGUIUtility.standardVerticalSpacing; } }
@@ -101,9 +97,6 @@
                             activeNode = node;
                         }
 
-<<<<<<< HEAD
-                        SetNodeIcon(node);
-=======
                         if (hideChildren)
                         {
                             if (level <= hideChildrenBelowLevel)
@@ -116,10 +109,7 @@
                             }
                         }
 
-                        ResetNodeIcons(node);
-
-                        node.Load();
->>>>>>> 95586c51
+                        SetNodeIcon(node);
 
                         nodes.Add(node);
                         if (isFolder)
