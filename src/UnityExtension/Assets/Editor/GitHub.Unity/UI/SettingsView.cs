using System;
using System.Collections.Generic;
using System.IO;
using System.Linq;
using System.Threading.Tasks;
using UnityEditor;
using UnityEngine;

namespace GitHub.Unity
{
    [Serializable]
    class SettingsView : Subview
    {
        private const string EditorSettingsMissingTitle = "Missing editor settings";
        private const string EditorSettingsMissingMessage =
            "No valid editor settings found when looking in expected path '{0}'. Please save the project.";
        private const string BadVCSSettingsTitle = "Update settings";
        private const string BadVCSSettingsMessage =
            "To use Git, you will need to set project Version Control Mode to either 'Visible Meta Files' or 'Hidden Meta Files'.";
        private const string SelectEditorSettingsButton = "View settings";
        private const string NoActiveRepositoryTitle = "No repository found";
        private const string NoActiveRepositoryMessage = "Your current project is not currently in an active Git repository:";
        private const string TextSerialisationMessage =
            "For optimal Git use, it is recommended that you configure Unity to serialize assets using text serialization. Note that this may cause editor slowdowns for projects with very large datasets.";
        private const string BinarySerialisationMessage = "This project is currently configured for binary serialization.";
        private const string MixedSerialisationMessage = "This project is currently configured for mixed serialization.";
        private const string IgnoreSerialisationIssuesSetting = "IgnoreSerializationIssues";
        private const string IgnoreSerialisationSettingsButton = "Ignore forever";
        private const string RefreshIssuesButton = "Refresh";
        private const string GitIgnoreExceptionWarning = "Exception when searching .gitignore files: {0}";
        private const string GitIgnoreIssueWarning = "{0}: {2}\n\nIn line \"{1}\"";
        private const string GitIgnoreIssueNoLineWarning = "{0}: {1}";
        private const string GitInitBrowseTitle = "Pick desired repository root";
        private const string GitInitButton = "Set up Git";
        private const string InvalidInitDirectoryTitle = "Invalid repository root";
        private const string InvalidInitDirectoryMessage =
            "Your selected folder '{0}' is not a valid repository root for your current project.";
        private const string InvalidInitDirectoryOK = "OK";
        private const string GitInstallTitle = "Git installation";
        private const string GitInstallMissingMessage =
            "GitHub was unable to locate a valid Git install. Please specify install location or install git.";
        private const string GitInstallBrowseTitle = "Select git binary";
        private const string GitInstallPickInvalidTitle = "Invalid Git install";
        private const string GitInstallPickInvalidMessage = "The selected file is not a valid Git install. {0}";
        private const string GitInstallPickInvalidOK = "OK";
        private const string GitInstallFindButton = "Find install";
        private const string GitInstallURL = "http://desktop.github.com";
        private const string GitIgnoreRulesTitle = "gitignore rules";
        private const string GitIgnoreRulesEffect = "Effect";
        private const string GitIgnoreRulesFile = "File";
        private const string GitIgnoreRulesLine = "Line";
        private const string GitIgnoreRulesDescription = "Description";
        private const string NewGitIgnoreRuleButton = "New";
        private const string DeleteGitIgnoreRuleButton = "Delete";
        private const string GitConfigTitle = "Git Configuration";
        private const string GitConfigNameLabel = "Name";
        private const string GitConfigEmailLabel = "Email";
        private const string GitConfigUserSave = "Save User";
        private const string GitConfigUserSaved = "Saved";
        private const string GitRepositoryTitle = "Repository Configuration";
        private const string GitRepositoryRemoteLabel = "Remote";
        private const string GitRepositorySave = "Save Repository";
        private const string DebugSettingsTitle = "Debug";
        private const string PrivacyTitle = "Privacy";
        private const string EnableTraceLoggingLabel = "Enable Trace Logging";
        private const string MetricsOptInLabel = "Help us improve by sending anonymous usage data";
        private const string DefaultRepositoryRemoteName = "origin";

        [NonSerialized] private int newGitIgnoreRulesSelection = -1;

        [SerializeField] private string gitName;
        [SerializeField] private string gitEmail;

        [SerializeField] private int gitIgnoreRulesSelection = 0;
        [SerializeField] private string initDirectory;
        [SerializeField] private List<GitLock> lockedFiles = new List<GitLock>();
        [SerializeField] private Vector2 lockScrollPos;
        [SerializeField] private string repositoryRemoteName;
        [SerializeField] private string repositoryRemoteUrl;
        [SerializeField] private Vector2 scroll;
        [SerializeField] private bool isBusy;
        [SerializeField] private int lockedFileSelection = -1;
        [SerializeField] private bool hasRemote;
        [SerializeField] private bool remoteHasChanged;
        [NonSerialized] private bool userDataHasChanged;

        [SerializeField] private string newGitName;
        [SerializeField] private string newGitEmail;
        [SerializeField] private string newRepositoryRemoteUrl;
        [SerializeField] private User cachedUser;

        public override void OnEnable()
        {
            base.OnEnable();
            AttachHandlers(Repository);

            remoteHasChanged = true;
        }

        public override void OnDisable()
        {
            base.OnDisable();
            DetachHandlers(Repository);
        }

        public override void OnDataUpdate()
        {
            base.OnDataUpdate();
            MaybeUpdateData();
        }

        public override void OnRepositoryChanged(IRepository oldRepository)
        {
            base.OnRepositoryChanged(oldRepository);

            DetachHandlers(oldRepository);
            AttachHandlers(Repository);

            remoteHasChanged = true;

            Refresh();
        }

        public override void Refresh()
        {
            base.Refresh();
            if (Repository != null && Repository.CurrentRemote.HasValue)
            {
                Repository.ListLocks().Start();
            }
        }

        private void AttachHandlers(IRepository repository)
        {
            if (repository == null)
                return;

            repository.OnActiveRemoteChanged += Repository_OnActiveRemoteChanged;
            repository.OnLocksUpdated += RunLocksUpdateOnMainThread;
        }

        private void DetachHandlers(IRepository repository)
        {
            if (repository == null)
                return;

            repository.OnActiveRemoteChanged -= Repository_OnActiveRemoteChanged;
            repository.OnLocksUpdated -= RunLocksUpdateOnMainThread;
        }

        public override void OnGUI()
        {
            scroll = GUILayout.BeginScrollView(scroll);
            {
                OnUserSettingsGUI();

                GUILayout.Space(EditorGUIUtility.standardVerticalSpacing);

                if (Repository != null)
                {
                    OnRepositorySettingsGUI();

                    GUILayout.Space(EditorGUIUtility.standardVerticalSpacing);

                    OnGitLfsLocksGUI();

                    GUILayout.Space(EditorGUIUtility.standardVerticalSpacing);
                }

                OnInstallPathGUI();
                OnPrivacyGui();
                OnLoggingSettingsGui();
            }

            GUILayout.EndScrollView();
        }

        private void MaybeUpdateData()
        {
            if (lockedFiles == null)
                lockedFiles = new List<GitLock>();

            if (Repository == null)
            {
                if ((cachedUser == null || String.IsNullOrEmpty(cachedUser.Name)) && GitClient != null)
                {
                    var user = new User();
                    GitClient.GetConfig("user.name", GitConfigSource.User)
                        .Then((success, value) => user.Name = value).Then(
                    GitClient.GetConfig("user.email", GitConfigSource.User)
                        .Then((success, value) => user.Email = value))
                    .FinallyInUI((success, ex) =>
                    {
                        if (success && !String.IsNullOrEmpty(user.Name))
                        {
                            cachedUser = user;
                            userDataHasChanged = true;
                            Redraw();
                        }
                    })
                    .Start();
                }

                if (userDataHasChanged)
                {
                    newGitName = gitName = cachedUser.Name;
                    newGitEmail = gitEmail = cachedUser.Email;
                    userDataHasChanged = false;
                }
                return;
            }

            userDataHasChanged = Repository.User.Name != gitName || Repository.User.Email != gitEmail;

            if (!remoteHasChanged && !userDataHasChanged)
                return;

            if (userDataHasChanged)
            {
                userDataHasChanged = false;
                newGitName = gitName = Repository.User.Name;
                newGitEmail = gitEmail = Repository.User.Email;
            }

            if (remoteHasChanged)
            {
                remoteHasChanged = false;
                var activeRemote = Repository.CurrentRemote;
                hasRemote = activeRemote.HasValue && !String.IsNullOrEmpty(activeRemote.Value.Url);
                if (!hasRemote)
                {
                    repositoryRemoteName = DefaultRepositoryRemoteName;
                    newRepositoryRemoteUrl = repositoryRemoteUrl = string.Empty;
                }
                else
                {
                    repositoryRemoteName = activeRemote.Value.Name;
                    newRepositoryRemoteUrl = repositoryRemoteUrl = activeRemote.Value.Url;
                }
            }
        }

        private void ResetToDefaults()
        {
            gitName = Repository != null ? Repository.User.Name : String.Empty;
            gitEmail = Repository != null ? Repository.User.Email : String.Empty;
            repositoryRemoteName = DefaultRepositoryRemoteName;
            repositoryRemoteUrl = string.Empty;
        }

        private void Repository_OnActiveRemoteChanged(string remote)
        {
            remoteHasChanged = true;
        }

        private void RunLocksUpdateOnMainThread(IEnumerable<GitLock> locks)
        {
            new ActionTask(TaskManager.Token, _ => OnLocksUpdate(locks))
                .ScheduleUI(TaskManager);
        }

        private void OnLocksUpdate(IEnumerable<GitLock> update)
        {
            if (update == null)
            {
                return;
            }
            lockedFiles = update.ToList();
            if (lockedFiles.Count <= lockedFileSelection)
            {
                lockedFileSelection = -1;
            }
            Redraw();
        }

        private void OnUserSettingsGUI()
        {
            GUILayout.Label(GitConfigTitle, EditorStyles.boldLabel);

            EditorGUI.BeginDisabledGroup(isBusy);
            {
                newGitName = EditorGUILayout.TextField(GitConfigNameLabel, newGitName);
                newGitEmail = EditorGUILayout.TextField(GitConfigEmailLabel, newGitEmail);

                var needsSaving = newGitName != gitName || newGitEmail != gitEmail;
                EditorGUI.BeginDisabledGroup(!needsSaving);
                {
                    if (GUILayout.Button(GitConfigUserSave, GUILayout.ExpandWidth(false)))
                    {
                        GitClient.SetConfig("user.name", newGitName, GitConfigSource.User)
                            .Then((success, value) =>
                            {
                                if (success)
                                {
                                    if (Repository != null)
                                    {
                                        Repository.User.Name = value;
                                    }
                                    else
                                    {
                                        if (cachedUser == null)
                                        {
                                            cachedUser = new User();
                                        }
                                        cachedUser.Name = value;
                                    }
                                }
                            })
                            .Then(
                        GitClient.SetConfig("user.email", newGitEmail, GitConfigSource.User)
                            .Then((success, value) =>
                            {
                                if (success)
                                {
                                    if (Repository != null)
                                    {
                                        Repository.User.Email = value;
                                    }
                                    else
                                    {
                                        cachedUser.Email = value;
                                        userDataHasChanged = true;
                                    }
                                }
                            }))
                        .FinallyInUI((_, __) =>
                        {
                            isBusy = false;
                            Redraw();
                        })
                        .Start();
                        isBusy = true;
                    }
                }
                EditorGUI.EndDisabledGroup();
            }
            EditorGUI.EndDisabledGroup();
        }

        private void OnRepositorySettingsGUI()
        {
            GUILayout.Label(GitRepositoryTitle, EditorStyles.boldLabel);

            EditorGUI.BeginDisabledGroup(isBusy);
            {
                newRepositoryRemoteUrl = EditorGUILayout.TextField(GitRepositoryRemoteLabel + ": " + repositoryRemoteName, newRepositoryRemoteUrl);
                var needsSaving = newRepositoryRemoteUrl != repositoryRemoteUrl && !String.IsNullOrEmpty(newRepositoryRemoteUrl);
                EditorGUI.BeginDisabledGroup(!needsSaving);
                {
                    if (GUILayout.Button(GitRepositorySave, GUILayout.ExpandWidth(false)))
                    {
                        try
                        {
                            isBusy = true;
                            Repository.SetupRemote(repositoryRemoteName, newRepositoryRemoteUrl)
                                .FinallyInUI((_, __) =>
                                {
                                    isBusy = false;
                                    Redraw();
                                })
                                .Start();
                        }
                        catch (Exception ex)
                        {
                            Logger.Error(ex);
                        }
                    }
                }
                EditorGUI.EndDisabledGroup();
            }
            EditorGUI.EndDisabledGroup();
        }

        private bool ValidateGitInstall(string path)
        {
            if (String.IsNullOrEmpty(path))
                return false;
            if (!GitClient.ValidateGitInstall(path.ToNPath()))
            {
                EditorUtility.DisplayDialog(GitInstallPickInvalidTitle, String.Format(GitInstallPickInvalidMessage, path),
                    GitInstallPickInvalidOK);
                return false;
            }

            return true;
        }

        private bool OnIssuesGUI()
        {
            IList<ProjectConfigurationIssue> projectConfigurationIssues;
            if (Utility.Issues != null)
            {
                projectConfigurationIssues = Utility.Issues;
            }
            else
            {
                projectConfigurationIssues = new ProjectConfigurationIssue[0];
            }

            var settingsIssues = projectConfigurationIssues.Select(i => i as ProjectSettingsIssue).FirstOrDefault(i => i != null);

            if (settingsIssues != null)
            {
                if (settingsIssues.WasCaught(ProjectSettingsEvaluation.EditorSettingsMissing))
                {
                    Styles.BeginInitialStateArea(EditorSettingsMissingTitle,
                        String.Format(EditorSettingsMissingMessage, EvaluateProjectConfigurationTask.EditorSettingsPath));
                    Styles.EndInitialStateArea();

                    return false;
                }
                else if (settingsIssues.WasCaught(ProjectSettingsEvaluation.BadVCSSettings))
                {
                    Styles.BeginInitialStateArea(BadVCSSettingsTitle, BadVCSSettingsMessage);
                    {
                        GUILayout.Space(EditorGUIUtility.standardVerticalSpacing);

                        // Button to select editor settings - for remedying the bad setting
                        if (Styles.InitialStateActionButton(SelectEditorSettingsButton))
                        {
                            Selection.activeObject = EvaluateProjectConfigurationTask.LoadEditorSettings();
                        }
                    }
                    Styles.EndInitialStateArea();

                    return false;
                }
            }

            if (!Utility.GitFound)
            {
                Styles.BeginInitialStateArea(GitInstallTitle, GitInstallMissingMessage);
                {
                    OnInstallPathGUI();
                }
                Styles.EndInitialStateArea();

                return false;
            }
            else if (!Utility.ActiveRepository)
            {
                Styles.BeginInitialStateArea(NoActiveRepositoryTitle, NoActiveRepositoryMessage);
                {
                    // Init directory path field
                    Styles.PathField(ref initDirectory, () => EditorUtility.OpenFolderPanel(GitInitBrowseTitle, initDirectory, ""),
                        ValidateInitDirectory);

                    GUILayout.Space(EditorGUIUtility.standardVerticalSpacing);

                    // Git init, which starts the config flow
                    if (Styles.InitialStateActionButton(GitInitButton))
                    {
                        if (ValidateInitDirectory(initDirectory))
                        {
                            Init();
                        }
                        else
                        {
                            ResetInitDirectory();
                        }
                    }
                }
                Styles.EndInitialStateArea();

                return false;
            }

            if (settingsIssues != null && !Manager.LocalSettings.Get(IgnoreSerialisationIssuesSetting, "0").Equals("1"))
            {
                var binary = settingsIssues.WasCaught(ProjectSettingsEvaluation.BinarySerialization);
                var mixed = settingsIssues.WasCaught(ProjectSettingsEvaluation.MixedSerialization);

                if (binary || mixed)
                {
                    GUILayout.Label(TextSerialisationMessage, Styles.LongMessageStyle);
                    Styles.Warning(binary ? BinarySerialisationMessage : MixedSerialisationMessage);

                    GUILayout.BeginHorizontal();
                    {
                        if (GUILayout.Button(IgnoreSerialisationSettingsButton))
                        {
                            Manager.LocalSettings.Set(IgnoreSerialisationIssuesSetting, "1");
                        }

                        GUILayout.FlexibleSpace();

                        if (GUILayout.Button(RefreshIssuesButton))
                        {
                            // TODO: Fix this
                        }

                        if (GUILayout.Button(SelectEditorSettingsButton))
                        {
                            Selection.activeObject = EvaluateProjectConfigurationTask.LoadEditorSettings();
                        }
                    }
                    GUILayout.EndHorizontal();
                }
            }

            var gitIgnoreException = projectConfigurationIssues.Select(i => i as GitIgnoreException).FirstOrDefault(i => i != null);
            if (gitIgnoreException != null)
            {
                Styles.Warning(String.Format(GitIgnoreExceptionWarning, gitIgnoreException.Exception));
            }

            foreach (var issue in projectConfigurationIssues.Select(i => i as GitIgnoreIssue).Where(i => i != null))
            {
                if (string.IsNullOrEmpty(issue.Line))
                {
                    Styles.Warning(String.Format(GitIgnoreIssueNoLineWarning, issue.File, issue.Description));
                }
                else
                {
                    Styles.Warning(String.Format(GitIgnoreIssueWarning, issue.File, issue.Line, issue.Description));
                }
            }

            return true;
        }

        private void OnGitIgnoreRulesGUI()
        {
            var gitignoreRulesWith = Position.width - Styles.GitIgnoreRulesTotalHorizontalMargin - Styles.GitIgnoreRulesSelectorWidth - 16f;
            var effectWidth = gitignoreRulesWith * Styles.GitIgnoreRulesEffectRatio;
            var fileWidth = gitignoreRulesWith * Styles.GitIgnoreRulesFileRatio;
            var lineWidth = gitignoreRulesWith * Styles.GitIgnoreRulesLineRatio;

            GUILayout.Label(GitIgnoreRulesTitle, EditorStyles.boldLabel);
            GUILayout.BeginVertical(GUI.skin.box);
            GUILayout.BeginHorizontal(EditorStyles.toolbar);
            {
                GUILayout.Space(Styles.GitIgnoreRulesSelectorWidth);
                TableCell(GitIgnoreRulesEffect, effectWidth);
                TableCell(GitIgnoreRulesFile, fileWidth);
                TableCell(GitIgnoreRulesLine, lineWidth);
            }
            GUILayout.EndHorizontal();

            var count = GitIgnoreRule.Count;
            for (var index = 0; index < count; ++index)
            {
                GitIgnoreRule rule;
                if (GitIgnoreRule.TryLoad(index, out rule))
                {
                    GUILayout.BeginHorizontal();
                    {
                        GUILayout.Space(Styles.GitIgnoreRulesSelectorWidth);

                        if (gitIgnoreRulesSelection == index && Event.current.type == EventType.Repaint)
                        {
                            var selectorRect = GUILayoutUtility.GetLastRect();
                            selectorRect.Set(selectorRect.x, selectorRect.y + 2f, selectorRect.width - 2f, EditorGUIUtility.singleLineHeight);
                            EditorStyles.foldout.Draw(selectorRect, false, false, false, false);
                        }

                        TableCell(rule.Effect.ToString(), effectWidth);
                        // TODO: Tint if the regex is null
                        TableCell(rule.FileString, fileWidth);
                        TableCell(rule.LineString, lineWidth);
                    }
                    GUILayout.EndHorizontal();

                    if (Event.current.type == EventType.MouseDown && GUILayoutUtility.GetLastRect().Contains(Event.current.mousePosition))
                    {
                        newGitIgnoreRulesSelection = index;
                        Event.current.Use();
                    }
                }
            }

            GUILayout.BeginHorizontal();
            {
                GUILayout.FlexibleSpace();
                if (GUILayout.Button(NewGitIgnoreRuleButton, EditorStyles.miniButton))
                {
                    GitIgnoreRule.New();
                    GUIUtility.hotControl = GUIUtility.keyboardControl = -1;
                }
            }
            GUILayout.EndHorizontal();

            GUILayout.Space(EditorGUIUtility.standardVerticalSpacing);

            // Selected gitignore rule edit

            GitIgnoreRule selectedRule;
            if (GitIgnoreRule.TryLoad(gitIgnoreRulesSelection, out selectedRule))
            {
                GUILayout.BeginVertical(GUI.skin.box);
                {
                    GUILayout.BeginHorizontal();
                    {
                        GUILayout.FlexibleSpace();
                        if (GUILayout.Button(DeleteGitIgnoreRuleButton, EditorStyles.miniButton))
                        {
                            GitIgnoreRule.Delete(gitIgnoreRulesSelection);
                            newGitIgnoreRulesSelection = gitIgnoreRulesSelection - 1;
                        }
                    }
                    GUILayout.EndHorizontal();
                    EditorGUI.BeginChangeCheck();
                    var newEffect = (GitIgnoreRuleEffect)EditorGUILayout.EnumPopup(GitIgnoreRulesEffect, selectedRule.Effect);
                    var newFile = EditorGUILayout.TextField(GitIgnoreRulesFile, selectedRule.FileString);
                    var newLine = EditorGUILayout.TextField(GitIgnoreRulesLine, selectedRule.LineString);
                    GUILayout.Label(GitIgnoreRulesDescription);
                    var newDescription = EditorGUILayout.TextArea(selectedRule.TriggerText, Styles.CommitDescriptionFieldStyle);
                    if (EditorGUI.EndChangeCheck())
                    {
                        GitIgnoreRule.Save(gitIgnoreRulesSelection, newEffect, newFile, newLine, newDescription);
                        // TODO: Fix this
                    }
                }
                GUILayout.EndVertical();
            }
            GUILayout.EndVertical();
        }

        private void OnGitLfsLocksGUI()
        {
            EditorGUI.BeginDisabledGroup(isBusy || Repository == null);
            {
                GUILayout.BeginVertical();
                {
                    GUILayout.Label("Locked files", EditorStyles.boldLabel);

                    lockScrollPos = EditorGUILayout.BeginScrollView(lockScrollPos, Styles.GenericTableBoxStyle,
                        GUILayout.Height(125));
                    {
                        GUILayout.BeginVertical();
                        {
                            var lockedFilesCount = lockedFiles.Count;
                            for (var index = 0; index < lockedFilesCount; ++index)
                            {
                                GUIStyle rowStyle = (lockedFileSelection == index)
                                    ? Styles.LockedFileRowSelectedStyle
                                    : Styles.LockedFileRowStyle;
                                GUILayout.Box(lockedFiles[index].Path, rowStyle);

                                if (Event.current.type == EventType.MouseDown &&
                                    GUILayoutUtility.GetLastRect().Contains(Event.current.mousePosition))
                                {
                                    var currentEvent = Event.current;

                                    if (currentEvent.button == 0)
                                    {
                                        lockedFileSelection = index;
                                    }

                                    Event.current.Use();
                                }
                            }
                        }

                        GUILayout.EndVertical();
                    }

                    EditorGUILayout.EndScrollView();

                    if (lockedFileSelection > -1)
                    {
                        GUILayout.BeginVertical();
                        {
                            var lck = lockedFiles[lockedFileSelection];
                            GUILayout.Label(lck.Path, EditorStyles.boldLabel);

                            GUILayout.BeginHorizontal();
                            {
                                GUILayout.Label("Locked by " + lck.User);
                                GUILayout.FlexibleSpace();
                                if (GUILayout.Button("Unlock"))
                                {
                                    Repository.ReleaseLock(lck.Path, false).Start();
                                }
                            }
                            GUILayout.EndHorizontal();
                        }
                        GUILayout.EndVertical();
                    }
                }

                GUILayout.EndVertical();

            }
            EditorGUI.EndDisabledGroup();
        }

        private void OnInstallPathGUI()
        {
            string gitExecPath = null;
            string extension = null;
            string gitInstallPath = null;
            if (Environment != null)
            {
                extension = Environment.ExecutableExtension;
                if (Environment.IsWindows)
                {
                    extension = extension.TrimStart('.');
                }

                gitInstallPath = Environment.GitInstallPath;

                if (Environment.GitExecutablePath != null)
                    gitExecPath = Environment.GitExecutablePath.ToString();
            }

            // Install path
            GUILayout.Label(GitInstallTitle, EditorStyles.boldLabel);

            EditorGUI.BeginDisabledGroup(isBusy || gitExecPath == null);
            {
                // Install path field
                EditorGUI.BeginChangeCheck();
                {
                    //TODO: Verify necessary value for a non Windows OS
                    Styles.PathField(ref gitExecPath,
                        () => EditorUtility.OpenFilePanel(GitInstallBrowseTitle,
                            gitInstallPath,
                            extension), ValidateGitInstall);
                }
                if (EditorGUI.EndChangeCheck())
                {
                    Logger.Trace("Setting GitExecPath: " + gitExecPath);

                    Manager.SystemSettings.Set(Constants.GitInstallPathKey, gitExecPath);
                    Environment.GitExecutablePath = gitExecPath.ToNPath();
                }

                GUILayout.Space(EditorGUIUtility.standardVerticalSpacing);

                GUILayout.BeginHorizontal();
                {
                    // Find button - for attempting to locate a new install
                    if (GUILayout.Button(GitInstallFindButton, GUILayout.ExpandWidth(false)))
                    {
                        var task = new ProcessTask<NPath>(Manager.CancellationToken, new FirstLineIsPathOutputProcessor())
                            .Configure(Manager.ProcessManager, Environment.IsWindows ? "where" : "which", "git")
                            .FinallyInUI((success, ex, path) =>
                            {
                                if (success && !string.IsNullOrEmpty(path))
                                {
                                    Environment.GitExecutablePath = path;
                                    GUIUtility.keyboardControl = GUIUtility.hotControl = 0;
                                }
                            });
                    }
                }
                GUILayout.EndHorizontal();
            }
            EditorGUI.EndDisabledGroup();
        }

        private void OnPrivacyGui()
        {
            var service = Manager != null ? Manager.UsageTracker : null;

            GUILayout.Label(PrivacyTitle, EditorStyles.boldLabel);

<<<<<<< HEAD
            GUI.enabled = !isBusy && service != null;

            var metricsEnabled = service != null && service.Enabled;
            EditorGUI.BeginChangeCheck();
            {
                metricsEnabled = GUILayout.Toggle(metricsEnabled, MetricsOptInLabel);
            }
            if (EditorGUI.EndChangeCheck())
=======
            EditorGUI.BeginDisabledGroup(isBusy || service == null);
>>>>>>> ccfeef30
            {
                var metricsEnabled = service != null ? service.Enabled : false;
                EditorGUI.BeginChangeCheck();
                {
                    metricsEnabled = GUILayout.Toggle(metricsEnabled, MetricsOptInLabel);
                }
                if (EditorGUI.EndChangeCheck())
                {
                    Manager.UsageTracker.Enabled = metricsEnabled;
                }

            }
            EditorGUI.EndDisabledGroup();
        }

        private void OnLoggingSettingsGui()
        {
            GUILayout.Label(DebugSettingsTitle, EditorStyles.boldLabel);

            EditorGUI.BeginDisabledGroup(isBusy);
            {
                var traceLogging = Logging.TracingEnabled;

                EditorGUI.BeginChangeCheck();
                {
                    traceLogging = GUILayout.Toggle(traceLogging, EnableTraceLoggingLabel);
                }
                if (EditorGUI.EndChangeCheck())
                {
                    Logging.TracingEnabled = traceLogging;
                    Manager.UserSettings.Set(Constants.TraceLoggingKey, traceLogging);
                }
            }
            EditorGUI.EndDisabledGroup();
        }

        private void ResetInitDirectory()
        {
            initDirectory = Utility.UnityProjectPath;
            GUIUtility.keyboardControl = GUIUtility.hotControl = 0;
        }

        private void ForceUnlockFile(object obj)
        {
            var fileName = obj;

            EditorUtility.DisplayDialog("Force unlock file?",
              "Are you sure you want to force unlock " + fileName + "? "
              + "This will notify the owner of the lock.",
              "Unlock",
              "Cancel");
        }

        private void Init()
        {
            //Logger.Debug("TODO: Init '{0}'", initDirectory);
        }

        private static void TableCell(string label, float width)
        {
            GUILayout.Label(label, EditorStyles.miniLabel, GUILayout.Width(width), GUILayout.MaxWidth(width));
        }

        private static bool ValidateInitDirectory(string path)
        {
            if (Utility.UnityProjectPath.IndexOf(path) != 0)
            {
                EditorUtility.DisplayDialog(InvalidInitDirectoryTitle, String.Format(InvalidInitDirectoryMessage, path),
                    InvalidInitDirectoryOK);
                return false;
            }

            return true;
        }
    }
}<|MERGE_RESOLUTION|>--- conflicted
+++ resolved
@@ -756,20 +756,9 @@
 
             GUILayout.Label(PrivacyTitle, EditorStyles.boldLabel);
 
-<<<<<<< HEAD
-            GUI.enabled = !isBusy && service != null;
-
-            var metricsEnabled = service != null && service.Enabled;
-            EditorGUI.BeginChangeCheck();
-            {
-                metricsEnabled = GUILayout.Toggle(metricsEnabled, MetricsOptInLabel);
-            }
-            if (EditorGUI.EndChangeCheck())
-=======
             EditorGUI.BeginDisabledGroup(isBusy || service == null);
->>>>>>> ccfeef30
-            {
-                var metricsEnabled = service != null ? service.Enabled : false;
+            {
+                var metricsEnabled = service != null && service.Enabled;
                 EditorGUI.BeginChangeCheck();
                 {
                     metricsEnabled = GUILayout.Toggle(metricsEnabled, MetricsOptInLabel);
