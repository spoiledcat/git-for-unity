--- conflicted
+++ resolved
@@ -292,13 +292,9 @@
                                 GUILayout.FlexibleSpace();
                                 if (GUILayout.Button("Unlock"))
                                 {
-<<<<<<< HEAD
-                                    Repository.ReleaseLock(lck.Path, false).FinallyInUI((b, exception) => {
+                                    Repository.ReleaseLock(lck.Path, true).FinallyInUI((b, exception) => {
                                         TaskManager.Run(UsageTracker.IncrementSettingsViewUnlockButtonLfsUnlock);
                                     }).Start();
-=======
-                                    Repository.ReleaseLock(lck.Path, true).Start();
->>>>>>> d8233764
                                 }
                             }
                             GUILayout.EndHorizontal();
