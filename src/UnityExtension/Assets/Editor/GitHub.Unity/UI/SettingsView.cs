--- conflicted
+++ resolved
@@ -12,18 +12,6 @@
     class SettingsView : Subview
     {
         private const string GitInstallTitle = "Git installation";
-<<<<<<< HEAD
-        private const string GitInstallBrowseTitle = "Select git binary";
-        private const string GitInstallPickInvalidTitle = "Invalid Git install";
-        private const string GitInstallPickInvalidMessage = "The selected file is not a valid Git install. {0}";
-        private const string GitInstallPickInvalidOK = "OK";
-        private const string GitInstallFindButton = "Find install";
-=======
-        private const string GitConfigTitle = "Git Configuration";
-        private const string GitConfigNameLabel = "Name";
-        private const string GitConfigEmailLabel = "Email";
-        private const string GitConfigUserSave = "Save User";
->>>>>>> c4d410f5
         private const string GitRepositoryTitle = "Repository Configuration";
         private const string GitRepositoryRemoteLabel = "Remote";
         private const string GitRepositorySave = "Save Repository";
@@ -61,29 +49,21 @@
         
         [SerializeField] private GitPathView gitPathView = new GitPathView();
 
+        [SerializeField] private UserSettingsView userSettingsView = new UserSettingsView();
+
         public override void InitializeView(IView parent)
         {
             base.InitializeView(parent);
             gitPathView.InitializeView(this);
-        }
-
-
-        [SerializeField] private UserSettingsView userSettingsView = new UserSettingsView();
-
-        public override void InitializeView(IView parent)
-        {
-            base.InitializeView(parent);
             userSettingsView.InitializeView(this);
         }
 
+
         public override void OnEnable()
         {
             base.OnEnable();
-<<<<<<< HEAD
+            gitPathView.OnEnable();
             userSettingsView.OnEnable();
-=======
-            gitPathView.OnEnable();
->>>>>>> c4d410f5
             AttachHandlers(Repository);
 
             remoteHasChanged = true;
@@ -94,38 +74,25 @@
         public override void OnDisable()
         {
             base.OnDisable();
-<<<<<<< HEAD
+            gitPathView.OnDisable();
             userSettingsView.OnDisable();
-=======
-            gitPathView.OnDisable();
->>>>>>> c4d410f5
             DetachHandlers(Repository);
         }
 
         public override void OnDataUpdate()
         {
             base.OnDataUpdate();
-<<<<<<< HEAD
             userSettingsView.OnDataUpdate();
-
-=======
-
-            if (gitPathView != null)
-            {
-                gitPathView.OnDataUpdate();
-            }
->>>>>>> c4d410f5
+            gitPathView.OnDataUpdate();
+
             MaybeUpdateData();
         }
 
         public override void OnRepositoryChanged(IRepository oldRepository)
         {
             base.OnRepositoryChanged(oldRepository);
-<<<<<<< HEAD
+            gitPathView.OnRepositoryChanged(oldRepository);
             userSettingsView.OnRepositoryChanged(oldRepository);
-=======
-            gitPathView.OnRepositoryChanged(oldRepository);
->>>>>>> c4d410f5
 
             DetachHandlers(oldRepository);
             AttachHandlers(Repository);
@@ -135,19 +102,11 @@
             Refresh();
         }
 
-        public override bool IsBusy
-        {
-            get { return isBusy || gitPathView.IsBusy; }
-        }
-
         public override void Refresh()
         {
             base.Refresh();
-<<<<<<< HEAD
+            gitPathView.Refresh();
             userSettingsView.Refresh();
-=======
-            gitPathView.Refresh();
->>>>>>> c4d410f5
             if (Repository != null && Repository.CurrentRemote.HasValue)
             {
                 Repository.ListLocks().Start();
@@ -211,36 +170,6 @@
                 lockedFiles = new List<GitLock>();
 
             if (Repository == null)
-<<<<<<< HEAD
-=======
-            {
-                if ((cachedUser == null || String.IsNullOrEmpty(cachedUser.Name)) && GitClient != null)
-                {
-                    var user = new User();
-                    GitClient.GetConfig("user.name", GitConfigSource.User)
-                        .Then((success, value) => user.Name = value).Then(
-                    GitClient.GetConfig("user.email", GitConfigSource.User)
-                        .Then((success, value) => user.Email = value))
-                    .FinallyInUI((success, ex) =>
-                    {
-                        if (success && !String.IsNullOrEmpty(user.Name))
-                        {
-                            cachedUser = user;
-                            userDataHasChanged = true;
-                            Redraw();
-                        }
-                    })
-                    .Start();
-                }
-
-                if (userDataHasChanged)
-                {
-                    newGitName = gitName = cachedUser.Name;
-                    newGitEmail = gitEmail = cachedUser.Email;
-                    userDataHasChanged = false;
-                }
-
->>>>>>> c4d410f5
                 return;
 
             if (!remoteHasChanged && !locksHaveChanged)
@@ -398,104 +327,6 @@
             EditorGUI.EndDisabledGroup();
         }
 
-<<<<<<< HEAD
-        private void OnInstallPathGUI()
-        {
-            string gitExecPath = null;
-            string gitExecParentPath = null;
-
-            string extension = null;
-
-            if (Environment != null)
-            {
-                extension = Environment.ExecutableExtension;
-
-                if (Environment.IsWindows)
-                {
-                    extension = extension.TrimStart('.');
-                }
-
-                if (Environment.GitExecutablePath != null)
-                {
-                    gitExecPath = Environment.GitExecutablePath.ToString();
-                    gitExecParentPath = Environment.GitExecutablePath.Parent.ToString();
-                }
-
-                if (gitExecParentPath == null)
-                {
-                    gitExecParentPath = Environment.GitInstallPath;
-                }
-            }
-
-            // Install path
-            GUILayout.Label(GitInstallTitle, EditorStyles.boldLabel);
-
-            EditorGUI.BeginDisabledGroup(IsBusy || gitExecPath == null);
-            {
-                // Install path field
-                EditorGUI.BeginChangeCheck();
-                {
-                    //TODO: Verify necessary value for a non Windows OS
-                    Styles.PathField(ref gitExecPath,
-                        () => EditorUtility.OpenFilePanel(GitInstallBrowseTitle,
-                            gitExecParentPath,
-                            extension), ValidateGitInstall);
-                }
-                if (EditorGUI.EndChangeCheck())
-                {
-                    Logger.Trace("Setting GitExecPath: " + gitExecPath);
-
-                    Manager.SystemSettings.Set(Constants.GitInstallPathKey, gitExecPath);
-                    Environment.GitExecutablePath = gitExecPath.ToNPath();
-                }
-
-                GUILayout.Space(EditorGUIUtility.standardVerticalSpacing);
-
-                GUILayout.BeginHorizontal();
-                {
-                    // Find button - for attempting to locate a new install
-                    if (GUILayout.Button(GitInstallFindButton, GUILayout.ExpandWidth(false)))
-                    {
-                        GUI.FocusControl(null);
-                        isBusy = true;
-
-                        new ProcessTask<NPath>(Manager.CancellationToken, new FirstLineIsPathOutputProcessor())
-                            .Configure(Manager.ProcessManager, Environment.IsWindows ? "where" : "which", "git")
-                            .FinallyInUI((success, ex, path) =>
-                            {
-                                if (success)
-                                {
-                                    Logger.Trace("FindGit Path:{0}", path);
-                                }
-                                else
-                                {
-                                    if (ex != null)
-                                    {
-                                        Logger.Error(ex, "FindGit Error Path:{0}", path);
-                                    }
-                                    else
-                                    {
-                                        Logger.Error("FindGit Failed Path:{0}", path);
-                                    }
-                                }
-
-                                if (success)
-                                {
-                                    Manager.SystemSettings.Set(Constants.GitInstallPathKey, path);
-                                    Environment.GitExecutablePath = path;
-                                }
-
-                                isBusy = false;
-                            }).Start();
-                    }
-                }
-                GUILayout.EndHorizontal();
-            }
-            EditorGUI.EndDisabledGroup();
-        }
-
-=======
->>>>>>> c4d410f5
         private void OnPrivacyGui()
         {
             GUILayout.Label(PrivacyTitle, EditorStyles.boldLabel);
@@ -535,13 +366,10 @@
             }
             EditorGUI.EndDisabledGroup();
         }
-<<<<<<< HEAD
 
         public override bool IsBusy
         {
-            get { return isBusy || userSettingsView.IsBusy; }
-        }
-=======
->>>>>>> c4d410f5
+            get { return isBusy || userSettingsView.IsBusy || gitPathView.IsBusy; }
+        }
     }
 }