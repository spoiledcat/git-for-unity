using System;
using System.Collections.Generic;
using System.IO;
using System.Linq;
using System.Threading.Tasks;
using UnityEditor;
using UnityEngine;

namespace GitHub.Unity
{
    [Serializable]
    class SettingsView : Subview
    {
        private const string GitInstallTitle = "Git installation";
        private const string GitInstallBrowseTitle = "Select git binary";
        private const string GitInstallPickInvalidTitle = "Invalid Git install";
        private const string GitInstallPickInvalidMessage = "The selected file is not a valid Git install. {0}";
        private const string GitInstallPickInvalidOK = "OK";
        private const string GitInstallFindButton = "Find install";
        private const string GitRepositoryTitle = "Repository Configuration";
        private const string GitRepositoryRemoteLabel = "Remote";
        private const string GitRepositorySave = "Save Repository";
        private const string DebugSettingsTitle = "Debug";
        private const string PrivacyTitle = "Privacy";
        private const string EnableTraceLoggingLabel = "Enable Trace Logging";
        private const string MetricsOptInLabel = "Help us improve by sending anonymous usage data";
        private const string DefaultRepositoryRemoteName = "origin";

        [NonSerialized] private int newGitIgnoreRulesSelection = -1;
        [NonSerialized] private bool isBusy;

        [SerializeField] private int gitIgnoreRulesSelection = 0;
        [SerializeField] private string initDirectory;
        [SerializeField] private List<GitLock> lockedFiles = new List<GitLock>();
        [SerializeField] private Vector2 lockScrollPos;
        [SerializeField] private string repositoryRemoteName;
        [SerializeField] private string repositoryRemoteUrl;
        [SerializeField] private Vector2 scroll;
        [SerializeField] private int lockedFileSelection = -1;
        [SerializeField] private bool hasRemote;
        [NonSerialized] private bool remoteHasChanged;
<<<<<<< HEAD
=======
        [NonSerialized] private bool userDataHasChanged;
        [NonSerialized] private bool locksHaveChanged;
>>>>>>> f441bbd8

        [SerializeField] private string newGitName;
        [SerializeField] private string newGitEmail;
        [SerializeField] private string newRepositoryRemoteUrl;
        [SerializeField] private User cachedUser;
        
        [SerializeField] private bool metricsEnabled;
        [NonSerialized] private bool metricsHasChanged;

        [SerializeField] private UserSettingsView userSettingsView = new UserSettingsView();

        public override void InitializeView(IView parent)
        {
            base.InitializeView(parent);
            userSettingsView.InitializeView(this);
        }

        public override void OnEnable()
        {
            base.OnEnable();
            userSettingsView.OnEnable();
            AttachHandlers(Repository);

            remoteHasChanged = true;
            metricsHasChanged = true;
            locksHaveChanged = true;
        }

        public override void OnDisable()
        {
            base.OnDisable();
            userSettingsView.OnDisable();
            DetachHandlers(Repository);
        }

        public override void OnDataUpdate()
        {
            base.OnDataUpdate();
            userSettingsView.OnDataUpdate();

            MaybeUpdateData();
        }

        public override void OnRepositoryChanged(IRepository oldRepository)
        {
            base.OnRepositoryChanged(oldRepository);
            userSettingsView.OnRepositoryChanged(oldRepository);

            DetachHandlers(oldRepository);
            AttachHandlers(Repository);

            remoteHasChanged = true;

            Refresh();
        }

        public override void Refresh()
        {
            base.Refresh();
            userSettingsView.Refresh();
            if (Repository != null && Repository.CurrentRemote.HasValue)
            {
                Repository.ListLocks().Start();
            }
        }

        private void AttachHandlers(IRepository repository)
        {
            if (repository == null)
                return;

            repository.OnActiveRemoteChanged += Repository_OnActiveRemoteChanged;
            repository.OnLocksUpdated += RunLocksUpdateOnMainThread;
        }

        private void DetachHandlers(IRepository repository)
        {
            if (repository == null)
                return;

            repository.OnActiveRemoteChanged -= Repository_OnActiveRemoteChanged;
            repository.OnLocksUpdated -= RunLocksUpdateOnMainThread;
        }

        public override void OnGUI()
        {
            scroll = GUILayout.BeginScrollView(scroll);
            {
                userSettingsView.OnGUI();

                GUILayout.Space(EditorGUIUtility.standardVerticalSpacing);

                if (Repository != null)
                {
                    OnRepositorySettingsGUI();

                    GUILayout.Space(EditorGUIUtility.standardVerticalSpacing);

                    OnGitLfsLocksGUI();

                    GUILayout.Space(EditorGUIUtility.standardVerticalSpacing);
                }

                OnInstallPathGUI();
                OnPrivacyGui();
                OnLoggingSettingsGui();
            }

            GUILayout.EndScrollView();
        }

        private void MaybeUpdateData()
        {
            if (metricsHasChanged)
            {
                metricsEnabled = Manager.UsageTracker.Enabled;
                metricsHasChanged = false;
            }

            if (lockedFiles == null)
                lockedFiles = new List<GitLock>();

            if (Repository == null)
                return;

<<<<<<< HEAD
            if (!remoteHasChanged)
=======
            if (!remoteHasChanged && !userDataHasChanged && !locksHaveChanged)
>>>>>>> f441bbd8
                return;

            remoteHasChanged = false;
            var activeRemote = Repository.CurrentRemote;
            hasRemote = activeRemote.HasValue && !String.IsNullOrEmpty(activeRemote.Value.Url);
            if (!hasRemote)
            {
                repositoryRemoteName = DefaultRepositoryRemoteName;
                newRepositoryRemoteUrl = repositoryRemoteUrl = string.Empty;
            }
            else
            {
                repositoryRemoteName = activeRemote.Value.Name;
                newRepositoryRemoteUrl = repositoryRemoteUrl = activeRemote.Value.Url;
            }

            if (locksHaveChanged)
            {
                locksHaveChanged = false;
                lockedFiles = Repository.CurrentLocks.ToList();
            }
        }

        private void Repository_OnActiveRemoteChanged(string remote)
        {
            remoteHasChanged = true;
        }

        private void RunLocksUpdateOnMainThread(IEnumerable<GitLock> locks)
        {
            new ActionTask(TaskManager.Token, _ => OnLocksUpdate(locks))
                .ScheduleUI(TaskManager);
        }

        private void OnLocksUpdate(IEnumerable<GitLock> update)
        {
            if (update == null)
            {
                return;
            }
            lockedFiles = update.ToList();
            if (lockedFiles.Count <= lockedFileSelection)
            {
                lockedFileSelection = -1;
            }
            Redraw();
        }

        private void OnRepositorySettingsGUI()
        {
            GUILayout.Label(GitRepositoryTitle, EditorStyles.boldLabel);

            EditorGUI.BeginDisabledGroup(IsBusy);
            {
                newRepositoryRemoteUrl = EditorGUILayout.TextField(GitRepositoryRemoteLabel + ": " + repositoryRemoteName, newRepositoryRemoteUrl);
                var needsSaving = newRepositoryRemoteUrl != repositoryRemoteUrl && !String.IsNullOrEmpty(newRepositoryRemoteUrl);
                EditorGUI.BeginDisabledGroup(!needsSaving);
                {
                    if (GUILayout.Button(GitRepositorySave, GUILayout.ExpandWidth(false)))
                    {
                        try
                        {
                            isBusy = true;
                            Repository.SetupRemote(repositoryRemoteName, newRepositoryRemoteUrl)
                                .FinallyInUI((_, __) =>
                                {
                                    isBusy = false;
                                    Redraw();
                                })
                                .Start();
                        }
                        catch (Exception ex)
                        {
                            Logger.Error(ex);
                        }
                    }
                }
                EditorGUI.EndDisabledGroup();
            }
            EditorGUI.EndDisabledGroup();
        }

        private bool ValidateGitInstall(string path)
        {
            if (String.IsNullOrEmpty(path))
                return false;
            if (!GitClient.ValidateGitInstall(path.ToNPath()))
            {
                EditorUtility.DisplayDialog(GitInstallPickInvalidTitle, String.Format(GitInstallPickInvalidMessage, path),
                    GitInstallPickInvalidOK);
                return false;
            }

            return true;
        }

        private void OnGitLfsLocksGUI()
        {
            EditorGUI.BeginDisabledGroup(IsBusy || Repository == null);
            {
                GUILayout.BeginVertical();
                {
                    GUILayout.Label("Locked files", EditorStyles.boldLabel);

                    lockScrollPos = EditorGUILayout.BeginScrollView(lockScrollPos, Styles.GenericTableBoxStyle,
                        GUILayout.Height(125));
                    {
                        GUILayout.BeginVertical();
                        {
                            var lockedFilesCount = lockedFiles.Count;
                            for (var index = 0; index < lockedFilesCount; ++index)
                            {
                                GUIStyle rowStyle = (lockedFileSelection == index)
                                    ? Styles.LockedFileRowSelectedStyle
                                    : Styles.LockedFileRowStyle;
                                GUILayout.Box(lockedFiles[index].Path, rowStyle);

                                if (Event.current.type == EventType.MouseDown &&
                                    GUILayoutUtility.GetLastRect().Contains(Event.current.mousePosition))
                                {
                                    var currentEvent = Event.current;

                                    if (currentEvent.button == 0)
                                    {
                                        lockedFileSelection = index;
                                    }

                                    Event.current.Use();
                                }
                            }
                        }

                        GUILayout.EndVertical();
                    }

                    EditorGUILayout.EndScrollView();

                    if (lockedFileSelection > -1)
                    {
                        GUILayout.BeginVertical();
                        {
                            var lck = lockedFiles[lockedFileSelection];
                            GUILayout.Label(lck.Path, EditorStyles.boldLabel);

                            GUILayout.BeginHorizontal();
                            {
                                GUILayout.Label("Locked by " + lck.User);
                                GUILayout.FlexibleSpace();
                                if (GUILayout.Button("Unlock"))
                                {
                                    Repository.ReleaseLock(lck.Path, false).Start();
                                }
                            }
                            GUILayout.EndHorizontal();
                        }
                        GUILayout.EndVertical();
                    }
                }

                GUILayout.EndVertical();

            }
            EditorGUI.EndDisabledGroup();
        }

        private void OnInstallPathGUI()
        {
            string gitExecPath = null;
            string gitExecParentPath = null;

            string extension = null;

            if (Environment != null)
            {
                extension = Environment.ExecutableExtension;

                if (Environment.IsWindows)
                {
                    extension = extension.TrimStart('.');
                }

                if (Environment.GitExecutablePath != null)
                {
                    gitExecPath = Environment.GitExecutablePath.ToString();
                    gitExecParentPath = Environment.GitExecutablePath.Parent.ToString();
                }

                if (gitExecParentPath == null)
                {
                    gitExecParentPath = Environment.GitInstallPath;
                }
            }

            // Install path
            GUILayout.Label(GitInstallTitle, EditorStyles.boldLabel);

            EditorGUI.BeginDisabledGroup(IsBusy || gitExecPath == null);
            {
                // Install path field
                EditorGUI.BeginChangeCheck();
                {
                    //TODO: Verify necessary value for a non Windows OS
                    Styles.PathField(ref gitExecPath,
                        () => EditorUtility.OpenFilePanel(GitInstallBrowseTitle,
                            gitExecParentPath,
                            extension), ValidateGitInstall);
                }
                if (EditorGUI.EndChangeCheck())
                {
                    Logger.Trace("Setting GitExecPath: " + gitExecPath);

                    Manager.SystemSettings.Set(Constants.GitInstallPathKey, gitExecPath);
                    Environment.GitExecutablePath = gitExecPath.ToNPath();
                }

                GUILayout.Space(EditorGUIUtility.standardVerticalSpacing);

                GUILayout.BeginHorizontal();
                {
                    // Find button - for attempting to locate a new install
                    if (GUILayout.Button(GitInstallFindButton, GUILayout.ExpandWidth(false)))
                    {
                        GUI.FocusControl(null);
                        isBusy = true;

                        new ProcessTask<NPath>(Manager.CancellationToken, new FirstLineIsPathOutputProcessor())
                            .Configure(Manager.ProcessManager, Environment.IsWindows ? "where" : "which", "git")
                            .FinallyInUI((success, ex, path) =>
                            {
                                if (success)
                                {
                                    Logger.Trace("FindGit Path:{0}", path);
                                }
                                else
                                {
                                    if (ex != null)
                                    {
                                        Logger.Error(ex, "FindGit Error Path:{0}", path);
                                    }
                                    else
                                    {
                                        Logger.Error("FindGit Failed Path:{0}", path);
                                    }
                                }

                                if (success)
                                {
                                    Manager.SystemSettings.Set(Constants.GitInstallPathKey, path);
                                    Environment.GitExecutablePath = path;
                                }

                                isBusy = false;
                            }).Start();
                    }
                }
                GUILayout.EndHorizontal();
            }
            EditorGUI.EndDisabledGroup();
        }

        private void OnPrivacyGui()
        {
            GUILayout.Label(PrivacyTitle, EditorStyles.boldLabel);

            EditorGUI.BeginDisabledGroup(IsBusy);
            {
                EditorGUI.BeginChangeCheck();
                {
                    metricsEnabled = GUILayout.Toggle(metricsEnabled, MetricsOptInLabel);
                }
                if (EditorGUI.EndChangeCheck())
                {
                    Manager.UsageTracker.Enabled = metricsEnabled;
                }
            }
            EditorGUI.EndDisabledGroup();
        }

        private void OnLoggingSettingsGui()
        {
            GUILayout.Label(DebugSettingsTitle, EditorStyles.boldLabel);

            EditorGUI.BeginDisabledGroup(IsBusy);
            {
                var traceLogging = Logging.TracingEnabled;

                EditorGUI.BeginChangeCheck();
                {
                    traceLogging = GUILayout.Toggle(traceLogging, EnableTraceLoggingLabel);
                }
                if (EditorGUI.EndChangeCheck())
                {
                    Logging.TracingEnabled = traceLogging;
                    Manager.UserSettings.Set(Constants.TraceLoggingKey, traceLogging);
                }
            }
            EditorGUI.EndDisabledGroup();
        }

        public override bool IsBusy
        {
            get { return isBusy || userSettingsView.IsBusy; }
        }
    }
}<|MERGE_RESOLUTION|>--- conflicted
+++ resolved
@@ -39,11 +39,7 @@
         [SerializeField] private int lockedFileSelection = -1;
         [SerializeField] private bool hasRemote;
         [NonSerialized] private bool remoteHasChanged;
-<<<<<<< HEAD
-=======
-        [NonSerialized] private bool userDataHasChanged;
         [NonSerialized] private bool locksHaveChanged;
->>>>>>> f441bbd8
 
         [SerializeField] private string newGitName;
         [SerializeField] private string newGitEmail;
@@ -169,25 +165,24 @@
             if (Repository == null)
                 return;
 
-<<<<<<< HEAD
-            if (!remoteHasChanged)
-=======
-            if (!remoteHasChanged && !userDataHasChanged && !locksHaveChanged)
->>>>>>> f441bbd8
+            if (!remoteHasChanged && !locksHaveChanged)
                 return;
 
-            remoteHasChanged = false;
-            var activeRemote = Repository.CurrentRemote;
-            hasRemote = activeRemote.HasValue && !String.IsNullOrEmpty(activeRemote.Value.Url);
-            if (!hasRemote)
-            {
-                repositoryRemoteName = DefaultRepositoryRemoteName;
-                newRepositoryRemoteUrl = repositoryRemoteUrl = string.Empty;
-            }
-            else
-            {
-                repositoryRemoteName = activeRemote.Value.Name;
-                newRepositoryRemoteUrl = repositoryRemoteUrl = activeRemote.Value.Url;
+            if (remoteHasChanged)
+            {
+                remoteHasChanged = false;
+                var activeRemote = Repository.CurrentRemote;
+                hasRemote = activeRemote.HasValue && !String.IsNullOrEmpty(activeRemote.Value.Url);
+                if (!hasRemote)
+                {
+                    repositoryRemoteName = DefaultRepositoryRemoteName;
+                    newRepositoryRemoteUrl = repositoryRemoteUrl = string.Empty;
+                }
+                else
+                {
+                    repositoryRemoteName = activeRemote.Value.Name;
+                    newRepositoryRemoteUrl = repositoryRemoteUrl = activeRemote.Value.Url;
+                }
             }
 
             if (locksHaveChanged)
