--- conflicted
+++ resolved
@@ -94,12 +94,6 @@
         }
 
 
-        [SerializeField] private string gitExec;
-        [SerializeField] private string gitExecParent;
-        [SerializeField] private string gitExecExtension;
-        [SerializeField] private string newGitExec;
-        [NonSerialized] private bool gitExecHasChanged;
-
         public override void OnEnable()
         {
             base.OnEnable();
@@ -107,7 +101,6 @@
             AttachHandlers(Repository);
 
             remoteHasChanged = true;
-            gitExecHasChanged = true;
         }
 
         public override void OnDisable()
@@ -205,35 +198,6 @@
         {
             if (lockedFiles == null)
                 lockedFiles = new List<GitLock>();
-
-            if (gitExecHasChanged)
-            {
-                if (Environment != null)
-                {
-                    if (gitExecExtension == null)
-                    {
-                        gitExecExtension = Environment.ExecutableExtension;
-
-                        if (Environment.IsWindows)
-                        {
-                            gitExecExtension = gitExecExtension.TrimStart('.');
-                        }
-                    }
-
-                    if (Environment.GitExecutablePath != null)
-                    {
-                        newGitExec = gitExec = Environment.GitExecutablePath.ToString();
-                        gitExecParent = Environment.GitExecutablePath.Parent.ToString();
-                    }
-
-                    if (gitExecParent == null)
-                    {
-                        gitExecParent = Environment.GitInstallPath;
-                    }
-                }
-
-                gitExecHasChanged = false;
-            }
 
             if (Repository == null)
             {
@@ -473,12 +437,6 @@
             {
                 Styles.BeginInitialStateArea(GitInstallTitle, GitInstallMissingMessage);
                 {
-<<<<<<< HEAD
-                    //TODO: This is removed in another branch anyway
-                    //OnInstallPathGUI();
-=======
-                    OnInstallPathGUI();
->>>>>>> 5ef958b7
                 }
                 Styles.EndInitialStateArea();
 
@@ -705,88 +663,6 @@
             EditorGUI.EndDisabledGroup();
         }
 
-<<<<<<< HEAD
-=======
-        private void OnInstallPathGUI()
-        {
-            // Install path
-            GUILayout.Label(GitInstallTitle, EditorStyles.boldLabel);
-
-            EditorGUI.BeginDisabledGroup(isBusy);
-            {
-                // Install path field
-                //EditorGUI.BeginChangeCheck();
-                {
-                    GUILayout.BeginHorizontal();
-                    { 
-                        newGitExec = EditorGUILayout.TextField(PathToGit, newGitExec);
-
-                        if (GUILayout.Button(BrowseButton, EditorStyles.miniButton, GUILayout.Width(25)))
-                        {
-                            GUI.FocusControl(null);
-
-                            var newValue = EditorUtility.OpenFilePanel(GitInstallBrowseTitle,
-                                gitExecParent,
-                                gitExecExtension);
-
-                            if (!string.IsNullOrEmpty(newValue))
-                            {
-                                newGitExec = newValue;
-                            }
-                        }
-                    }
-                    GUILayout.EndHorizontal();
-                }
-
-                GUILayout.Space(EditorGUIUtility.standardVerticalSpacing);
-
-                GUILayout.BeginHorizontal();
-                {
-                    var needsSaving = !string.IsNullOrEmpty(newGitExec)
-                        && newGitExec != gitExec
-                        && newGitExec.ToNPath().FileExists();
-
-                    EditorGUI.BeginDisabledGroup(!needsSaving);
-                    { 
-                        if (GUILayout.Button(GitPathSaveButton, GUILayout.ExpandWidth(false)))
-                        {
-                            Logger.Trace("Saving Git Path:{0}", newGitExec);
-
-                            GUI.FocusControl(null);
-
-                            Manager.SystemSettings.Set(Constants.GitInstallPathKey, newGitExec);
-                            Environment.GitExecutablePath = newGitExec.ToNPath();
-                            gitExecHasChanged = true;
-                        }
-                    }
-                    EditorGUI.EndDisabledGroup();
-
-                    //Find button - for attempting to locate a new install
-                    if (GUILayout.Button(GitInstallFindButton, GUILayout.ExpandWidth(false)))
-                    {
-                        GUI.FocusControl(null);
-
-                        var task = new ProcessTask<NPath>(Manager.CancellationToken, new FirstLineIsPathOutputProcessor())
-                            .Configure(Manager.ProcessManager, Environment.IsWindows ? "where" : "which", "git")
-                            .FinallyInUI((success, ex, path) =>
-                            {
-                                Logger.Trace("Find Git Completed Success:{0} Path:{1}", success, path);
-
-                                if (success && !string.IsNullOrEmpty(path))
-                                {
-                                    Manager.SystemSettings.Set(Constants.GitInstallPathKey, path);
-                                    Environment.GitExecutablePath = path;
-                                    gitExecHasChanged = true;
-                                }
-                            });
-                    }
-                }
-                GUILayout.EndHorizontal();
-            }
-            EditorGUI.EndDisabledGroup();
-        }
-
->>>>>>> 5ef958b7
         private void OnPrivacyGui()
         {
             var service = Manager != null && Manager.UsageTracker != null ? Manager.UsageTracker : null;
