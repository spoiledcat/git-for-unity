--- conflicted
+++ resolved
@@ -50,26 +50,18 @@
         [SerializeField] private string newGitEmail;
         [SerializeField] private string newRepositoryRemoteUrl;
         [SerializeField] private User cachedUser;
-<<<<<<< HEAD
-        [SerializeField] private GitPathView gitPathView = new GitPathView();
-
-        public override void InitializeView(IView parent)
-        {
-            base.InitializeView(parent);
-            gitPathView.InitializeView(this);
-        }
-
-=======
         
         [SerializeField] private bool metricsEnabled;
         [NonSerialized] private bool metricsHasChanged;
-
-        [SerializeField] private string gitExec;
-        [SerializeField] private string gitExecParent;
-        [SerializeField] private string gitExecExtension;
-        [SerializeField] private string newGitExec;
-        [NonSerialized] private bool gitExecHasChanged;
->>>>>>> 66f0876e
+        
+        [SerializeField] private GitPathView gitPathView = new GitPathView();
+
+        public override void InitializeView(IView parent)
+        {
+            base.InitializeView(parent);
+            gitPathView.InitializeView(this);
+        }
+
 
         public override void OnEnable()
         {
@@ -79,7 +71,6 @@
 
             remoteHasChanged = true;
             metricsHasChanged = true;
-            gitExecHasChanged = true;
         }
 
         public override void OnDisable()
@@ -183,35 +174,6 @@
 
             if (lockedFiles == null)
                 lockedFiles = new List<GitLock>();
-
-            if (gitExecHasChanged)
-            {
-                if (Environment != null)
-                {
-                    if (gitExecExtension == null)
-                    {
-                        gitExecExtension = Environment.ExecutableExtension;
-
-                        if (Environment.IsWindows)
-                        {
-                            gitExecExtension = gitExecExtension.TrimStart('.');
-                        }
-                    }
-
-                    if (Environment.GitExecutablePath != null)
-                    {
-                        newGitExec = gitExec = Environment.GitExecutablePath.ToString();
-                        gitExecParent = Environment.GitExecutablePath.Parent.ToString();
-                    }
-
-                    if (gitExecParent == null)
-                    {
-                        gitExecParent = Environment.GitInstallPath;
-                    }
-                }
-
-                gitExecHasChanged = false;
-            }
 
             if (Repository == null)
             {
@@ -467,115 +429,13 @@
             EditorGUI.EndDisabledGroup();
         }
 
-<<<<<<< HEAD
-=======
-        private void OnInstallPathGUI()
-        {
-            // Install path
-            GUILayout.Label(GitInstallTitle, EditorStyles.boldLabel);
-
-            EditorGUI.BeginDisabledGroup(isBusy);
-            {
-                // Install path field
-                GUILayout.BeginHorizontal();
-                { 
-                    newGitExec = EditorGUILayout.TextField(PathToGit, newGitExec);
-
-                    if (GUILayout.Button(BrowseButton, EditorStyles.miniButton, GUILayout.Width(25)))
-                    {
-                        GUI.FocusControl(null);
-
-                        var newValue = EditorUtility.OpenFilePanel(GitInstallBrowseTitle,
-                            gitExecParent,
-                            gitExecExtension);
-
-                        if (!string.IsNullOrEmpty(newValue))
-                        {
-                            newGitExec = newValue;
-                        }
-                    }
-                }
-                GUILayout.EndHorizontal();
-
-                GUILayout.Space(EditorGUIUtility.standardVerticalSpacing);
-
-                GUILayout.BeginHorizontal();
-                {
-                    var needsSaving = !string.IsNullOrEmpty(newGitExec)
-                        && newGitExec != gitExec
-                        && newGitExec.ToNPath().FileExists();
-
-                    EditorGUI.BeginDisabledGroup(!needsSaving);
-                    { 
-                        if (GUILayout.Button(GitPathSaveButton, GUILayout.ExpandWidth(false)))
-                        {
-                            Logger.Trace("Saving Git Path:{0}", newGitExec);
-
-                            GUI.FocusControl(null);
-
-                            Manager.SystemSettings.Set(Constants.GitInstallPathKey, newGitExec);
-                            Environment.GitExecutablePath = newGitExec.ToNPath();
-                            gitExecHasChanged = true;
-                        }
-                    }
-                    EditorGUI.EndDisabledGroup();
-
-                    //Find button - for attempting to locate a new install
-                    if (GUILayout.Button(GitInstallFindButton, GUILayout.ExpandWidth(false)))
-                    {
-                        GUI.FocusControl(null);
-                        isBusy = true;
-
-                        new ProcessTask<NPath>(Manager.CancellationToken, new FirstLineIsPathOutputProcessor())
-                            .Configure(Manager.ProcessManager, Environment.IsWindows ? "where" : "which", "git")
-                            .FinallyInUI((success, ex, path) =>
-                            {
-                                if (success)
-                                {
-                                    Logger.Trace("FindGit Path:{0}", path);
-                                }
-                                else
-                                {
-                                    if (ex != null)
-                                    {
-                                        Logger.Error(ex, "FindGit Error Path:{0}", path);
-                                    }
-                                    else
-                                    {
-                                        Logger.Error("FindGit Failed Path:{0}", path);
-                                    }
-                                }
-
-                                if (success)
-                                {
-                                    Manager.SystemSettings.Set(Constants.GitInstallPathKey, path);
-                                    Environment.GitExecutablePath = path;
-                                    gitExecHasChanged = true;
-                                }
-
-                                isBusy = false;
-                            }).Start();
-                    }
-                }
-                GUILayout.EndHorizontal();
-            }
-            EditorGUI.EndDisabledGroup();
-        }
-
->>>>>>> 66f0876e
         private void OnPrivacyGui()
         {
             GUILayout.Label(PrivacyTitle, EditorStyles.boldLabel);
 
-<<<<<<< HEAD
-            EditorGUI.BeginDisabledGroup(IsBusy || service == null);
-            {
-                var metricsEnabled = service != null && service.Enabled;
+            EditorGUI.BeginDisabledGroup(IsBusy);
+            {
                 
-=======
-            EditorGUI.BeginDisabledGroup(isBusy);
-            {
->>>>>>> 66f0876e
                 EditorGUI.BeginChangeCheck();
                 {
                     metricsEnabled = GUILayout.Toggle(metricsEnabled, MetricsOptInLabel);
