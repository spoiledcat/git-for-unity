using System;
using System.Collections.Generic;
using System.IO;
using System.Linq;
using System.Threading.Tasks;
using UnityEditor;
using UnityEngine;

namespace GitHub.Unity
{
    [Serializable]
    class SettingsView : Subview
    {
        private const string GitInstallTitle = "Git installation";
        private const string GitInstallBrowseTitle = "Select git binary";
        private const string GitInstallPickInvalidTitle = "Invalid Git install";
        private const string GitInstallPickInvalidMessage = "The selected file is not a valid Git install. {0}";
        private const string GitInstallPickInvalidOK = "OK";
        private const string GitInstallFindButton = "Find install";
        private const string GitConfigTitle = "Git Configuration";
        private const string GitConfigNameLabel = "Name";
        private const string GitConfigEmailLabel = "Email";
        private const string GitConfigUserSave = "Save User";
        private const string GitRepositoryTitle = "Repository Configuration";
        private const string GitRepositoryRemoteLabel = "Remote";
        private const string GitRepositorySave = "Save Repository";
        private const string DebugSettingsTitle = "Debug";
        private const string PrivacyTitle = "Privacy";
        private const string EnableTraceLoggingLabel = "Enable Trace Logging";
        private const string MetricsOptInLabel = "Help us improve by sending anonymous usage data";
        private const string DefaultRepositoryRemoteName = "origin";
        private const string BrowseButton = "...";
        private const string PathToGit = "Path to Git";
        private const string GitPathSaveButton = "Save Path";

        [NonSerialized] private int newGitIgnoreRulesSelection = -1;

        [SerializeField] private string gitName;
        [SerializeField] private string gitEmail;

        [SerializeField] private int gitIgnoreRulesSelection = 0;
        [SerializeField] private string initDirectory;
        [SerializeField] private List<GitLock> lockedFiles = new List<GitLock>();
        [SerializeField] private Vector2 lockScrollPos;
        [SerializeField] private string repositoryRemoteName;
        [SerializeField] private string repositoryRemoteUrl;
        [SerializeField] private Vector2 scroll;
        [SerializeField] private bool isBusy;
        [SerializeField] private int lockedFileSelection = -1;
        [SerializeField] private bool hasRemote;
        [SerializeField] private bool remoteHasChanged;
        [NonSerialized] private bool userDataHasChanged;

        [SerializeField] private string newGitName;
        [SerializeField] private string newGitEmail;
        [SerializeField] private string newRepositoryRemoteUrl;
        [SerializeField] private User cachedUser;

        [SerializeField] private string gitExec;
        [SerializeField] private string gitExecParent;
        [SerializeField] private string gitExecExtension;
        [SerializeField] private string newGitExec;
        [NonSerialized] private bool gitExecHasChanged;

        public override void OnEnable()
        {
            base.OnEnable();
            AttachHandlers(Repository);

            remoteHasChanged = true;
            gitExecHasChanged = true;
        }

        public override void OnDisable()
        {
            base.OnDisable();
            DetachHandlers(Repository);
        }

        public override void OnDataUpdate()
        {
            base.OnDataUpdate();
            MaybeUpdateData();
        }

        public override void OnRepositoryChanged(IRepository oldRepository)
        {
            base.OnRepositoryChanged(oldRepository);

            DetachHandlers(oldRepository);
            AttachHandlers(Repository);

            remoteHasChanged = true;

            Refresh();
        }

        public override void Refresh()
        {
            base.Refresh();
            if (Repository != null && Repository.CurrentRemote.HasValue)
            {
                Repository.ListLocks().Start();
            }
        }

        private void AttachHandlers(IRepository repository)
        {
            if (repository == null)
                return;

            repository.OnActiveRemoteChanged += Repository_OnActiveRemoteChanged;
            repository.OnLocksUpdated += RunLocksUpdateOnMainThread;
        }

        private void DetachHandlers(IRepository repository)
        {
            if (repository == null)
                return;

            repository.OnActiveRemoteChanged -= Repository_OnActiveRemoteChanged;
            repository.OnLocksUpdated -= RunLocksUpdateOnMainThread;
        }

        public override void OnGUI()
        {
            scroll = GUILayout.BeginScrollView(scroll);
            {
                OnUserSettingsGUI();

                GUILayout.Space(EditorGUIUtility.standardVerticalSpacing);

                if (Repository != null)
                {
                    OnRepositorySettingsGUI();

                    GUILayout.Space(EditorGUIUtility.standardVerticalSpacing);

                    OnGitLfsLocksGUI();

                    GUILayout.Space(EditorGUIUtility.standardVerticalSpacing);
                }

                OnInstallPathGUI();
                OnPrivacyGui();
                OnLoggingSettingsGui();
            }

            GUILayout.EndScrollView();
        }

        private void MaybeUpdateData()
        {
            if (lockedFiles == null)
                lockedFiles = new List<GitLock>();

            if (gitExecHasChanged)
            {
                if (Environment != null)
                {
                    if (gitExecExtension == null)
                    {
                        gitExecExtension = Environment.ExecutableExtension;

                        if (Environment.IsWindows)
                        {
                            gitExecExtension = gitExecExtension.TrimStart('.');
                        }
                    }

                    if (Environment.GitExecutablePath != null)
                    {
                        newGitExec = gitExec = Environment.GitExecutablePath.ToString();
                        gitExecParent = Environment.GitExecutablePath.Parent.ToString();
                    }

                    if (gitExecParent == null)
                    {
                        gitExecParent = Environment.GitInstallPath;
                    }
                }

                gitExecHasChanged = false;
            }

            if (Repository == null)
            {
                if ((cachedUser == null || String.IsNullOrEmpty(cachedUser.Name)) && GitClient != null)
                {
                    var user = new User();
                    GitClient.GetConfig("user.name", GitConfigSource.User)
                        .Then((success, value) => user.Name = value).Then(
                    GitClient.GetConfig("user.email", GitConfigSource.User)
                        .Then((success, value) => user.Email = value))
                    .FinallyInUI((success, ex) =>
                    {
                        if (success && !String.IsNullOrEmpty(user.Name))
                        {
                            cachedUser = user;
                            userDataHasChanged = true;
                            Redraw();
                        }
                    })
                    .Start();
                }

                if (userDataHasChanged)
                {
                    newGitName = gitName = cachedUser.Name;
                    newGitEmail = gitEmail = cachedUser.Email;
                    userDataHasChanged = false;
                }

                return;
            }

            userDataHasChanged = Repository.User.Name != gitName || Repository.User.Email != gitEmail;

            if (!remoteHasChanged && !userDataHasChanged)
                return;

            if (userDataHasChanged)
            {
                userDataHasChanged = false;
                newGitName = gitName = Repository.User.Name;
                newGitEmail = gitEmail = Repository.User.Email;
            }

            if (remoteHasChanged)
            {
                remoteHasChanged = false;
                var activeRemote = Repository.CurrentRemote;
                hasRemote = activeRemote.HasValue && !String.IsNullOrEmpty(activeRemote.Value.Url);
                if (!hasRemote)
                {
                    repositoryRemoteName = DefaultRepositoryRemoteName;
                    newRepositoryRemoteUrl = repositoryRemoteUrl = string.Empty;
                }
                else
                {
                    repositoryRemoteName = activeRemote.Value.Name;
                    newRepositoryRemoteUrl = repositoryRemoteUrl = activeRemote.Value.Url;
                }
            }
        }

        private void Repository_OnActiveRemoteChanged(string remote)
        {
            remoteHasChanged = true;
        }

        private void RunLocksUpdateOnMainThread(IEnumerable<GitLock> locks)
        {
            new ActionTask(TaskManager.Token, _ => OnLocksUpdate(locks))
                .ScheduleUI(TaskManager);
        }

        private void OnLocksUpdate(IEnumerable<GitLock> update)
        {
            if (update == null)
            {
                return;
            }
            lockedFiles = update.ToList();
            if (lockedFiles.Count <= lockedFileSelection)
            {
                lockedFileSelection = -1;
            }
            Redraw();
        }

        private void OnUserSettingsGUI()
        {
            GUILayout.Label(GitConfigTitle, EditorStyles.boldLabel);

            EditorGUI.BeginDisabledGroup(isBusy);
            {
                newGitName = EditorGUILayout.TextField(GitConfigNameLabel, newGitName);
                newGitEmail = EditorGUILayout.TextField(GitConfigEmailLabel, newGitEmail);

                var needsSaving = newGitName != gitName || newGitEmail != gitEmail;
                EditorGUI.BeginDisabledGroup(!needsSaving);
                {
                    if (GUILayout.Button(GitConfigUserSave, GUILayout.ExpandWidth(false)))
                    {
                        GitClient.SetConfig("user.name", newGitName, GitConfigSource.User)
                            .Then((success, value) =>
                            {
                                if (success)
                                {
                                    if (Repository != null)
                                    {
                                        Repository.User.Name = value;
                                    }
                                    else
                                    {
                                        if (cachedUser == null)
                                        {
                                            cachedUser = new User();
                                        }
                                        cachedUser.Name = value;
                                    }
                                }
                            })
                            .Then(
                        GitClient.SetConfig("user.email", newGitEmail, GitConfigSource.User)
                            .Then((success, value) =>
                            {
                                if (success)
                                {
                                    if (Repository != null)
                                    {
                                        Repository.User.Email = value;
                                    }
                                    else
                                    {
                                        cachedUser.Email = value;
                                        userDataHasChanged = true;
                                    }
                                }
                            }))
                        .FinallyInUI((_, __) =>
                        {
                            isBusy = false;
                            Redraw();
                        })
                        .Start();
                        isBusy = true;
                    }
                }
                EditorGUI.EndDisabledGroup();
            }
            EditorGUI.EndDisabledGroup();
        }

        private void OnRepositorySettingsGUI()
        {
            GUILayout.Label(GitRepositoryTitle, EditorStyles.boldLabel);

            EditorGUI.BeginDisabledGroup(isBusy);
            {
                newRepositoryRemoteUrl = EditorGUILayout.TextField(GitRepositoryRemoteLabel + ": " + repositoryRemoteName, newRepositoryRemoteUrl);
                var needsSaving = newRepositoryRemoteUrl != repositoryRemoteUrl && !String.IsNullOrEmpty(newRepositoryRemoteUrl);
                EditorGUI.BeginDisabledGroup(!needsSaving);
                {
                    if (GUILayout.Button(GitRepositorySave, GUILayout.ExpandWidth(false)))
                    {
                        try
                        {
                            isBusy = true;
                            Repository.SetupRemote(repositoryRemoteName, newRepositoryRemoteUrl)
                                .FinallyInUI((_, __) =>
                                {
                                    isBusy = false;
                                    Redraw();
                                })
                                .Start();
                        }
                        catch (Exception ex)
                        {
                            Logger.Error(ex);
                        }
                    }
                }
                EditorGUI.EndDisabledGroup();
            }
            EditorGUI.EndDisabledGroup();
        }

<<<<<<< HEAD
        private bool OnIssuesGUI()
        {
            IList<ProjectConfigurationIssue> projectConfigurationIssues;
            if (Utility.Issues != null)
            {
                projectConfigurationIssues = Utility.Issues;
            }
            else
            {
                projectConfigurationIssues = new ProjectConfigurationIssue[0];
            }

            var settingsIssues = projectConfigurationIssues.Select(i => i as ProjectSettingsIssue).FirstOrDefault(i => i != null);

            if (settingsIssues != null)
            {
                if (settingsIssues.WasCaught(ProjectSettingsEvaluation.EditorSettingsMissing))
                {
                    Styles.BeginInitialStateArea(EditorSettingsMissingTitle,
                        String.Format(EditorSettingsMissingMessage, EvaluateProjectConfigurationTask.EditorSettingsPath));
                    Styles.EndInitialStateArea();

                    return false;
                }
                else if (settingsIssues.WasCaught(ProjectSettingsEvaluation.BadVCSSettings))
                {
                    Styles.BeginInitialStateArea(BadVCSSettingsTitle, BadVCSSettingsMessage);
                    {
                        GUILayout.Space(EditorGUIUtility.standardVerticalSpacing);

                        // Button to select editor settings - for remedying the bad setting
                        if (Styles.InitialStateActionButton(SelectEditorSettingsButton))
                        {
                            Selection.activeObject = EvaluateProjectConfigurationTask.LoadEditorSettings();
                        }
                    }
                    Styles.EndInitialStateArea();

                    return false;
                }
            }

            if (!Utility.GitFound)
            {
                Styles.BeginInitialStateArea(GitInstallTitle, GitInstallMissingMessage);
                {
                    OnInstallPathGUI();
                }
                Styles.EndInitialStateArea();

                return false;
            }

            if (settingsIssues != null && !Manager.LocalSettings.Get(IgnoreSerialisationIssuesSetting, "0").Equals("1"))
            {
                var binary = settingsIssues.WasCaught(ProjectSettingsEvaluation.BinarySerialization);
                var mixed = settingsIssues.WasCaught(ProjectSettingsEvaluation.MixedSerialization);

                if (binary || mixed)
                {
                    GUILayout.Label(TextSerialisationMessage, Styles.LongMessageStyle);
                    Styles.Warning(binary ? BinarySerialisationMessage : MixedSerialisationMessage);

                    GUILayout.BeginHorizontal();
                    {
                        if (GUILayout.Button(IgnoreSerialisationSettingsButton))
                        {
                            Manager.LocalSettings.Set(IgnoreSerialisationIssuesSetting, "1");
                        }

                        GUILayout.FlexibleSpace();

                        if (GUILayout.Button(RefreshIssuesButton))
                        {
                            // TODO: Fix this
                        }

                        if (GUILayout.Button(SelectEditorSettingsButton))
                        {
                            Selection.activeObject = EvaluateProjectConfigurationTask.LoadEditorSettings();
                        }
                    }
                    GUILayout.EndHorizontal();
                }
            }

            var gitIgnoreException = projectConfigurationIssues.Select(i => i as GitIgnoreException).FirstOrDefault(i => i != null);
            if (gitIgnoreException != null)
            {
                Styles.Warning(String.Format(GitIgnoreExceptionWarning, gitIgnoreException.Exception));
            }

            foreach (var issue in projectConfigurationIssues.Select(i => i as GitIgnoreIssue).Where(i => i != null))
            {
                if (string.IsNullOrEmpty(issue.Line))
                {
                    Styles.Warning(String.Format(GitIgnoreIssueNoLineWarning, issue.File, issue.Description));
                }
                else
                {
                    Styles.Warning(String.Format(GitIgnoreIssueWarning, issue.File, issue.Line, issue.Description));
                }
=======
        private bool ValidateGitInstall(string path)
        {
            if (String.IsNullOrEmpty(path))
                return false;
            if (!GitClient.ValidateGitInstall(path.ToNPath()))
            {
                EditorUtility.DisplayDialog(GitInstallPickInvalidTitle, String.Format(GitInstallPickInvalidMessage, path),
                    GitInstallPickInvalidOK);
                return false;
>>>>>>> 4255855b
            }

            return true;
        }

<<<<<<< HEAD
        private void OnGitIgnoreRulesGUI()
        {
            var gitignoreRulesWith = Position.width - Styles.GitIgnoreRulesTotalHorizontalMargin - Styles.GitIgnoreRulesSelectorWidth - 16f;
            var effectWidth = gitignoreRulesWith * Styles.GitIgnoreRulesEffectRatio;
            var fileWidth = gitignoreRulesWith * Styles.GitIgnoreRulesFileRatio;
            var lineWidth = gitignoreRulesWith * Styles.GitIgnoreRulesLineRatio;

            GUILayout.Label(GitIgnoreRulesTitle, EditorStyles.boldLabel);
            GUILayout.BeginVertical(GUI.skin.box);
            GUILayout.BeginHorizontal(EditorStyles.toolbar);
            {
                GUILayout.Space(Styles.GitIgnoreRulesSelectorWidth);
                TableCell(GitIgnoreRulesEffect, effectWidth);
                TableCell(GitIgnoreRulesFile, fileWidth);
                TableCell(GitIgnoreRulesLine, lineWidth);
            }
            GUILayout.EndHorizontal();

            var count = GitIgnoreRule.Count;
            for (var index = 0; index < count; ++index)
            {
                GitIgnoreRule rule;
                if (GitIgnoreRule.TryLoad(index, out rule))
                {
                    GUILayout.BeginHorizontal();
                    {
                        GUILayout.Space(Styles.GitIgnoreRulesSelectorWidth);

                        if (gitIgnoreRulesSelection == index && Event.current.type == EventType.Repaint)
                        {
                            var selectorRect = GUILayoutUtility.GetLastRect();
                            selectorRect.Set(selectorRect.x, selectorRect.y + 2f, selectorRect.width - 2f, EditorGUIUtility.singleLineHeight);
                            EditorStyles.foldout.Draw(selectorRect, false, false, false, false);
                        }

                        TableCell(rule.Effect.ToString(), effectWidth);
                        // TODO: Tint if the regex is null
                        TableCell(rule.FileString, fileWidth);
                        TableCell(rule.LineString, lineWidth);
                    }
                    GUILayout.EndHorizontal();

                    if (Event.current.type == EventType.MouseDown && GUILayoutUtility.GetLastRect().Contains(Event.current.mousePosition))
                    {
                        newGitIgnoreRulesSelection = index;
                        Event.current.Use();
                    }
                }
            }

            GUILayout.BeginHorizontal();
            {
                GUILayout.FlexibleSpace();
                if (GUILayout.Button(NewGitIgnoreRuleButton, EditorStyles.miniButton))
                {
                    GitIgnoreRule.New();
                    GUIUtility.hotControl = GUIUtility.keyboardControl = -1;
                }
            }
            GUILayout.EndHorizontal();

            GUILayout.Space(EditorGUIUtility.standardVerticalSpacing);

            // Selected gitignore rule edit

            GitIgnoreRule selectedRule;
            if (GitIgnoreRule.TryLoad(gitIgnoreRulesSelection, out selectedRule))
            {
                GUILayout.BeginVertical(GUI.skin.box);
                {
                    GUILayout.BeginHorizontal();
                    {
                        GUILayout.FlexibleSpace();
                        if (GUILayout.Button(DeleteGitIgnoreRuleButton, EditorStyles.miniButton))
                        {
                            GitIgnoreRule.Delete(gitIgnoreRulesSelection);
                            newGitIgnoreRulesSelection = gitIgnoreRulesSelection - 1;
                        }
                    }
                    GUILayout.EndHorizontal();
                    EditorGUI.BeginChangeCheck();
                    var newEffect = (GitIgnoreRuleEffect)EditorGUILayout.EnumPopup(GitIgnoreRulesEffect, selectedRule.Effect);
                    var newFile = EditorGUILayout.TextField(GitIgnoreRulesFile, selectedRule.FileString);
                    var newLine = EditorGUILayout.TextField(GitIgnoreRulesLine, selectedRule.LineString);
                    GUILayout.Label(GitIgnoreRulesDescription);
                    var newDescription = EditorGUILayout.TextArea(selectedRule.TriggerText, Styles.CommitDescriptionFieldStyle);
                    if (EditorGUI.EndChangeCheck())
                    {
                        GitIgnoreRule.Save(gitIgnoreRulesSelection, newEffect, newFile, newLine, newDescription);
                        // TODO: Fix this
                    }
                }
                GUILayout.EndVertical();
            }
            GUILayout.EndVertical();
        }

=======
>>>>>>> 4255855b
        private void OnGitLfsLocksGUI()
        {
            EditorGUI.BeginDisabledGroup(isBusy || Repository == null);
            {
                GUILayout.BeginVertical();
                {
                    GUILayout.Label("Locked files", EditorStyles.boldLabel);

                    lockScrollPos = EditorGUILayout.BeginScrollView(lockScrollPos, Styles.GenericTableBoxStyle,
                        GUILayout.Height(125));
                    {
                        GUILayout.BeginVertical();
                        {
                            var lockedFilesCount = lockedFiles.Count;
                            for (var index = 0; index < lockedFilesCount; ++index)
                            {
                                GUIStyle rowStyle = (lockedFileSelection == index)
                                    ? Styles.LockedFileRowSelectedStyle
                                    : Styles.LockedFileRowStyle;
                                GUILayout.Box(lockedFiles[index].Path, rowStyle);

                                if (Event.current.type == EventType.MouseDown &&
                                    GUILayoutUtility.GetLastRect().Contains(Event.current.mousePosition))
                                {
                                    var currentEvent = Event.current;

                                    if (currentEvent.button == 0)
                                    {
                                        lockedFileSelection = index;
                                    }

                                    Event.current.Use();
                                }
                            }
                        }

                        GUILayout.EndVertical();
                    }

                    EditorGUILayout.EndScrollView();

                    if (lockedFileSelection > -1)
                    {
                        GUILayout.BeginVertical();
                        {
                            var lck = lockedFiles[lockedFileSelection];
                            GUILayout.Label(lck.Path, EditorStyles.boldLabel);

                            GUILayout.BeginHorizontal();
                            {
                                GUILayout.Label("Locked by " + lck.User);
                                GUILayout.FlexibleSpace();
                                if (GUILayout.Button("Unlock"))
                                {
                                    Repository.ReleaseLock(lck.Path, false).Start();
                                }
                            }
                            GUILayout.EndHorizontal();
                        }
                        GUILayout.EndVertical();
                    }
                }

                GUILayout.EndVertical();

            }
            EditorGUI.EndDisabledGroup();
        }

        private void OnInstallPathGUI()
        {
            // Install path
            GUILayout.Label(GitInstallTitle, EditorStyles.boldLabel);

            EditorGUI.BeginDisabledGroup(isBusy);
            {
                // Install path field
                GUILayout.BeginHorizontal();
                { 
                    newGitExec = EditorGUILayout.TextField(PathToGit, newGitExec);

                    if (GUILayout.Button(BrowseButton, EditorStyles.miniButton, GUILayout.Width(25)))
                    {
                        GUI.FocusControl(null);

                        var newValue = EditorUtility.OpenFilePanel(GitInstallBrowseTitle,
                            gitExecParent,
                            gitExecExtension);

                        if (!string.IsNullOrEmpty(newValue))
                        {
                            newGitExec = newValue;
                        }
                    }
                }
                GUILayout.EndHorizontal();

                GUILayout.Space(EditorGUIUtility.standardVerticalSpacing);

                GUILayout.BeginHorizontal();
                {
                    var needsSaving = !string.IsNullOrEmpty(newGitExec)
                        && newGitExec != gitExec
                        && newGitExec.ToNPath().FileExists();

                    EditorGUI.BeginDisabledGroup(!needsSaving);
                    { 
                        if (GUILayout.Button(GitPathSaveButton, GUILayout.ExpandWidth(false)))
                        {
                            Logger.Trace("Saving Git Path:{0}", newGitExec);

                            GUI.FocusControl(null);

                            Manager.SystemSettings.Set(Constants.GitInstallPathKey, newGitExec);
                            Environment.GitExecutablePath = newGitExec.ToNPath();
                            gitExecHasChanged = true;
                        }
                    }
                    EditorGUI.EndDisabledGroup();

                    //Find button - for attempting to locate a new install
                    if (GUILayout.Button(GitInstallFindButton, GUILayout.ExpandWidth(false)))
                    {
                        GUI.FocusControl(null);

                        var task = new ProcessTask<NPath>(Manager.CancellationToken, new FirstLineIsPathOutputProcessor())
                            .Configure(Manager.ProcessManager, Environment.IsWindows ? "where" : "which", "git")
                            .FinallyInUI((success, ex, path) =>
                            {
                                Logger.Trace("Find Git Completed Success:{0} Path:{1}", success, path);

                                if (success && !string.IsNullOrEmpty(path))
                                {
                                    Manager.SystemSettings.Set(Constants.GitInstallPathKey, path);
                                    Environment.GitExecutablePath = path;
                                    gitExecHasChanged = true;
                                }
                            });
                    }
                }
                GUILayout.EndHorizontal();
            }
            EditorGUI.EndDisabledGroup();
        }

        private void OnPrivacyGui()
        {
            var service = Manager != null ? Manager.UsageTracker : null;

            GUILayout.Label(PrivacyTitle, EditorStyles.boldLabel);

            EditorGUI.BeginDisabledGroup(isBusy || service == null);
            {
                var metricsEnabled = service != null && service.Enabled;
                EditorGUI.BeginChangeCheck();
                {
                    metricsEnabled = GUILayout.Toggle(metricsEnabled, MetricsOptInLabel);
                }
                if (EditorGUI.EndChangeCheck())
                {
                    Manager.UsageTracker.Enabled = metricsEnabled;
                }

            }
            EditorGUI.EndDisabledGroup();
        }

        private void OnLoggingSettingsGui()
        {
            GUILayout.Label(DebugSettingsTitle, EditorStyles.boldLabel);

            EditorGUI.BeginDisabledGroup(isBusy);
            {
                var traceLogging = Logging.TracingEnabled;

                EditorGUI.BeginChangeCheck();
                {
                    traceLogging = GUILayout.Toggle(traceLogging, EnableTraceLoggingLabel);
                }
                if (EditorGUI.EndChangeCheck())
                {
                    Logging.TracingEnabled = traceLogging;
                    Manager.UserSettings.Set(Constants.TraceLoggingKey, traceLogging);
                }
            }
            EditorGUI.EndDisabledGroup();
        }
    }
}<|MERGE_RESOLUTION|>--- conflicted
+++ resolved
@@ -367,225 +367,6 @@
             EditorGUI.EndDisabledGroup();
         }
 
-<<<<<<< HEAD
-        private bool OnIssuesGUI()
-        {
-            IList<ProjectConfigurationIssue> projectConfigurationIssues;
-            if (Utility.Issues != null)
-            {
-                projectConfigurationIssues = Utility.Issues;
-            }
-            else
-            {
-                projectConfigurationIssues = new ProjectConfigurationIssue[0];
-            }
-
-            var settingsIssues = projectConfigurationIssues.Select(i => i as ProjectSettingsIssue).FirstOrDefault(i => i != null);
-
-            if (settingsIssues != null)
-            {
-                if (settingsIssues.WasCaught(ProjectSettingsEvaluation.EditorSettingsMissing))
-                {
-                    Styles.BeginInitialStateArea(EditorSettingsMissingTitle,
-                        String.Format(EditorSettingsMissingMessage, EvaluateProjectConfigurationTask.EditorSettingsPath));
-                    Styles.EndInitialStateArea();
-
-                    return false;
-                }
-                else if (settingsIssues.WasCaught(ProjectSettingsEvaluation.BadVCSSettings))
-                {
-                    Styles.BeginInitialStateArea(BadVCSSettingsTitle, BadVCSSettingsMessage);
-                    {
-                        GUILayout.Space(EditorGUIUtility.standardVerticalSpacing);
-
-                        // Button to select editor settings - for remedying the bad setting
-                        if (Styles.InitialStateActionButton(SelectEditorSettingsButton))
-                        {
-                            Selection.activeObject = EvaluateProjectConfigurationTask.LoadEditorSettings();
-                        }
-                    }
-                    Styles.EndInitialStateArea();
-
-                    return false;
-                }
-            }
-
-            if (!Utility.GitFound)
-            {
-                Styles.BeginInitialStateArea(GitInstallTitle, GitInstallMissingMessage);
-                {
-                    OnInstallPathGUI();
-                }
-                Styles.EndInitialStateArea();
-
-                return false;
-            }
-
-            if (settingsIssues != null && !Manager.LocalSettings.Get(IgnoreSerialisationIssuesSetting, "0").Equals("1"))
-            {
-                var binary = settingsIssues.WasCaught(ProjectSettingsEvaluation.BinarySerialization);
-                var mixed = settingsIssues.WasCaught(ProjectSettingsEvaluation.MixedSerialization);
-
-                if (binary || mixed)
-                {
-                    GUILayout.Label(TextSerialisationMessage, Styles.LongMessageStyle);
-                    Styles.Warning(binary ? BinarySerialisationMessage : MixedSerialisationMessage);
-
-                    GUILayout.BeginHorizontal();
-                    {
-                        if (GUILayout.Button(IgnoreSerialisationSettingsButton))
-                        {
-                            Manager.LocalSettings.Set(IgnoreSerialisationIssuesSetting, "1");
-                        }
-
-                        GUILayout.FlexibleSpace();
-
-                        if (GUILayout.Button(RefreshIssuesButton))
-                        {
-                            // TODO: Fix this
-                        }
-
-                        if (GUILayout.Button(SelectEditorSettingsButton))
-                        {
-                            Selection.activeObject = EvaluateProjectConfigurationTask.LoadEditorSettings();
-                        }
-                    }
-                    GUILayout.EndHorizontal();
-                }
-            }
-
-            var gitIgnoreException = projectConfigurationIssues.Select(i => i as GitIgnoreException).FirstOrDefault(i => i != null);
-            if (gitIgnoreException != null)
-            {
-                Styles.Warning(String.Format(GitIgnoreExceptionWarning, gitIgnoreException.Exception));
-            }
-
-            foreach (var issue in projectConfigurationIssues.Select(i => i as GitIgnoreIssue).Where(i => i != null))
-            {
-                if (string.IsNullOrEmpty(issue.Line))
-                {
-                    Styles.Warning(String.Format(GitIgnoreIssueNoLineWarning, issue.File, issue.Description));
-                }
-                else
-                {
-                    Styles.Warning(String.Format(GitIgnoreIssueWarning, issue.File, issue.Line, issue.Description));
-                }
-=======
-        private bool ValidateGitInstall(string path)
-        {
-            if (String.IsNullOrEmpty(path))
-                return false;
-            if (!GitClient.ValidateGitInstall(path.ToNPath()))
-            {
-                EditorUtility.DisplayDialog(GitInstallPickInvalidTitle, String.Format(GitInstallPickInvalidMessage, path),
-                    GitInstallPickInvalidOK);
-                return false;
->>>>>>> 4255855b
-            }
-
-            return true;
-        }
-
-<<<<<<< HEAD
-        private void OnGitIgnoreRulesGUI()
-        {
-            var gitignoreRulesWith = Position.width - Styles.GitIgnoreRulesTotalHorizontalMargin - Styles.GitIgnoreRulesSelectorWidth - 16f;
-            var effectWidth = gitignoreRulesWith * Styles.GitIgnoreRulesEffectRatio;
-            var fileWidth = gitignoreRulesWith * Styles.GitIgnoreRulesFileRatio;
-            var lineWidth = gitignoreRulesWith * Styles.GitIgnoreRulesLineRatio;
-
-            GUILayout.Label(GitIgnoreRulesTitle, EditorStyles.boldLabel);
-            GUILayout.BeginVertical(GUI.skin.box);
-            GUILayout.BeginHorizontal(EditorStyles.toolbar);
-            {
-                GUILayout.Space(Styles.GitIgnoreRulesSelectorWidth);
-                TableCell(GitIgnoreRulesEffect, effectWidth);
-                TableCell(GitIgnoreRulesFile, fileWidth);
-                TableCell(GitIgnoreRulesLine, lineWidth);
-            }
-            GUILayout.EndHorizontal();
-
-            var count = GitIgnoreRule.Count;
-            for (var index = 0; index < count; ++index)
-            {
-                GitIgnoreRule rule;
-                if (GitIgnoreRule.TryLoad(index, out rule))
-                {
-                    GUILayout.BeginHorizontal();
-                    {
-                        GUILayout.Space(Styles.GitIgnoreRulesSelectorWidth);
-
-                        if (gitIgnoreRulesSelection == index && Event.current.type == EventType.Repaint)
-                        {
-                            var selectorRect = GUILayoutUtility.GetLastRect();
-                            selectorRect.Set(selectorRect.x, selectorRect.y + 2f, selectorRect.width - 2f, EditorGUIUtility.singleLineHeight);
-                            EditorStyles.foldout.Draw(selectorRect, false, false, false, false);
-                        }
-
-                        TableCell(rule.Effect.ToString(), effectWidth);
-                        // TODO: Tint if the regex is null
-                        TableCell(rule.FileString, fileWidth);
-                        TableCell(rule.LineString, lineWidth);
-                    }
-                    GUILayout.EndHorizontal();
-
-                    if (Event.current.type == EventType.MouseDown && GUILayoutUtility.GetLastRect().Contains(Event.current.mousePosition))
-                    {
-                        newGitIgnoreRulesSelection = index;
-                        Event.current.Use();
-                    }
-                }
-            }
-
-            GUILayout.BeginHorizontal();
-            {
-                GUILayout.FlexibleSpace();
-                if (GUILayout.Button(NewGitIgnoreRuleButton, EditorStyles.miniButton))
-                {
-                    GitIgnoreRule.New();
-                    GUIUtility.hotControl = GUIUtility.keyboardControl = -1;
-                }
-            }
-            GUILayout.EndHorizontal();
-
-            GUILayout.Space(EditorGUIUtility.standardVerticalSpacing);
-
-            // Selected gitignore rule edit
-
-            GitIgnoreRule selectedRule;
-            if (GitIgnoreRule.TryLoad(gitIgnoreRulesSelection, out selectedRule))
-            {
-                GUILayout.BeginVertical(GUI.skin.box);
-                {
-                    GUILayout.BeginHorizontal();
-                    {
-                        GUILayout.FlexibleSpace();
-                        if (GUILayout.Button(DeleteGitIgnoreRuleButton, EditorStyles.miniButton))
-                        {
-                            GitIgnoreRule.Delete(gitIgnoreRulesSelection);
-                            newGitIgnoreRulesSelection = gitIgnoreRulesSelection - 1;
-                        }
-                    }
-                    GUILayout.EndHorizontal();
-                    EditorGUI.BeginChangeCheck();
-                    var newEffect = (GitIgnoreRuleEffect)EditorGUILayout.EnumPopup(GitIgnoreRulesEffect, selectedRule.Effect);
-                    var newFile = EditorGUILayout.TextField(GitIgnoreRulesFile, selectedRule.FileString);
-                    var newLine = EditorGUILayout.TextField(GitIgnoreRulesLine, selectedRule.LineString);
-                    GUILayout.Label(GitIgnoreRulesDescription);
-                    var newDescription = EditorGUILayout.TextArea(selectedRule.TriggerText, Styles.CommitDescriptionFieldStyle);
-                    if (EditorGUI.EndChangeCheck())
-                    {
-                        GitIgnoreRule.Save(gitIgnoreRulesSelection, newEffect, newFile, newLine, newDescription);
-                        // TODO: Fix this
-                    }
-                }
-                GUILayout.EndVertical();
-            }
-            GUILayout.EndVertical();
-        }
-
-=======
->>>>>>> 4255855b
         private void OnGitLfsLocksGUI()
         {
             EditorGUI.BeginDisabledGroup(isBusy || Repository == null);
