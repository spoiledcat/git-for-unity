--- conflicted
+++ resolved
@@ -371,19 +371,11 @@
 
             rect.y += Styles.TreePadding;
 
-<<<<<<< HEAD
-            rect = treeRemotes.Render(rect, scroll, _ => {}, selectedNode =>
-                {
-                    var indexOfFirstSlash = selectedNode.Name.IndexOf('/');
-                    var originName = selectedNode.Name.Substring(0, indexOfFirstSlash);
-                    var branchName = selectedNode.Name.Substring(indexOfFirstSlash + 1);
-=======
             rect = treeRemotes.Render(rect, scroll,
                 node => { },
                 node => {
                     if (node.IsFolder)
                         return;
->>>>>>> fd4b6edc
 
                     CheckoutRemoteBranch(node.Name);
                 },
