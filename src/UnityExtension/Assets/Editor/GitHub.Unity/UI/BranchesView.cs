using System;
using System.Collections;
using System.Collections.Generic;
using System.Linq;
using GitHub.Unity.Helpers;
using UnityEditor;
using UnityEngine;

namespace GitHub.Unity
{
    [Serializable]
    class BranchesView : Subview
    {
        private const string ConfirmSwitchTitle = "Confirm branch switch";
        private const string ConfirmSwitchMessage = "Switch branch to {0}?";
        private const string ConfirmSwitchOK = "Switch";
        private const string ConfirmSwitchCancel = "Cancel";
        private const string ConfirmCheckoutBranchTitle = "Confirm branch checkout";
        private const string ConfirmCheckoutBranchMessage = "Checkout branch {0} from {1}?";
        private const string ConfirmCheckoutBranchOK = "Checkout";
        private const string ConfirmCheckoutBranchCancel = "Cancel";
        private const string WarningCheckoutBranchExistsTitle = "Branch already exists";
        private const string WarningCheckoutBranchExistsMessage = "Branch {0} already exists";
        private const string WarningCheckoutBranchExistsOK = "Ok";
        private const string NewBranchCancelButton = "x";
        private const string NewBranchConfirmButton = "Create";
        private const string CreateBranchTitle = "Create Branch";
        private const string LocalTitle = "Local branches";
        private const string RemoteTitle = "Remote branches";
        private const string CreateBranchButton = "New Branch";
        private const string DeleteBranchMessageFormatString = "Are you sure you want to delete the branch: {0}?";
        private const string DeleteBranchTitle = "Delete Branch?";
        private const string DeleteBranchButton = "Delete";
        private const string CancelButtonLabel = "Cancel";

        [NonSerialized] private int listID = -1;
        [NonSerialized] private BranchesMode targetMode;

        [SerializeField] private Tree treeLocals = new Tree();
        [SerializeField] private Tree treeRemotes = new Tree();
        [SerializeField] private BranchesMode mode = BranchesMode.Default;
        [SerializeField] private string newBranchName;
        [SerializeField] private Vector2 scroll;
        [SerializeField] private bool disableDelete;

        [SerializeField] private CacheUpdateEvent lastLocalAndRemoteBranchListChangedEvent;
        [NonSerialized] private bool localAndRemoteBranchListHasUpdate;

        [SerializeField] private List<GitBranch> localBranches;
        [SerializeField] private List<GitBranch> remoteBranches;

        public override void InitializeView(IView parent)
        {
            base.InitializeView(parent);
            targetMode = mode;
        }


        public override void OnEnable()
        {
            base.OnEnable();
            AttachHandlers(Repository);
            Repository.CheckLocalAndRemoteBranchListChangedEvent(lastLocalAndRemoteBranchListChangedEvent);
        }

        public override void OnDisable()
        {
            base.OnDisable();
            DetachHandlers(Repository);
        }

        public override void OnDataUpdate()
        {
            base.OnDataUpdate();
            MaybeUpdateData();
        }

        private void RepositoryOnLocalAndRemoteBranchListChanged(CacheUpdateEvent cacheUpdateEvent)
        {
            if (!lastLocalAndRemoteBranchListChangedEvent.Equals(cacheUpdateEvent))
            {
                lastLocalAndRemoteBranchListChangedEvent = cacheUpdateEvent;
                localAndRemoteBranchListHasUpdate = true;
                Redraw();
            }
        }

        private void MaybeUpdateData()
        {
            if (localAndRemoteBranchListHasUpdate)
            {
                localAndRemoteBranchListHasUpdate = false;

                localBranches = Repository.LocalBranches.ToList();
                remoteBranches = Repository.RemoteBranches.ToList();

                BuildTree();
            }

            disableDelete = treeLocals.SelectedNode == null || treeLocals.SelectedNode.IsFolder || treeLocals.SelectedNode.IsActive;
        }

        public override void OnGUI()
        {
            Render();
        }

        private void AttachHandlers(IRepository repository)
        {
            repository.LocalAndRemoteBranchListChanged += RepositoryOnLocalAndRemoteBranchListChanged;
        }

        private void DetachHandlers(IRepository repository)
        {
            repository.LocalAndRemoteBranchListChanged -= RepositoryOnLocalAndRemoteBranchListChanged;
        }

        private void Render()
        {
            listID = GUIUtility.GetControlID(FocusType.Keyboard);
            GUILayout.BeginHorizontal();
            {
                OnButtonBarGUI();
            }
            GUILayout.EndHorizontal();

            var rect = GUILayoutUtility.GetLastRect();
            scroll = GUILayout.BeginScrollView(scroll);
            {
                OnTreeGUI(new Rect(0f, 0f, Position.width, Position.height - rect.height + Styles.CommitAreaPadding)); 
            }
            GUILayout.EndScrollView();
        }

        private void BuildTree()
        {
            localBranches.Sort(CompareBranches);
            remoteBranches.Sort(CompareBranches);
            treeLocals = new Tree();
            treeLocals.ActiveNodeIcon = Styles.ActiveBranchIcon;
            treeLocals.NodeIcon = Styles.BranchIcon;
            treeLocals.RootFolderIcon = Styles.RootFolderIcon;
            treeLocals.FolderIcon = Styles.FolderIcon;

            treeRemotes = new Tree();
            treeRemotes.ActiveNodeIcon = Styles.ActiveBranchIcon;
            treeRemotes.NodeIcon = Styles.BranchIcon;
            treeRemotes.RootFolderIcon = Styles.RootFolderIcon;
            treeRemotes.FolderIcon = Styles.FolderIcon;

            treeLocals.Load(localBranches.Cast<ITreeData>(), LocalTitle);
            treeRemotes.Load(remoteBranches.Cast<ITreeData>(), RemoteTitle);
            Redraw();
        }

        private void OnButtonBarGUI()
        {
            if (mode == BranchesMode.Default)
            {
                // Delete button
                // If the current branch is selected, then do not enable the Delete button
                EditorGUI.BeginDisabledGroup(disableDelete);
                {
                    if (GUILayout.Button(DeleteBranchButton, EditorStyles.miniButton, GUILayout.ExpandWidth(false)))
                    {
                        var selectedBranchName = treeLocals.SelectedNode.Name;
                        var dialogMessage = string.Format(DeleteBranchMessageFormatString, selectedBranchName);
                        if (EditorUtility.DisplayDialog(DeleteBranchTitle, dialogMessage, DeleteBranchButton, CancelButtonLabel))
                        {
                            GitClient.DeleteBranch(selectedBranchName, true).Start();
                        }
                    }
                }
                EditorGUI.EndDisabledGroup();

                // Create button
                GUILayout.FlexibleSpace();
                if (GUILayout.Button(CreateBranchButton, EditorStyles.miniButton, GUILayout.ExpandWidth(false)))
                {
                    targetMode = BranchesMode.Create;
                }
            }
            // Branch name + cancel + create
            else if (mode == BranchesMode.Create)
            {
                GUILayout.BeginHorizontal();
                {
                    var createBranch = false;
                    var cancelCreate = false;
                    var cannotCreate = treeLocals.SelectedNode == null ||
                                       treeLocals.SelectedNode.IsFolder ||
                                       !Validation.IsBranchNameValid(newBranchName);

                    // Create on return/enter or cancel on escape
                    var offsetID = GUIUtility.GetControlID(FocusType.Passive);
                    if (Event.current.isKey && GUIUtility.keyboardControl == offsetID + 1)
                    {
                        if (Event.current.keyCode == KeyCode.Escape)
                        {
                            cancelCreate = true;
                            Event.current.Use();
                        }
                        else if (Event.current.keyCode == KeyCode.Return || Event.current.keyCode == KeyCode.KeypadEnter)
                        {
                            if (cannotCreate)
                            {
                                EditorApplication.Beep();
                            }
                            else
                            {
                                createBranch = true;
                            }
                            Event.current.Use();
                        }
                    }
                    newBranchName = EditorGUILayout.TextField(newBranchName);

                    // Create
                    EditorGUI.BeginDisabledGroup(cannotCreate);
                    {
                        if (GUILayout.Button(NewBranchConfirmButton, EditorStyles.miniButtonLeft, GUILayout.ExpandWidth(false)))
                        {
                            createBranch = true;
                        }
                    }
                    EditorGUI.EndDisabledGroup();

                    // Cancel create
                    if (GUILayout.Button(NewBranchCancelButton, EditorStyles.miniButtonRight, GUILayout.ExpandWidth(false)))
                    {
                        cancelCreate = true;
                    }

                    // Effectuate create
                    if (createBranch)
                    {
                        GitClient.CreateBranch(newBranchName, treeLocals.SelectedNode.Name)
                            .FinallyInUI((success, e) =>
                            {
                                if (success)
                                {
                                    Redraw();
                                }
                                else
                                {
                                    var errorHeader = "fatal: ";
                                    var errorMessage = e.Message.StartsWith(errorHeader) ? e.Message.Remove(0, errorHeader.Length) : e.Message;

                                    EditorUtility.DisplayDialog(CreateBranchTitle,
                                        errorMessage,
                                        Localization.Ok);
                                }
                            })
                            .Start();
                    }

                    // Cleanup
                    if (createBranch || cancelCreate)
                    {
                        newBranchName = "";
                        GUIUtility.keyboardControl = -1;
                        targetMode = BranchesMode.Default;
                    }
                }
                GUILayout.EndHorizontal();
            }
        }

        private void OnTreeGUI(Rect rect)
        {
             var initialRect = rect;

            if (treeLocals.FolderStyle == null)
            {
                treeLocals.FolderStyle = Styles.Foldout;
                treeLocals.TreeNodeStyle = Styles.TreeNode;
                treeLocals.ActiveTreeNodeStyle = Styles.TreeNodeActive;
                treeRemotes.FolderStyle = Styles.Foldout;
                treeRemotes.TreeNodeStyle = Styles.TreeNode;
                treeRemotes.ActiveTreeNodeStyle = Styles.TreeNodeActive;
            }
<<<<<<< HEAD

            var treeHadFocus = treeLocals.SelectedNode != null;

=======

            var treeHadFocus = treeLocals.SelectedNode != null;

>>>>>>> ea446517
            rect = treeLocals.Render(rect, scroll, _ => { }, node =>
                {
                    if (EditorUtility.DisplayDialog(ConfirmSwitchTitle, String.Format(ConfirmSwitchMessage, node.Name), ConfirmSwitchOK,
                            ConfirmSwitchCancel))
                    {
                        GitClient.SwitchBranch(node.Name)
                            .FinallyInUI((success, e) =>
                            {
                                if (success)
                                {
                                    Redraw();
                                }
                                else
                                {
                                    EditorUtility.DisplayDialog(Localization.SwitchBranchTitle,
                                        String.Format(Localization.SwitchBranchFailedDescription, node.Name),
                                    Localization.Ok);
                                }
                            }).Start();
                    }
                });

            if (treeHadFocus && treeLocals.SelectedNode == null)
                treeRemotes.Focus();
            else if (!treeHadFocus && treeLocals.SelectedNode != null)
                treeRemotes.Blur();

            if (treeLocals.RequiresRepaint)
                Redraw();

            treeHadFocus = treeRemotes.SelectedNode != null;

            rect.y += Styles.TreePadding;

            rect = treeRemotes.Render(rect, scroll, _ => {}, selectedNode =>
                {
                    var indexOfFirstSlash = selectedNode.Name.IndexOf('/');
                    var originName = selectedNode.Name.Substring(0, indexOfFirstSlash);
                    var branchName = selectedNode.Name.Substring(indexOfFirstSlash + 1);

                    if (Repository.LocalBranches.Any(localBranch => localBranch.Name == branchName))
<<<<<<< HEAD
                    {
                        EditorUtility.DisplayDialog(WarningCheckoutBranchExistsTitle,
                            String.Format(WarningCheckoutBranchExistsMessage, branchName),
                            WarningCheckoutBranchExistsOK);
                    }
                    else
                    {
=======
                    {
                        EditorUtility.DisplayDialog(WarningCheckoutBranchExistsTitle,
                            String.Format(WarningCheckoutBranchExistsMessage, branchName),
                            WarningCheckoutBranchExistsOK);
                    }
                    else
                    {
>>>>>>> ea446517
                        var confirmCheckout = EditorUtility.DisplayDialog(ConfirmCheckoutBranchTitle,
                            String.Format(ConfirmCheckoutBranchMessage, selectedNode.Name, originName),
                            ConfirmCheckoutBranchOK,
                            ConfirmCheckoutBranchCancel);

                        if (confirmCheckout)
                        {
                            GitClient
                                .CreateBranch(branchName, selectedNode.Name)
                                .FinallyInUI((success, e) =>
                                {
                                    if (success)
                                    {
                                        Redraw();
                                    }
                                    else
                                    {
                                        EditorUtility.DisplayDialog(Localization.SwitchBranchTitle,
                                            String.Format(Localization.SwitchBranchFailedDescription, selectedNode.Name),
                                            Localization.Ok);
                                    }
                                })
                                .Start();
                        }
                    }
                });

            if (treeHadFocus && treeRemotes.SelectedNode == null)
<<<<<<< HEAD
            {
                treeLocals.Focus();
            }
            else if (!treeHadFocus && treeRemotes.SelectedNode != null)
            {
                treeLocals.Blur();
            }
=======
                treeLocals.Focus();
            else if (!treeHadFocus && treeRemotes.SelectedNode != null)
                treeLocals.Blur();
>>>>>>> ea446517

            if (treeRemotes.RequiresRepaint)
                Redraw();

            //Debug.LogFormat("reserving: {0} {1} {2}", rect.y - initialRect.y, rect.y, initialRect.y);
            GUILayout.Space(rect.y - initialRect.y);
        }

        private int CompareBranches(GitBranch a, GitBranch b)
        {
<<<<<<< HEAD
            //if (IsFavorite(a.Name))
            //{
            //    return -1;
            //}

            //if (IsFavorite(b.Name))
            //{
            //    return 1;
            //}

=======
>>>>>>> ea446517
            if (a.Name.Equals("master"))
            {
                return -1;
            }

            if (b.Name.Equals("master"))
            {
                return 1;
            }

            return a.Name.CompareTo(b.Name);
        }

        //private bool IsFavorite(string branchName)
        //{
        //    return !String.IsNullOrEmpty(branchName) && favoritesList.Contains(branchName);
        //}

        //private void SetFavorite(TreeNode branch, bool favorite)
        //{
        //    if (string.IsNullOrEmpty(branch.Name))
        //    {
        //        return;
        //    }

        //    if (!favorite)
        //    {
        //        favorites.Remove(branch);
        //        Manager.LocalSettings.Set(FavoritesSetting, favorites.Select(x => x.Name).ToList());
        //    }
        //    else
        //    {
        //        favorites.Remove(branch);
        //        favorites.Add(branch);
        //        Manager.LocalSettings.Set(FavoritesSetting, favorites.Select(x => x.Name).ToList());
        //    }
        //}

        public override bool IsBusy
        {
            get { return false; }
        }

        private enum NodeType
        {
            Folder,
            LocalBranch,
            RemoteBranch
        }

        private enum BranchesMode
        {
            Default,
            Create
        }
    }
}<|MERGE_RESOLUTION|>--- conflicted
+++ resolved
@@ -279,15 +279,9 @@
                 treeRemotes.TreeNodeStyle = Styles.TreeNode;
                 treeRemotes.ActiveTreeNodeStyle = Styles.TreeNodeActive;
             }
-<<<<<<< HEAD
 
             var treeHadFocus = treeLocals.SelectedNode != null;
 
-=======
-
-            var treeHadFocus = treeLocals.SelectedNode != null;
-
->>>>>>> ea446517
             rect = treeLocals.Render(rect, scroll, _ => { }, node =>
                 {
                     if (EditorUtility.DisplayDialog(ConfirmSwitchTitle, String.Format(ConfirmSwitchMessage, node.Name), ConfirmSwitchOK,
@@ -329,7 +323,6 @@
                     var branchName = selectedNode.Name.Substring(indexOfFirstSlash + 1);
 
                     if (Repository.LocalBranches.Any(localBranch => localBranch.Name == branchName))
-<<<<<<< HEAD
                     {
                         EditorUtility.DisplayDialog(WarningCheckoutBranchExistsTitle,
                             String.Format(WarningCheckoutBranchExistsMessage, branchName),
@@ -337,15 +330,6 @@
                     }
                     else
                     {
-=======
-                    {
-                        EditorUtility.DisplayDialog(WarningCheckoutBranchExistsTitle,
-                            String.Format(WarningCheckoutBranchExistsMessage, branchName),
-                            WarningCheckoutBranchExistsOK);
-                    }
-                    else
-                    {
->>>>>>> ea446517
                         var confirmCheckout = EditorUtility.DisplayDialog(ConfirmCheckoutBranchTitle,
                             String.Format(ConfirmCheckoutBranchMessage, selectedNode.Name, originName),
                             ConfirmCheckoutBranchOK,
@@ -374,19 +358,9 @@
                 });
 
             if (treeHadFocus && treeRemotes.SelectedNode == null)
-<<<<<<< HEAD
-            {
-                treeLocals.Focus();
-            }
-            else if (!treeHadFocus && treeRemotes.SelectedNode != null)
-            {
-                treeLocals.Blur();
-            }
-=======
                 treeLocals.Focus();
             else if (!treeHadFocus && treeRemotes.SelectedNode != null)
                 treeLocals.Blur();
->>>>>>> ea446517
 
             if (treeRemotes.RequiresRepaint)
                 Redraw();
@@ -397,19 +371,6 @@
 
         private int CompareBranches(GitBranch a, GitBranch b)
         {
-<<<<<<< HEAD
-            //if (IsFavorite(a.Name))
-            //{
-            //    return -1;
-            //}
-
-            //if (IsFavorite(b.Name))
-            //{
-            //    return 1;
-            //}
-
-=======
->>>>>>> ea446517
             if (a.Name.Equals("master"))
             {
                 return -1;
@@ -422,31 +383,6 @@
 
             return a.Name.CompareTo(b.Name);
         }
-
-        //private bool IsFavorite(string branchName)
-        //{
-        //    return !String.IsNullOrEmpty(branchName) && favoritesList.Contains(branchName);
-        //}
-
-        //private void SetFavorite(TreeNode branch, bool favorite)
-        //{
-        //    if (string.IsNullOrEmpty(branch.Name))
-        //    {
-        //        return;
-        //    }
-
-        //    if (!favorite)
-        //    {
-        //        favorites.Remove(branch);
-        //        Manager.LocalSettings.Set(FavoritesSetting, favorites.Select(x => x.Name).ToList());
-        //    }
-        //    else
-        //    {
-        //        favorites.Remove(branch);
-        //        favorites.Add(branch);
-        //        Manager.LocalSettings.Set(FavoritesSetting, favorites.Select(x => x.Name).ToList());
-        //    }
-        //}
 
         public override bool IsBusy
         {
