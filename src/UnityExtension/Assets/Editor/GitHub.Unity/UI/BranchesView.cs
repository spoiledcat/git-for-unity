--- conflicted
+++ resolved
@@ -34,19 +34,9 @@
         private const string DeleteBranchButton = "Delete";
         private const string CancelButtonLabel = "Cancel";
 
-<<<<<<< HEAD
-=======
-        private bool showLocalBranches = true;
-        private bool showRemoteBranches = true;
-
->>>>>>> 812bbff7
         [NonSerialized] private int listID = -1;
         [NonSerialized] private BranchesMode targetMode;
-<<<<<<< HEAD
-        [NonSerialized] private bool favoritesHasChanged;
         [NonSerialized] private List<string> favoritesList;
-=======
->>>>>>> 812bbff7
 
         [SerializeField] private Tree treeLocals = new Tree();
         [SerializeField] private Tree treeRemotes = new Tree();
@@ -54,13 +44,9 @@
         [SerializeField] private BranchesMode mode = BranchesMode.Default;
         [SerializeField] private string newBranchName;
         [SerializeField] private Vector2 scroll;
-<<<<<<< HEAD
         [SerializeField] private bool disableDelete;
 
         [NonSerialized] private bool branchesHasChanged;
-=======
-        [SerializeField] private BranchTreeNode selectedNode;
->>>>>>> 812bbff7
 
         public override void InitializeView(IView parent)
         {
@@ -72,14 +58,6 @@
         {
             base.OnEnable();
             AttachHandlers(Repository);
-<<<<<<< HEAD
-            if (!Application.isPlaying)
-            {
-                favoritesHasChanged = true;
-            }
-=======
-            Refresh();
->>>>>>> 812bbff7
         }
 
         public override void OnDisable()
@@ -96,22 +74,14 @@
 
         private void MaybeUpdateData()
         {
-<<<<<<< HEAD
             if (!treeLocals.IsInitialized || branchesHasChanged)
             {
                 branchesHasChanged = false;
                 BuildTree(BranchCache.Instance.LocalBranches, BranchCache.Instance.RemoteBranches);
             }
 
-            if (favoritesHasChanged)
-            {
-                favoritesList = Manager.LocalSettings.Get(FavoritesSetting, new List<string>());
-                favoritesHasChanged = false;
-            }
 
             disableDelete = treeLocals.SelectedNode == null || treeLocals.SelectedNode.IsFolder || treeLocals.SelectedNode.IsActive;
-=======
->>>>>>> 812bbff7
         }
 
 
@@ -186,70 +156,14 @@
                 }
                 GUILayout.EndHorizontal();
 
-<<<<<<< HEAD
-                var rect = GUILayoutUtility.GetLastRect();
+                        GUILayout.Label(FavoritesTitle);
                 OnTreeGUI(new Rect(0f, rect.height + Styles.CommitAreaPadding, Position.width, Position.height - rect.height + Styles.CommitAreaPadding));
-=======
-                GUILayout.BeginVertical(Styles.CommitFileAreaStyle);
-                {
-                    // Local branches and "create branch" button
-                    showLocalBranches = EditorGUILayout.Foldout(showLocalBranches, LocalTitle);
-                    if (showLocalBranches)
-                    {
-                        GUILayout.BeginHorizontal();
-                        {
-                            GUILayout.BeginVertical();
-                            {
-                                OnTreeNodeChildrenGUI(localRoot);
-                            }
-                            GUILayout.EndVertical();
-                        }
-                        GUILayout.EndHorizontal();
-                    }
-
-                    // Remotes
-                    showRemoteBranches = EditorGUILayout.Foldout(showRemoteBranches, RemoteTitle);
-                    if (showRemoteBranches)
-                    {
-                        GUILayout.BeginHorizontal();
-                        {
-                            GUILayout.BeginVertical();
-                            for (var index = 0; index < remotes.Count; ++index)
-                            {
-                                var remote = remotes[index];
-                                GUILayout.Label(new GUIContent(remote.Name, Styles.FolderIcon), GUILayout.MaxHeight(EditorGUIUtility.singleLineHeight));
-
-                                // Branches of the remote
-                                GUILayout.BeginHorizontal();
-                                {
-                                    GUILayout.Space(Styles.TreeIndentation);
-                                    GUILayout.BeginVertical();
-                                    {
-                                        OnTreeNodeChildrenGUI(remote.Root);
-                                    }
-                                    GUILayout.EndVertical();
-                                }
-                                GUILayout.EndHorizontal();
-
-                                GUILayout.Space(Styles.BranchListSeperation);
-                            }
-
-                            GUILayout.EndVertical();
-                        }
-                        GUILayout.EndHorizontal();
-                    }
-
-                    GUILayout.FlexibleSpace();
-                }
-                GUILayout.EndVertical();
->>>>>>> 812bbff7
             }
             GUILayout.EndScrollView();
         }
 
         private void BuildTree(List<GitBranch> localBranches, List<GitBranch> remoteBranches)
         {
-<<<<<<< HEAD
             localBranches.Sort(CompareBranches);
             remoteBranches.Sort(CompareBranches);
             treeLocals = new Tree();
@@ -269,133 +183,6 @@
             Redraw();
         }
 
-=======
-            if (a.Name.Equals("master"))
-            {
-                return -1;
-            }
-
-            if (b.Name.Equals("master"))
-            {
-                return 1;
-            }
-
-            return 0;
-        }
-
-        private void BuildTree(IEnumerable<GitBranch> local, IEnumerable<GitBranch> remote)
-        {
-            //Clear the selected node
-            selectedNode = null;
- 
-            // Sort
-            var localBranches = new List<GitBranch>(local);
-            var remoteBranches = new List<GitBranch>(remote);
-            localBranches.Sort(CompareBranches);
-            remoteBranches.Sort(CompareBranches);
-
-            // Prepare for tracking
-            var tracking = new List<KeyValuePair<int, int>>();
-            var localBranchNodes = new List<BranchTreeNode>();
-
-            // Just build directly on the local root, keep track of active branch
-            localRoot = new BranchTreeNode("", NodeType.Folder, false);
-            for (var index = 0; index < localBranches.Count; ++index)
-            {
-                var branch = localBranches[index];
-                var node = new BranchTreeNode(branch.Name, NodeType.LocalBranch, branch.IsActive);
-                localBranchNodes.Add(node);
-
-                // Keep active node for quick reference
-                if (branch.IsActive)
-                {
-                    activeBranchNode = node;
-                }
-
-                // Add to tracking
-                if (!string.IsNullOrEmpty(branch.Tracking))
-                {
-                    var trackingIndex = !remoteBranches.Any()
-                        ? -1
-                        : Enumerable.Range(0, remoteBranches.Count).FirstOrDefault(i => remoteBranches[i].Name.Equals(branch.Tracking));
-
-                    if (trackingIndex > -1)
-                    {
-                        tracking.Add(new KeyValuePair<int, int>(index, trackingIndex));
-                    }
-                }
-
-                // Build into tree
-                BuildTree(localRoot, node);
-            }
-
-            // Maintain list of remotes before building their roots, ignoring active state
-            remotes.Clear();
-            for (var index = 0; index < remoteBranches.Count; ++index)
-            {
-                var branch = remoteBranches[index];
-
-                // Remote name is always the first level
-                var remoteName = branch.Name.Substring(0, branch.Name.IndexOf('/'));
-
-                // Get or create this remote
-                var remoteIndex = Enumerable.Range(1, remotes.Count + 1)
-                    .FirstOrDefault(i => remotes.Count > i - 1 && remotes[i - 1].Name.Equals(remoteName)) - 1;
-                if (remoteIndex < 0)
-                {
-                    remotes.Add(new Remote { Name = remoteName, Root = new BranchTreeNode("", NodeType.Folder, false) });
-                    remoteIndex = remotes.Count - 1;
-                }
-
-                // Create the branch
-                var node = new BranchTreeNode(branch.Name, NodeType.RemoteBranch, false) {
-                    Label = branch.Name.Substring(remoteName.Length + 1)
-                };
-
-                // Establish tracking link
-                for (var trackingIndex = 0; trackingIndex < tracking.Count; ++trackingIndex)
-                {
-                    var pair = tracking[trackingIndex];
-
-                    if (pair.Value == index)
-                    {
-                        localBranchNodes[pair.Key].Tracking = node;
-                    }
-                }
-
-                // Build on the root of the remote, just like with locals
-                BuildTree(remotes[remoteIndex].Root, node);
-            }
-
-            Redraw();
-        }
-
-        private void BuildTree(BranchTreeNode parent, BranchTreeNode child)
-        {
-            var firstSplit = child.Label.IndexOf('/');
-
-            // No nesting needed here, this is just a straight add
-            if (firstSplit < 0)
-            {
-                parent.Children.Add(child);
-                return;
-            }
-
-            // Get or create the next folder level
-            var folderName = child.Label.Substring(0, firstSplit);
-            var folder = parent.Children.FirstOrDefault(f => f.Label.Equals(folderName));
-            if (folder == null)
-            {
-                folder = new BranchTreeNode("", NodeType.Folder, false) { Label = folderName };
-                parent.Children.Add(folder);
-            }
-
-            // Pop the folder name from the front of the child label and add it to the folder
-            child.Label = child.Label.Substring(folderName.Length + 1);
-            BuildTree(folder, child);
-        }
-
->>>>>>> 812bbff7
         private void OnButtonBarGUI()
         {
             if (mode == BranchesMode.Default)
@@ -706,14 +493,7 @@
                 }
             }
 
-<<<<<<< HEAD
             public TreeNode ActiveNode { get { return activeNode; } }
-=======
-            var content = new GUIContent(node.Label, iconContent);
-            var style = node.Active ? Styles.BoldLabel : Styles.Label;
-            var rect = GUILayoutUtility.GetRect(content, style, GUILayout.MaxHeight(EditorGUIUtility.singleLineHeight));
-            var clickRect = new Rect(0f, rect.y, Position.width, rect.height);
->>>>>>> 812bbff7
 
             private Hashtable Folders
             {
@@ -794,7 +574,6 @@
                         }
                     }
                 }
-<<<<<<< HEAD
                 foldersKeys = Folders.Keys.Cast<string>().ToList();
             }
 
@@ -880,8 +659,6 @@
                     }
                 }
                 RequiresRepaint = selectionChanged;
-=======
->>>>>>> 812bbff7
             }
 
             public void Blur()
