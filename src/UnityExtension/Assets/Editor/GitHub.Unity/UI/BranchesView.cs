using System;
using System.Collections;
using System.Collections.Generic;
using System.Linq;
using GitHub.Unity.Helpers;
using UnityEditor;
using UnityEngine;

namespace GitHub.Unity
{
    [Serializable]
    class BranchesView : Subview
    {
        private const string ConfirmSwitchTitle = "Confirm branch switch";
        private const string ConfirmSwitchMessage = "Switch branch to {0}?";
        private const string ConfirmSwitchOK = "Switch";
        private const string ConfirmSwitchCancel = "Cancel";
        private const string ConfirmCheckoutBranchTitle = "Confirm branch checkout";
        private const string ConfirmCheckoutBranchMessage = "Checkout branch {0} from {1}?";
        private const string ConfirmCheckoutBranchOK = "Checkout";
        private const string ConfirmCheckoutBranchCancel = "Cancel";
        private const string WarningCheckoutBranchExistsTitle = "Branch already exists";
        private const string WarningCheckoutBranchExistsMessage = "Branch {0} already exists";
        private const string WarningCheckoutBranchExistsOK = "Ok";
        private const string NewBranchCancelButton = "x";
        private const string NewBranchConfirmButton = "Create";
        private const string CreateBranchTitle = "Create Branch";
        private const string LocalTitle = "Local branches";
        private const string RemoteTitle = "Remote branches";
        private const string CreateBranchButton = "New Branch";
        private const string DeleteBranchMessageFormatString = "Are you sure you want to delete the branch: {0}?";
        private const string DeleteBranchTitle = "Delete Branch?";
        private const string DeleteBranchButton = "Delete";
        private const string CancelButtonLabel = "Cancel";
        private const string DeleteBranchContextMenuLabel = "Delete";
        private const string SwitchBranchContextMenuLabel = "Switch";
        private const string CheckoutBranchContextMenuLabel = "Checkout";

        [NonSerialized] private int listID = -1;
        [NonSerialized] private BranchesMode targetMode;

        [SerializeField] private BranchesTree treeLocals;
        [SerializeField] private BranchesTree treeRemotes;
        [SerializeField] private BranchesMode mode = BranchesMode.Default;
        [SerializeField] private string newBranchName;
        [SerializeField] private Vector2 scroll;
        [SerializeField] private bool disableDelete;

        [SerializeField] private CacheUpdateEvent lastLocalAndRemoteBranchListChangedEvent;
        [NonSerialized] private bool localAndRemoteBranchListHasUpdate;

        [SerializeField] private List<GitBranch> localBranches;
        [SerializeField] private List<GitBranch> remoteBranches;

        public override void InitializeView(IView parent)
        {
            base.InitializeView(parent);
            targetMode = mode;
        }


        public override void OnEnable()
        {
            base.OnEnable();
            UpdateTreeIcons();
            AttachHandlers(Repository);
            Repository.CheckLocalAndRemoteBranchListChangedEvent(lastLocalAndRemoteBranchListChangedEvent);
        }

        public override void OnDisable()
        {
            base.OnDisable();
            DetachHandlers(Repository);
        }

        public override void OnDataUpdate()
        {
            base.OnDataUpdate();
            MaybeUpdateData();
        }

        private void RepositoryOnLocalAndRemoteBranchListChanged(CacheUpdateEvent cacheUpdateEvent)
        {
            if (!lastLocalAndRemoteBranchListChangedEvent.Equals(cacheUpdateEvent))
            {
                lastLocalAndRemoteBranchListChangedEvent = cacheUpdateEvent;
                localAndRemoteBranchListHasUpdate = true;
                Redraw();
            }
        }

        private void MaybeUpdateData()
        {
            if (localAndRemoteBranchListHasUpdate)
            {
                localAndRemoteBranchListHasUpdate = false;

                localBranches = Repository.LocalBranches.ToList();
                remoteBranches = Repository.RemoteBranches.ToList();

                BuildTree();
            }

            disableDelete = treeLocals.SelectedNode == null || treeLocals.SelectedNode.IsFolder || treeLocals.SelectedNode.IsActive;
        }

        public override void OnGUI()
        {
            Render();
        }

        private void AttachHandlers(IRepository repository)
        {
            repository.LocalAndRemoteBranchListChanged += RepositoryOnLocalAndRemoteBranchListChanged;
        }

        private void DetachHandlers(IRepository repository)
        {
            repository.LocalAndRemoteBranchListChanged -= RepositoryOnLocalAndRemoteBranchListChanged;
        }

        private void Render()
        {
            listID = GUIUtility.GetControlID(FocusType.Keyboard);
            GUILayout.BeginHorizontal();
            {
                OnButtonBarGUI();
            }
            GUILayout.EndHorizontal();

            var rect = GUILayoutUtility.GetLastRect();
            scroll = GUILayout.BeginScrollView(scroll);
            {
                OnTreeGUI(new Rect(0f, 0f, Position.width, Position.height - rect.height + Styles.CommitAreaPadding)); 
            }
            GUILayout.EndScrollView();
        }

        private void BuildTree()
        {
            if (treeLocals == null)
            {
                treeLocals = new BranchesTree();

                treeRemotes = new BranchesTree();
                treeRemotes.IsRemote = true;

                UpdateTreeIcons();
            }

            localBranches.Sort(CompareBranches);
            remoteBranches.Sort(CompareBranches);

            treeLocals.Load(localBranches.Cast<ITreeData>(), LocalTitle);
            treeRemotes.Load(remoteBranches.Cast<ITreeData>(), RemoteTitle);
            Redraw();
        }

        private void UpdateTreeIcons()
        {
            if (treeLocals != null)
            {
<<<<<<< HEAD
                if (treeLocals.ActiveNodeIcon == null)
                {
                    localsLoaded = true;
                    treeLocals.ActiveNodeIcon = Styles.ActiveBranchIcon;
                }

                if (treeLocals.BranchIcon == null)
                {
                    localsLoaded = true;
                    treeLocals.BranchIcon = Styles.BranchIcon;
                }

                if (treeLocals.FolderIcon == null)
                {
                    localsLoaded = true;
                    treeLocals.FolderIcon = Styles.FolderIcon;
                }
=======
                treeLocals.UpdateIcons(Styles.ActiveBranchIcon, Styles.BranchIcon, Styles.FolderIcon, Styles.RootFolderIcon);
>>>>>>> 03d85a80
            }

            if (treeRemotes != null)
            {
<<<<<<< HEAD
                if (treeRemotes.ActiveNodeIcon == null)
                {
                    remotesLoaded = true;
                    treeRemotes.ActiveNodeIcon = Styles.ActiveBranchIcon;
                }

                if (treeRemotes.BranchIcon == null)
                {
                    remotesLoaded = true;
                    treeRemotes.BranchIcon = Styles.BranchIcon;
                }

                if (treeRemotes.RemoteIcon == null)
                {
                    remotesLoaded = true;
                    treeRemotes.RemoteIcon = Styles.RootFolderIcon;
                }

                if (treeRemotes.FolderIcon == null)
                {
                    remotesLoaded = true;
                    treeRemotes.FolderIcon = Styles.FolderIcon;
                }
            }

            if (localsLoaded)
            {
                treeLocals.LoadNodeIcons();
            }

            if (remotesLoaded)
            {
                treeRemotes.LoadNodeIcons();
=======
                treeRemotes.UpdateIcons(Styles.ActiveBranchIcon, Styles.BranchIcon, Styles.FolderIcon, Styles.RootFolderIcon);
>>>>>>> 03d85a80
            }
        }

        private void OnButtonBarGUI()
        {
            if (mode == BranchesMode.Default)
            {
                // Delete button
                // If the current branch is selected, then do not enable the Delete button
                EditorGUI.BeginDisabledGroup(disableDelete);
                {
                    if (GUILayout.Button(DeleteBranchButton, EditorStyles.miniButton, GUILayout.ExpandWidth(false)))
                    {
                        DeleteLocalBranch(treeLocals.SelectedNode.Name);
                    }
                }
                EditorGUI.EndDisabledGroup();

                // Create button
                GUILayout.FlexibleSpace();
                if (GUILayout.Button(CreateBranchButton, EditorStyles.miniButton, GUILayout.ExpandWidth(false)))
                {
                    targetMode = BranchesMode.Create;
                }
            }
            // Branch name + cancel + create
            else if (mode == BranchesMode.Create)
            {
                GUILayout.BeginHorizontal();
                {
                    var createBranch = false;
                    var cancelCreate = false;
                    var cannotCreate = treeLocals.SelectedNode == null ||
                                       treeLocals.SelectedNode.IsFolder ||
                                       !Validation.IsBranchNameValid(newBranchName);

                    // Create on return/enter or cancel on escape
                    var offsetID = GUIUtility.GetControlID(FocusType.Passive);
                    if (Event.current.isKey && GUIUtility.keyboardControl == offsetID + 1)
                    {
                        if (Event.current.keyCode == KeyCode.Escape)
                        {
                            cancelCreate = true;
                            Event.current.Use();
                        }
                        else if (Event.current.keyCode == KeyCode.Return || Event.current.keyCode == KeyCode.KeypadEnter)
                        {
                            if (cannotCreate)
                            {
                                EditorApplication.Beep();
                            }
                            else
                            {
                                createBranch = true;
                            }
                            Event.current.Use();
                        }
                    }
                    newBranchName = EditorGUILayout.TextField(newBranchName);

                    // Create
                    EditorGUI.BeginDisabledGroup(cannotCreate);
                    {
                        if (GUILayout.Button(NewBranchConfirmButton, EditorStyles.miniButtonLeft, GUILayout.ExpandWidth(false)))
                        {
                            createBranch = true;
                        }
                    }
                    EditorGUI.EndDisabledGroup();

                    // Cancel create
                    if (GUILayout.Button(NewBranchCancelButton, EditorStyles.miniButtonRight, GUILayout.ExpandWidth(false)))
                    {
                        cancelCreate = true;
                    }

                    // Effectuate create
                    if (createBranch)
                    {
                        GitClient.CreateBranch(newBranchName, treeLocals.SelectedNode.Name)
                            .FinallyInUI((success, e) =>
                            {
                                if (success)
                                {
                                    Redraw();
                                }
                                else
                                {
                                    var errorHeader = "fatal: ";
                                    var errorMessage = e.Message.StartsWith(errorHeader) ? e.Message.Remove(0, errorHeader.Length) : e.Message;

                                    EditorUtility.DisplayDialog(CreateBranchTitle,
                                        errorMessage,
                                        Localization.Ok);
                                }
                            })
                            .Start();
                    }

                    // Cleanup
                    if (createBranch || cancelCreate)
                    {
                        newBranchName = "";
                        GUIUtility.keyboardControl = -1;
                        targetMode = BranchesMode.Default;
                    }
                }
                GUILayout.EndHorizontal();
            }
        }

        private void OnTreeGUI(Rect rect)
        {
             var initialRect = rect;

            if (treeLocals.FolderStyle == null)
            {
                treeLocals.FolderStyle = Styles.Foldout;
                treeLocals.TreeNodeStyle = Styles.TreeNode;
                treeLocals.ActiveTreeNodeStyle = Styles.TreeNodeActive;
                treeRemotes.FolderStyle = Styles.Foldout;
                treeRemotes.TreeNodeStyle = Styles.TreeNode;
                treeRemotes.ActiveTreeNodeStyle = Styles.TreeNodeActive;
            }

            var treeHadFocus = treeLocals.SelectedNode != null;

            rect = treeLocals.Render(rect, scroll,
                node =>{ },
                node => {
                    if (node.IsFolder)
                        return;

                    SwitchBranch(node.Name);
                },
                node => {
                    if (node.IsFolder)
                        return;

                    var menu = CreateContextMenuForLocalBranchNode(node);
                    menu.ShowAsContext();
                });

            if (treeHadFocus && treeLocals.SelectedNode == null)
                treeRemotes.Focus();
            else if (!treeHadFocus && treeLocals.SelectedNode != null)
                treeRemotes.Blur();

            if (treeLocals.RequiresRepaint)
                Redraw();

            treeHadFocus = treeRemotes.SelectedNode != null;

            rect.y += Styles.TreePadding;

            rect = treeRemotes.Render(rect, scroll,
                node => { },
                node => {
                    if (node.IsFolder)
                        return;

                    CheckoutRemoteBranch(node.Name);
                },
                node => {
                    if (node.IsFolder)
                       return;

                    var menu = CreateContextMenuForRemoteBranchNode(node);
                    menu.ShowAsContext();
                });

            if (treeHadFocus && treeRemotes.SelectedNode == null)
                treeLocals.Focus();
            else if (!treeHadFocus && treeRemotes.SelectedNode != null)
                treeLocals.Blur();

            if (treeRemotes.RequiresRepaint)
                Redraw();

            //Debug.LogFormat("reserving: {0} {1} {2}", rect.y - initialRect.y, rect.y, initialRect.y);
            GUILayout.Space(rect.y - initialRect.y);
        }

        private GenericMenu CreateContextMenuForLocalBranchNode(TreeNode node)
        {
            var genericMenu = new GenericMenu();

            var deleteGuiContent = new GUIContent(DeleteBranchContextMenuLabel);
            var switchGuiContent = new GUIContent(SwitchBranchContextMenuLabel);

            if (node.IsActive)
            {
                genericMenu.AddDisabledItem(deleteGuiContent);
                genericMenu.AddDisabledItem(switchGuiContent);
            }
            else
            {
                genericMenu.AddItem(deleteGuiContent, false, () => {
                    DeleteLocalBranch(node.Name);
                });

                genericMenu.AddItem(switchGuiContent, false, () => {
                    SwitchBranch(node.Name);
                });
            }

            return genericMenu;
        }

        private GenericMenu CreateContextMenuForRemoteBranchNode(TreeNode node)
        {
            var genericMenu = new GenericMenu();

            var checkoutGuiContent = new GUIContent(CheckoutBranchContextMenuLabel);
            
            genericMenu.AddItem(checkoutGuiContent, false, () => {
                CheckoutRemoteBranch(node.Name);
            });
            
            return genericMenu;
        }

        private void CheckoutRemoteBranch(string branch)
        {
            var indexOfFirstSlash = branch.IndexOf('/');
            var originName = branch.Substring(0, indexOfFirstSlash);
            var branchName = branch.Substring(indexOfFirstSlash + 1);

            if (Repository.LocalBranches.Any(localBranch => localBranch.Name == branchName))
            {
                EditorUtility.DisplayDialog(WarningCheckoutBranchExistsTitle,
                    String.Format(WarningCheckoutBranchExistsMessage, branchName), WarningCheckoutBranchExistsOK);
            }
            else
            {
                var confirmCheckout = EditorUtility.DisplayDialog(ConfirmCheckoutBranchTitle,
                    String.Format(ConfirmCheckoutBranchMessage, branch, originName), ConfirmCheckoutBranchOK,
                    ConfirmCheckoutBranchCancel);

                if (confirmCheckout)
                {
                    GitClient.CreateBranch(branchName, branch).FinallyInUI((success, e) => {
                        if (success)
                        {
                            Redraw();
                        }
                        else
                        {
                            EditorUtility.DisplayDialog(Localization.SwitchBranchTitle,
                                String.Format(Localization.SwitchBranchFailedDescription, branch), Localization.Ok);
                        }
                    }).Start();
                }
            }
        }

        private void SwitchBranch(string branch)
        {
            if (EditorUtility.DisplayDialog(ConfirmSwitchTitle, String.Format(ConfirmSwitchMessage, branch), ConfirmSwitchOK,
                ConfirmSwitchCancel))
            {
                GitClient.SwitchBranch(branch).FinallyInUI((success, e) => {
                    if (success)
                    {
                        Redraw();
                    }
                    else
                    {
                        EditorUtility.DisplayDialog(Localization.SwitchBranchTitle,
                            String.Format(Localization.SwitchBranchFailedDescription, branch), Localization.Ok);
                    }
                }).Start();
            }
        }

        private void DeleteLocalBranch(string branch)
        {
            var dialogMessage = string.Format(DeleteBranchMessageFormatString, branch);
            if (EditorUtility.DisplayDialog(DeleteBranchTitle, dialogMessage, DeleteBranchButton, CancelButtonLabel))
            {
                GitClient.DeleteBranch(branch, true).Start();
            }
        }

        private int CompareBranches(GitBranch a, GitBranch b)
        {
            if (a.Name.Equals("master"))
            {
                return -1;
            }

            if (b.Name.Equals("master"))
            {
                return 1;
            }

            return a.Name.CompareTo(b.Name);
        }

        public override bool IsBusy
        {
            get { return false; }
        }

        private enum NodeType
        {
            Folder,
            LocalBranch,
            RemoteBranch
        }

        private enum BranchesMode
        {
            Default,
            Create
        }
    }
}<|MERGE_RESOLUTION|>--- conflicted
+++ resolved
@@ -160,68 +160,12 @@
         {
             if (treeLocals != null)
             {
-<<<<<<< HEAD
-                if (treeLocals.ActiveNodeIcon == null)
-                {
-                    localsLoaded = true;
-                    treeLocals.ActiveNodeIcon = Styles.ActiveBranchIcon;
-                }
-
-                if (treeLocals.BranchIcon == null)
-                {
-                    localsLoaded = true;
-                    treeLocals.BranchIcon = Styles.BranchIcon;
-                }
-
-                if (treeLocals.FolderIcon == null)
-                {
-                    localsLoaded = true;
-                    treeLocals.FolderIcon = Styles.FolderIcon;
-                }
-=======
                 treeLocals.UpdateIcons(Styles.ActiveBranchIcon, Styles.BranchIcon, Styles.FolderIcon, Styles.RootFolderIcon);
->>>>>>> 03d85a80
             }
 
             if (treeRemotes != null)
             {
-<<<<<<< HEAD
-                if (treeRemotes.ActiveNodeIcon == null)
-                {
-                    remotesLoaded = true;
-                    treeRemotes.ActiveNodeIcon = Styles.ActiveBranchIcon;
-                }
-
-                if (treeRemotes.BranchIcon == null)
-                {
-                    remotesLoaded = true;
-                    treeRemotes.BranchIcon = Styles.BranchIcon;
-                }
-
-                if (treeRemotes.RemoteIcon == null)
-                {
-                    remotesLoaded = true;
-                    treeRemotes.RemoteIcon = Styles.RootFolderIcon;
-                }
-
-                if (treeRemotes.FolderIcon == null)
-                {
-                    remotesLoaded = true;
-                    treeRemotes.FolderIcon = Styles.FolderIcon;
-                }
-            }
-
-            if (localsLoaded)
-            {
-                treeLocals.LoadNodeIcons();
-            }
-
-            if (remotesLoaded)
-            {
-                treeRemotes.LoadNodeIcons();
-=======
                 treeRemotes.UpdateIcons(Styles.ActiveBranchIcon, Styles.BranchIcon, Styles.FolderIcon, Styles.RootFolderIcon);
->>>>>>> 03d85a80
             }
         }
 
