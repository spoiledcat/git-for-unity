using System;
using System.Collections;
using System.Collections.Generic;
using System.Linq;
using GitHub.Unity.Helpers;
using UnityEditor;
using UnityEngine;

namespace GitHub.Unity
{
    [Serializable]
    class BranchesView : Subview
    {
        private const string ConfirmSwitchTitle = "Confirm branch switch";
        private const string ConfirmSwitchMessage = "Switch branch to {0}?";
        private const string ConfirmSwitchOK = "Switch";
        private const string ConfirmSwitchCancel = "Cancel";
        private const string ConfirmCheckoutBranchTitle = "Confirm branch checkout";
        private const string ConfirmCheckoutBranchMessage = "Checkout branch {0} from {1}?";
        private const string ConfirmCheckoutBranchOK = "Checkout";
        private const string ConfirmCheckoutBranchCancel = "Cancel";
        private const string WarningCheckoutBranchExistsTitle = "Branch already exists";
        private const string WarningCheckoutBranchExistsMessage = "Branch {0} already exists";
        private const string WarningCheckoutBranchExistsOK = "Ok";
        private const string NewBranchCancelButton = "x";
        private const string NewBranchConfirmButton = "Create";
        private const string CreateBranchTitle = "Create Branch";
        private const string LocalTitle = "Local branches";
        private const string RemoteTitle = "Remote branches";
        private const string CreateBranchButton = "New Branch";
        private const string DeleteBranchMessageFormatString = "Are you sure you want to delete the branch: {0}?";
        private const string DeleteBranchTitle = "Delete Branch?";
        private const string DeleteBranchButton = "Delete";
        private const string CancelButtonLabel = "Cancel";
        private const string DeleteBranchContextMenuLabel = "Delete";
        private const string SwitchBranchContextMenuLabel = "Switch";
        private const string CheckoutBranchContextMenuLabel = "Checkout";

        [NonSerialized] private int listID = -1;
        [NonSerialized] private BranchesMode targetMode;

        [SerializeField] private BranchesTree treeLocals;
        [SerializeField] private BranchesTree treeRemotes;
        [SerializeField] private BranchesMode mode = BranchesMode.Default;
        [SerializeField] private string newBranchName;
        [SerializeField] private Vector2 scroll;
        [SerializeField] private bool disableDelete;
        [SerializeField] private bool disableCreate;

        [SerializeField] private CacheUpdateEvent lastLocalAndRemoteBranchListChangedEvent;
        [NonSerialized] private bool localAndRemoteBranchListHasUpdate;

        [SerializeField] private List<GitBranch> localBranches;
        [SerializeField] private List<GitBranch> remoteBranches;

        public override void InitializeView(IView parent)
        {
            base.InitializeView(parent);
            targetMode = mode;
        }


        public override void OnEnable()
        {
            base.OnEnable();
            UpdateTreeIcons();
            AttachHandlers(Repository);
            Repository.CheckLocalAndRemoteBranchListChangedEvent(lastLocalAndRemoteBranchListChangedEvent);
        }

        public override void OnDisable()
        {
            base.OnDisable();
            DetachHandlers(Repository);
        }

        public override void OnDataUpdate()
        {
            base.OnDataUpdate();
            MaybeUpdateData();
        }

        private void RepositoryOnLocalAndRemoteBranchListChanged(CacheUpdateEvent cacheUpdateEvent)
        {
            if (!lastLocalAndRemoteBranchListChangedEvent.Equals(cacheUpdateEvent))
            {
                lastLocalAndRemoteBranchListChangedEvent = cacheUpdateEvent;
                localAndRemoteBranchListHasUpdate = true;
                Redraw();
            }
        }

        private void MaybeUpdateData()
        {
            if (localAndRemoteBranchListHasUpdate)
            {
                localAndRemoteBranchListHasUpdate = false;

                localBranches = Repository.LocalBranches.ToList();
                remoteBranches = Repository.RemoteBranches.ToList();

                BuildTree();
            }

            disableDelete = treeLocals.SelectedNode == null || treeLocals.SelectedNode.IsFolder || treeLocals.SelectedNode.IsActive;
            disableCreate = treeLocals.SelectedNode == null || treeLocals.SelectedNode.IsFolder || treeLocals.SelectedNode.Level == 0;
        }

        public override void OnGUI()
        {
            Render();
        }

        private void AttachHandlers(IRepository repository)
        {
            repository.LocalAndRemoteBranchListChanged += RepositoryOnLocalAndRemoteBranchListChanged;
        }

        private void DetachHandlers(IRepository repository)
        {
            repository.LocalAndRemoteBranchListChanged -= RepositoryOnLocalAndRemoteBranchListChanged;
        }

        private void Render()
        {
            listID = GUIUtility.GetControlID(FocusType.Keyboard);
            GUILayout.BeginHorizontal();
            {
                OnButtonBarGUI();
            }
            GUILayout.EndHorizontal();

            var rect = GUILayoutUtility.GetLastRect();
            scroll = GUILayout.BeginScrollView(scroll);
            {
                OnTreeGUI(new Rect(0f, 0f, Position.width, Position.height - rect.height + Styles.CommitAreaPadding)); 
            }
            GUILayout.EndScrollView();

            if (Event.current.type == EventType.Repaint)
            {
                // Effectuating mode switch
                if (mode != targetMode)
                {
                    mode = targetMode;
                    Redraw();
                }
            }
        }

        private void BuildTree()
        {
            if (treeLocals == null)
            {
                treeLocals = new BranchesTree();
                treeLocals.Title = LocalTitle;

                treeRemotes = new BranchesTree();
                treeRemotes.Title = RemoteTitle;
                treeRemotes.IsRemote = true;

                UpdateTreeIcons();
            }

            localBranches.Sort(CompareBranches);
            remoteBranches.Sort(CompareBranches);

            TreeLoader.Load(treeLocals, localBranches.Select(branch => (ITreeData) new GitBranchTreeData(branch)));
            TreeLoader.Load(treeRemotes, remoteBranches.Select(branch => (ITreeData) new GitBranchTreeData(branch)));
            Redraw();
        }

        private void UpdateTreeIcons()
        {
            if (treeLocals != null)
            {
                treeLocals.UpdateIcons(Styles.ActiveBranchIcon, Styles.BranchIcon, Styles.FolderIcon, Styles.GlobeIcon);
            }

            if (treeRemotes != null)
            {
                treeRemotes.UpdateIcons(Styles.ActiveBranchIcon, Styles.BranchIcon, Styles.FolderIcon, Styles.GlobeIcon);
            }
        }

        private void UpdateTreeStyles()
        {
            if (treeLocals != null && treeLocals.FolderStyle == null)
            {
                treeLocals.FolderStyle = Styles.Foldout;
                treeLocals.TreeNodeStyle = Styles.TreeNode;
                treeLocals.ActiveTreeNodeStyle = Styles.TreeNodeActive;
            }

            if (treeRemotes != null && treeRemotes.FolderStyle == null)
            {
                treeRemotes.FolderStyle = Styles.Foldout;
                treeRemotes.TreeNodeStyle = Styles.TreeNode;
                treeRemotes.ActiveTreeNodeStyle = Styles.TreeNodeActive;
            }
        }

        private void OnButtonBarGUI()
        {
            if (mode == BranchesMode.Default)
            {
                // Delete button
                // If the current branch is selected, then do not enable the Delete button
                EditorGUI.BeginDisabledGroup(disableDelete);
                {
                    if (GUILayout.Button(DeleteBranchButton, EditorStyles.miniButton, GUILayout.ExpandWidth(false)))
                    {
                        DeleteLocalBranch(treeLocals.SelectedNode.Path);
                    }
                }
                EditorGUI.EndDisabledGroup();

                // Create button
                GUILayout.FlexibleSpace();
                EditorGUI.BeginDisabledGroup(disableCreate);
                {
                    if (GUILayout.Button(CreateBranchButton, EditorStyles.miniButton, GUILayout.ExpandWidth(false)))
                    {
                        targetMode = BranchesMode.Create;
                    }
                }
                EditorGUI.EndDisabledGroup();
            }
            // Branch name + cancel + create
            else if (mode == BranchesMode.Create)
            {
                GUILayout.BeginHorizontal();
                {
                    var createBranch = false;
                    var cancelCreate = false;
                    var cannotCreate = treeLocals.SelectedNode == null ||
                                       treeLocals.SelectedNode.IsFolder ||
                                       !Validation.IsBranchNameValid(newBranchName);

                    // Create on return/enter or cancel on escape
                    var offsetID = GUIUtility.GetControlID(FocusType.Passive);
                    if (Event.current.isKey && GUIUtility.keyboardControl == offsetID + 1)
                    {
                        if (Event.current.keyCode == KeyCode.Escape)
                        {
                            cancelCreate = true;
                            Event.current.Use();
                        }
                        else if (Event.current.keyCode == KeyCode.Return || Event.current.keyCode == KeyCode.KeypadEnter)
                        {
                            if (cannotCreate)
                            {
                                EditorApplication.Beep();
                            }
                            else
                            {
                                createBranch = true;
                            }
                            Event.current.Use();
                        }
                    }
                    newBranchName = EditorGUILayout.TextField(newBranchName);

                    // Create
                    EditorGUI.BeginDisabledGroup(cannotCreate);
                    {
                        if (GUILayout.Button(NewBranchConfirmButton, EditorStyles.miniButtonLeft, GUILayout.ExpandWidth(false)))
                        {
                            createBranch = true;
                        }
                    }
                    EditorGUI.EndDisabledGroup();

                    // Cancel create
                    if (GUILayout.Button(NewBranchCancelButton, EditorStyles.miniButtonRight, GUILayout.ExpandWidth(false)))
                    {
                        cancelCreate = true;
                    }

                    // Effectuate create
                    if (createBranch)
                    {
                        GitClient.CreateBranch(newBranchName, treeLocals.SelectedNode.Path)
                            .FinallyInUI((success, e) =>
                            {
                                if (success)
                                {
                                    Redraw();
                                }
                                else
                                {
                                    var errorHeader = "fatal: ";
                                    var errorMessage = e.Message.StartsWith(errorHeader) ? e.Message.Remove(0, errorHeader.Length) : e.Message;

                                    EditorUtility.DisplayDialog(CreateBranchTitle,
                                        errorMessage,
                                        Localization.Ok);
                                }
                            })
                            .Start();
                    }

                    // Cleanup
                    if (createBranch || cancelCreate)
                    {
                        newBranchName = "";
                        GUIUtility.keyboardControl = -1;
                        targetMode = BranchesMode.Default;
                    }
                }
                GUILayout.EndHorizontal();
            }
        }

        private void OnTreeGUI(Rect rect)
        {
            UpdateTreeStyles();

            var initialRect = rect;
            var treeHadFocus = treeLocals.SelectedNode != null;

            rect = treeLocals.Render(initialRect, rect, scroll,
                node =>{ },
                node => {
                    if (node.IsFolder)
                        return;

<<<<<<< HEAD
                    SwitchBranch(node.Path);
=======
                    if(node.IsActive)
                        return;

                    SwitchBranch(node.Name);
>>>>>>> 5b67ea1f
                },
                node => {
                    if (node.IsFolder)
                        return;

                    var menu = CreateContextMenuForLocalBranchNode(node);
                    menu.ShowAsContext();
                });

            if (treeHadFocus && treeLocals.SelectedNode == null)
                treeRemotes.Focus();
            else if (!treeHadFocus && treeLocals.SelectedNode != null)
                treeRemotes.Blur();

            if (treeLocals.RequiresRepaint)
                Redraw();

            treeHadFocus = treeRemotes.SelectedNode != null;

            rect.y += Styles.TreePadding;

            rect = treeRemotes.Render(initialRect, rect, scroll,
                node => { },
                node => {
                    if (node.IsFolder)
                        return;

                    CheckoutRemoteBranch(node.Path);
                },
                node => {
                    if (node.IsFolder)
                        return;

                    var menu = CreateContextMenuForRemoteBranchNode(node);
                    menu.ShowAsContext();
                });

            if (treeHadFocus && treeRemotes.SelectedNode == null)
                treeLocals.Focus();
            else if (!treeHadFocus && treeRemotes.SelectedNode != null)
                treeLocals.Blur();

            if (treeRemotes.RequiresRepaint)
                Redraw();

            //Debug.LogFormat("reserving: {0} {1} {2}", rect.y - initialRect.y, rect.y, initialRect.y);
            GUILayout.Space(rect.y - initialRect.y);
        }

        private GenericMenu CreateContextMenuForLocalBranchNode(TreeNode node)
        {
            var genericMenu = new GenericMenu();

            var deleteGuiContent = new GUIContent(DeleteBranchContextMenuLabel);
            var switchGuiContent = new GUIContent(SwitchBranchContextMenuLabel);

            if (node.IsActive)
            {
                genericMenu.AddDisabledItem(deleteGuiContent);
                genericMenu.AddDisabledItem(switchGuiContent);
            }
            else
            {
                genericMenu.AddItem(deleteGuiContent, false, () => {
                    DeleteLocalBranch(node.Path);
                });

                genericMenu.AddItem(switchGuiContent, false, () => {
                    SwitchBranch(node.Path);
                });
            }

            return genericMenu;
        }

        private GenericMenu CreateContextMenuForRemoteBranchNode(TreeNode node)
        {
            var genericMenu = new GenericMenu();

            var checkoutGuiContent = new GUIContent(CheckoutBranchContextMenuLabel);
            
            genericMenu.AddItem(checkoutGuiContent, false, () => {
                CheckoutRemoteBranch(node.Path);
            });
            
            return genericMenu;
        }

        private void CheckoutRemoteBranch(string branch)
        {
            var indexOfFirstSlash = branch.IndexOf('/');
            var originName = branch.Substring(0, indexOfFirstSlash);
            var branchName = branch.Substring(indexOfFirstSlash + 1);

            if (Repository.LocalBranches.Any(localBranch => localBranch.Name == branchName))
            {
                EditorUtility.DisplayDialog(WarningCheckoutBranchExistsTitle,
                    String.Format(WarningCheckoutBranchExistsMessage, branchName), WarningCheckoutBranchExistsOK);
            }
            else
            {
                var confirmCheckout = EditorUtility.DisplayDialog(ConfirmCheckoutBranchTitle,
                    String.Format(ConfirmCheckoutBranchMessage, branch, originName), ConfirmCheckoutBranchOK,
                    ConfirmCheckoutBranchCancel);

                if (confirmCheckout)
                {
                    GitClient.CreateBranch(branchName, branch).FinallyInUI((success, e) => {
                        if (success)
                        {
                            Redraw();
                        }
                        else
                        {
                            EditorUtility.DisplayDialog(Localization.SwitchBranchTitle,
                                String.Format(Localization.SwitchBranchFailedDescription, branch), Localization.Ok);
                        }
                    }).Start();
                }
            }
        }

        private void SwitchBranch(string branch)
        {
            if (EditorUtility.DisplayDialog(ConfirmSwitchTitle, String.Format(ConfirmSwitchMessage, branch), ConfirmSwitchOK,
                ConfirmSwitchCancel))
            {
                GitClient.SwitchBranch(branch).FinallyInUI((success, e) => {
                    if (success)
                    {
                        Redraw();
                    }
                    else
                    {
                        EditorUtility.DisplayDialog(Localization.SwitchBranchTitle,
                            String.Format(Localization.SwitchBranchFailedDescription, branch), Localization.Ok);
                    }
                }).Start();
            }
        }

        private void DeleteLocalBranch(string branch)
        {
            var dialogMessage = string.Format(DeleteBranchMessageFormatString, branch);
            if (EditorUtility.DisplayDialog(DeleteBranchTitle, dialogMessage, DeleteBranchButton, CancelButtonLabel))
            {
                GitClient.DeleteBranch(branch, true).Start();
            }
        }

        private int CompareBranches(GitBranch a, GitBranch b)
        {
            if (a.Name.Equals("master"))
            {
                return -1;
            }

            if (b.Name.Equals("master"))
            {
                return 1;
            }

            return a.Name.CompareTo(b.Name);
        }

        public override bool IsBusy
        {
            get { return false; }
        }

        private enum NodeType
        {
            Folder,
            LocalBranch,
            RemoteBranch
        }

        private enum BranchesMode
        {
            Default,
            Create
        }
    }
}<|MERGE_RESOLUTION|>--- conflicted
+++ resolved
@@ -325,14 +325,10 @@
                     if (node.IsFolder)
                         return;
 
-<<<<<<< HEAD
-                    SwitchBranch(node.Path);
-=======
                     if(node.IsActive)
                         return;
 
-                    SwitchBranch(node.Name);
->>>>>>> 5b67ea1f
+                    SwitchBranch(node.Path);
                 },
                 node => {
                     if (node.IsFolder)
