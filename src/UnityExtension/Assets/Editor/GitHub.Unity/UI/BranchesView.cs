--- conflicted
+++ resolved
@@ -111,18 +111,7 @@
         {
             base.Refresh();
 
-<<<<<<< HEAD
-#if ENABLE_BROADMODE
-            var historyView = ((Window)Parent).HistoryView;
-
-            if (historyView.BroadMode)
-                historyView.Refresh();
-            else
-#endif
-                RefreshEmbedded();
-=======
             RefreshEmbedded();
->>>>>>> 4255855b
         }
 
         public void RefreshEmbedded()
@@ -136,27 +125,7 @@
 
         public override void OnGUI()
         {
-<<<<<<< HEAD
-#if ENABLE_BROADMODE
-            var historyView = ((Window)Parent).HistoryView;
-
-            if (historyView.BroadMode)
-                historyView.OnGUI();
-            else
-#endif
-            {
-                OnEmbeddedGUI();
-
-#if ENABLE_BROADMODE
-                if (Event.current.type == EventType.Repaint && historyView.EvaluateBroadMode())
-                {
-                    Refresh();
-                }
-#endif
-            }
-=======
             OnEmbeddedGUI();
->>>>>>> 4255855b
         }
 
         public void OnEmbeddedGUI()
