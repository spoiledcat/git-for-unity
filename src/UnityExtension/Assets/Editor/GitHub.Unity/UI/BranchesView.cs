using System;
using System.Collections;
using System.Collections.Generic;
using System.Linq;
using GitHub.Unity.Helpers;
using UnityEditor;
using UnityEngine;
using Debug = System.Diagnostics.Debug;

namespace GitHub.Unity
{
    [Serializable]
    class BranchesView : Subview
    {
        private const string ConfirmSwitchTitle = "Confirm branch switch";
        private const string ConfirmSwitchMessage = "Switch branch to {0}?";
        private const string ConfirmSwitchOK = "Switch";
        private const string ConfirmSwitchCancel = "Cancel";
        private const string ConfirmCheckoutBranchTitle = "Confirm branch checkout";
        private const string ConfirmCheckoutBranchMessage = "Checkout branch {0} from {1}?";
        private const string ConfirmCheckoutBranchOK = "Checkout";
        private const string ConfirmCheckoutBranchCancel = "Cancel";
        private const string WarningCheckoutBranchExistsTitle = "Branch already exists";
        private const string WarningCheckoutBranchExistsMessage = "Branch {0} already exists";
        private const string WarningCheckoutBranchExistsOK = "Ok";
        private const string NewBranchCancelButton = "x";
        private const string NewBranchConfirmButton = "Create";
        private const string CreateBranchTitle = "Create Branch";
        private const string LocalTitle = "Local branches";
        private const string RemoteTitle = "Remote branches";
        private const string CreateBranchButton = "New Branch";
        private const string DeleteBranchMessageFormatString = "Are you sure you want to delete the branch: {0}?";
        private const string DeleteBranchTitle = "Delete Branch?";
        private const string DeleteBranchButton = "Delete";
        private const string CancelButtonLabel = "Cancel";

        [NonSerialized] private int listID = -1;
        [NonSerialized] private BranchesMode targetMode;
        [NonSerialized] private List<string> favoritesList;

        [SerializeField] private Tree treeLocals = new Tree();
        [SerializeField] private Tree treeRemotes = new Tree();
        [SerializeField] private Tree treeFavorites = new Tree();
        [SerializeField] private BranchesMode mode = BranchesMode.Default;
        [SerializeField] private string newBranchName;
        [SerializeField] private Vector2 scroll;
        [SerializeField] private bool disableDelete;

        [NonSerialized] private bool branchesHasChanged;

        [SerializeField] private CacheUpdateEvent branchUpdateEvent;
        [NonSerialized] private bool branchCacheHasUpdate;

        [SerializeField] private GitBranch[] localBranches;
        [SerializeField] private GitBranch[] remoteBranches;

        public override void InitializeView(IView parent)
        {
            base.InitializeView(parent);
            targetMode = mode;
        }

        private void Repository_BranchCacheUpdated(CacheUpdateEvent cacheUpdateEvent)
        {
            new ActionTask(TaskManager.Token, () => {
                    branchUpdateEvent = cacheUpdateEvent;
                    branchCacheHasUpdate = true;
                    Redraw();
                })
                { Affinity = TaskAffinity.UI }.Start();
        }

        public override void OnEnable()
        {
            base.OnEnable();
            AttachHandlers(Repository);
<<<<<<< HEAD
=======

            if (Repository != null)
            {
                Repository.CheckBranchCacheEvent(branchUpdateEvent);
            }
>>>>>>> 95613fe9
        }

        public override void OnDisable()
        {
            base.OnDisable();
            DetachHandlers(Repository);
        }

        public override void OnDataUpdate()
        {
            base.OnDataUpdate();
            MaybeUpdateData();
        }

        private void MaybeUpdateData()
        {
<<<<<<< HEAD
            if (!treeLocals.IsInitialized || branchesHasChanged)
            {
                branchesHasChanged = false;
                BuildTree(BranchCache.Instance.LocalBranches, BranchCache.Instance.RemoteBranches);
            }


            disableDelete = treeLocals.SelectedNode == null || treeLocals.SelectedNode.IsFolder || treeLocals.SelectedNode.IsActive;
        }


        public override void OnRepositoryChanged(IRepository oldRepository)
        {
            base.OnRepositoryChanged(oldRepository);
            DetachHandlers(oldRepository);
            AttachHandlers(Repository);
=======
            if (branchCacheHasUpdate)
            {
                branchCacheHasUpdate = false;

                localBranches = Repository.LocalBranches.ToArray();
                remoteBranches = Repository.RemoteBranches.ToArray();


                BuildTree(localBranches, remoteBranches);
            }
>>>>>>> 95613fe9
        }

        public override void Refresh()
        {
            base.Refresh();
            RefreshBranchList();
        }

<<<<<<< HEAD
        public override void OnGUI()
        {
            Render();
=======
            repository.BranchCacheUpdated += Repository_BranchCacheUpdated;
>>>>>>> 95613fe9
        }

        private void AttachHandlers(IRepository repository)
        {
            if (repository == null)
                return;

<<<<<<< HEAD
            repository.OnLocalBranchListChanged += HandleDataUpdated;
            repository.OnCurrentBranchChanged += HandleDataUpdated;
            repository.OnCurrentRemoteChanged += HandleDataUpdated;
        }

        private void DetachHandlers(IRepository repository)
        {
            if (repository == null)
                return;
            repository.OnLocalBranchListChanged -= HandleDataUpdated;
            repository.OnCurrentBranchChanged -= HandleDataUpdated;
            repository.OnCurrentRemoteChanged -= HandleDataUpdated;
        }

        private void HandleDataUpdated()
        {
            new ActionTask(TaskManager.Token, () => {
                branchesHasChanged = true;
                Redraw();
            }) { Affinity = TaskAffinity.UI }.Start();
        }

        private void HandleDataUpdated(string obj)
        {
            HandleDataUpdated();
=======
            repository.BranchCacheUpdated -= Repository_BranchCacheUpdated;
>>>>>>> 95613fe9
        }

        private void RefreshBranchList()
        {
            var localBranches = BranchCache.Instance.LocalBranches;
            localBranches.Sort(CompareBranches);
            var remoteBranches = BranchCache.Instance.RemoteBranches;
            remoteBranches.Sort(CompareBranches);
            BuildTree(localBranches, remoteBranches);
        }

        private void Render()
        {
            scroll = GUILayout.BeginScrollView(scroll, false, true);
            {
                listID = GUIUtility.GetControlID(FocusType.Keyboard);

                GUILayout.BeginHorizontal();
                {
                    OnButtonBarGUI();
                }
                GUILayout.EndHorizontal();

                var rect = GUILayoutUtility.GetLastRect();
                OnTreeGUI(new Rect(0f, rect.height + Styles.CommitAreaPadding, Position.width, Position.height - rect.height + Styles.CommitAreaPadding));
            }
            GUILayout.EndScrollView();
        }

        private void BuildTree(List<GitBranch> localBranches, List<GitBranch> remoteBranches)
        {
            localBranches.Sort(CompareBranches);
            remoteBranches.Sort(CompareBranches);
            treeLocals = new Tree();
            treeLocals.ActiveNodeIcon = Styles.ActiveBranchIcon;
            treeLocals.NodeIcon = Styles.BranchIcon;
            treeLocals.RootFolderIcon = Styles.RootFolderIcon;
            treeLocals.FolderIcon = Styles.FolderIcon;

            treeRemotes = new Tree();
            treeRemotes.ActiveNodeIcon = Styles.ActiveBranchIcon;
            treeRemotes.NodeIcon = Styles.BranchIcon;
            treeRemotes.RootFolderIcon = Styles.RootFolderIcon;
            treeRemotes.FolderIcon = Styles.FolderIcon;

            treeLocals.Load(localBranches.Cast<ITreeData>(), LocalTitle);
            treeRemotes.Load(remoteBranches.Cast<ITreeData>(), RemoteTitle);
            Redraw();
        }

        private void OnButtonBarGUI()
        {
            if (mode == BranchesMode.Default)
            {
                // Delete button
                // If the current branch is selected, then do not enable the Delete button
                EditorGUI.BeginDisabledGroup(disableDelete);
                {
                    if (GUILayout.Button(DeleteBranchButton, EditorStyles.miniButton, GUILayout.ExpandWidth(false)))
                    {
                        var selectedBranchName = treeLocals.SelectedNode.Name;
                        var dialogMessage = string.Format(DeleteBranchMessageFormatString, selectedBranchName);
                        if (EditorUtility.DisplayDialog(DeleteBranchTitle, dialogMessage, DeleteBranchButton, CancelButtonLabel))
                        {
                            GitClient.DeleteBranch(selectedBranchName, true).Start();
                        }
                    }
                }
                EditorGUI.EndDisabledGroup();

                // Create button
                GUILayout.FlexibleSpace();
                if (GUILayout.Button(CreateBranchButton, EditorStyles.miniButton, GUILayout.ExpandWidth(false)))
                {
                    targetMode = BranchesMode.Create;
                }
            }
            // Branch name + cancel + create
            else if (mode == BranchesMode.Create)
            {
                GUILayout.BeginHorizontal();
                {
                    var createBranch = false;
                    var cancelCreate = false;
                    var cannotCreate = treeLocals.SelectedNode == null ||
                                       treeLocals.SelectedNode.IsFolder ||
                                       !Validation.IsBranchNameValid(newBranchName);

                    // Create on return/enter or cancel on escape
                    var offsetID = GUIUtility.GetControlID(FocusType.Passive);
                    if (Event.current.isKey && GUIUtility.keyboardControl == offsetID + 1)
                    {
                        if (Event.current.keyCode == KeyCode.Escape)
                        {
                            cancelCreate = true;
                            Event.current.Use();
                        }
                        else if (Event.current.keyCode == KeyCode.Return || Event.current.keyCode == KeyCode.KeypadEnter)
                        {
                            if (cannotCreate)
                            {
                                EditorApplication.Beep();
                            }
                            else
                            {
                                createBranch = true;
                            }
                            Event.current.Use();
                        }
                    }
                    newBranchName = EditorGUILayout.TextField(newBranchName);

                    // Create
                    EditorGUI.BeginDisabledGroup(cannotCreate);
                    {
                        if (GUILayout.Button(NewBranchConfirmButton, EditorStyles.miniButtonLeft, GUILayout.ExpandWidth(false)))
                        {
                            createBranch = true;
                        }
                    }
                    EditorGUI.EndDisabledGroup();

                    // Cancel create
                    if (GUILayout.Button(NewBranchCancelButton, EditorStyles.miniButtonRight, GUILayout.ExpandWidth(false)))
                    {
                        cancelCreate = true;
                    }

                    // Effectuate create
                    if (createBranch)
                    {
                        GitClient.CreateBranch(newBranchName, treeLocals.SelectedNode.Name)
                            .FinallyInUI((success, e) => {
                                     if (success)
                                     {
                                         Redraw();
                                     }
                                     else
                                     {
                                         var errorHeader = "fatal: ";
                                         var errorMessage = e.Message.StartsWith(errorHeader) ? e.Message.Remove(0, errorHeader.Length) : e.Message;

                                         EditorUtility.DisplayDialog(CreateBranchTitle,
                                             errorMessage,
                                             Localization.Ok);
                                     }
                            })
                            .Start();
                    }

                    // Cleanup
                    if (createBranch || cancelCreate)
                    {
                        newBranchName = "";
                        GUIUtility.keyboardControl = -1;
                        targetMode = BranchesMode.Default;
                    }
                }
                GUILayout.EndHorizontal();
            }
        }

        private void OnTreeGUI(Rect rect)
        {
            if (!treeLocals.IsInitialized)
                RefreshBranchList();

            if (treeLocals.FolderStyle == null)
            {
                treeLocals.FolderStyle = Styles.Foldout;
                treeLocals.TreeNodeStyle = Styles.TreeNode;
                treeLocals.ActiveTreeNodeStyle = Styles.TreeNodeActive;
                treeRemotes.FolderStyle = Styles.Foldout;
                treeRemotes.TreeNodeStyle = Styles.TreeNode;
                treeRemotes.ActiveTreeNodeStyle = Styles.TreeNodeActive;
            }

            var treeHadFocus = treeLocals.SelectedNode != null;

            rect = treeLocals.Render(rect, _ => { }, node =>
                {
                    if (EditorUtility.DisplayDialog(ConfirmSwitchTitle, String.Format(ConfirmSwitchMessage, node.Name), ConfirmSwitchOK,
                            ConfirmSwitchCancel))
                    {
                        GitClient.SwitchBranch(node.Name)
                            .FinallyInUI((success, e) =>
                            {
                                if (success)
                                {
                                        Redraw();
                                }
                                else
                                {
                                    EditorUtility.DisplayDialog(Localization.SwitchBranchTitle,
                                        String.Format(Localization.SwitchBranchFailedDescription, node.Name),
                                    Localization.Ok);
                                }
                            }).Start();
                    }
                });

            if (treeHadFocus && treeLocals.SelectedNode == null)
                treeRemotes.Focus();
            else if (!treeHadFocus && treeLocals.SelectedNode != null)
                treeRemotes.Blur();

            if (treeLocals.RequiresRepaint)
                Redraw();

            treeHadFocus = treeRemotes.SelectedNode != null;

            rect.y += Styles.TreePadding;

            treeRemotes.Render(rect, _ => {}, selectedNode =>
                {
                    var indexOfFirstSlash = selectedNode.Name.IndexOf('/');
                    var originName = selectedNode.Name.Substring(0, indexOfFirstSlash);
                    var branchName = selectedNode.Name.Substring(indexOfFirstSlash + 1);

                    if (Repository.LocalBranches.Any(localBranch => localBranch.Name == branchName))
                    {
                        EditorUtility.DisplayDialog(WarningCheckoutBranchExistsTitle,
                            String.Format(WarningCheckoutBranchExistsMessage, branchName),
                            WarningCheckoutBranchExistsOK);
                    }
                    else
                    {
                        var confirmCheckout = EditorUtility.DisplayDialog(ConfirmCheckoutBranchTitle,
                            String.Format(ConfirmCheckoutBranchMessage, selectedNode.Name, originName),
                            ConfirmCheckoutBranchOK,
                            ConfirmCheckoutBranchCancel);

                        if (confirmCheckout)
                        {
                            GitClient
                                .CreateBranch(branchName, selectedNode.Name)
                                .FinallyInUI((success, e) =>
                                {
                                    if (success)
                                    {
                                            Redraw();
                                    }
                                    else
                                    {
                                        EditorUtility.DisplayDialog(Localization.SwitchBranchTitle,
                                            String.Format(Localization.SwitchBranchFailedDescription, selectedNode.Name),
                                            Localization.Ok);
                                    }
                                })
                                .Start();
                        }
                    }
                });

            if (treeHadFocus && treeRemotes.SelectedNode == null)
            {
                treeLocals.Focus();
            }
            else if (!treeHadFocus && treeRemotes.SelectedNode != null)
            {
                treeLocals.Blur();
            }

            if (treeRemotes.RequiresRepaint)
                Redraw();
        }

        private int CompareBranches(GitBranch a, GitBranch b)
        {
            //if (IsFavorite(a.Name))
            //{
            //    return -1;
            //}

            //if (IsFavorite(b.Name))
            //{
            //    return 1;
            //}

            if (a.Name.Equals("master"))
            {
                return -1;
            }

            if (b.Name.Equals("master"))
            {
                return 1;
            }

            return a.Name.CompareTo(b.Name);
        }

        //private bool IsFavorite(string branchName)
        //{
        //    return !String.IsNullOrEmpty(branchName) && favoritesList.Contains(branchName);
        //}

        //private void SetFavorite(TreeNode branch, bool favorite)
        //{
        //    if (string.IsNullOrEmpty(branch.Name))
        //    {
        //        return;
        //    }

        //    if (!favorite)
        //    {
        //        favorites.Remove(branch);
        //        Manager.LocalSettings.Set(FavoritesSetting, favorites.Select(x => x.Name).ToList());
        //    }
        //    else
        //    {
        //        favorites.Remove(branch);
        //        favorites.Add(branch);
        //        Manager.LocalSettings.Set(FavoritesSetting, favorites.Select(x => x.Name).ToList());
        //    }
        //}


        [Serializable]
        public class Tree
        {
            [SerializeField] private List<TreeNode> nodes = new List<TreeNode>();
            [SerializeField] private TreeNode selectedNode = null;
            [SerializeField] private TreeNode activeNode = null;
            [SerializeField] public float ItemHeight = EditorGUIUtility.singleLineHeight;
            [SerializeField] public float ItemSpacing = EditorGUIUtility.standardVerticalSpacing;
            [SerializeField] public float Indentation = 12f;
            [SerializeField] public Rect Margin = new Rect();
            [SerializeField] public Rect Padding = new Rect();
            [SerializeField] private List<string> foldersKeys = new List<string>();
            [SerializeField] public Texture2D ActiveNodeIcon;
            [SerializeField] public Texture2D NodeIcon;
            [SerializeField] public Texture2D FolderIcon;
            [SerializeField] public Texture2D RootFolderIcon;
            [SerializeField] public GUIStyle FolderStyle;
            [SerializeField] public GUIStyle TreeNodeStyle;
            [SerializeField] public GUIStyle ActiveTreeNodeStyle;

            [NonSerialized]
            private Stack<bool> indents = new Stack<bool>();
            [NonSerialized]
            private Hashtable folders;

            public bool IsInitialized { get { return nodes != null && nodes.Count > 0 && !String.IsNullOrEmpty(nodes[0].Name); } }
            public bool RequiresRepaint { get; private set; }

            public TreeNode SelectedNode
            {
                get
                {
                    if (selectedNode != null && String.IsNullOrEmpty(selectedNode.Name))
                        selectedNode = null;
                    return selectedNode;
                }
                private set
                {
                    selectedNode = value;
                }
            }

            public TreeNode ActiveNode { get { return activeNode; } }

            private Hashtable Folders
            {
                get
                {
                    if (folders == null)
                    {
                        folders = new Hashtable();
                        for (int i = 0; i < foldersKeys.Count; i++)
                        {
                            folders.Add(foldersKeys[i], null);
                        }
                    }
                    return folders;
                }
            }

            public void Load(IEnumerable<ITreeData> data, string title)
            {
                foldersKeys.Clear();
                Folders.Clear();
                nodes.Clear();

                var titleNode = new TreeNode()
                {
                    Name = title,
                    Label = title,
                    Level = 0,
                    IsFolder = true
                };
                titleNode.Load();
                nodes.Add(titleNode);

                foreach (var d in data)
                {
                    var parts = d.Name.Split('/');
                    for (int i = 0; i < parts.Length; i++)
                    {
                        var label = parts[i];
                        var name = String.Join("/", parts, 0, i + 1);
                        var isFolder = i < parts.Length - 1;
                        var alreadyExists = Folders.ContainsKey(name);
                        if (!alreadyExists)
                        {
                            var node = new TreeNode()
                            {
                                Name = name,
                                IsActive = d.IsActive,
                                Label = label,
                                Level = i + 1,
                                IsFolder = isFolder
                            };

                            if (node.IsActive)
                            {
                                activeNode = node;
                                node.Icon = ActiveNodeIcon;
                            }
                            else if (node.IsFolder)
                            {
                                if (node.Level == 1)
                                    node.Icon = RootFolderIcon;
                                else
                                    node.Icon = FolderIcon;
                            }
                            else
                            {
                                node.Icon = NodeIcon;
                            }

                            node.Load();

                            nodes.Add(node);
                            if (isFolder)
                            {
                                Folders.Add(name, null);
                            }
                        }
                    }
                }
                foldersKeys = Folders.Keys.Cast<string>().ToList();
            }

            public Rect Render(Rect rect, Action<TreeNode> singleClick = null, Action<TreeNode> doubleClick = null)
            {
                RequiresRepaint = false;
                rect = new Rect(0f, rect.y, rect.width, ItemHeight);

                var titleNode = nodes[0];
                bool selectionChanged = titleNode.Render(rect, 0f, selectedNode == titleNode, FolderStyle, TreeNodeStyle, ActiveTreeNodeStyle);

                if (selectionChanged)
                {
                    ToggleNodeVisibility(0, titleNode);
                }

                RequiresRepaint = HandleInput(rect, titleNode, 0);
                rect.y += ItemHeight + ItemSpacing;

                Indent();

                int level = 1;
                for (int i = 1; i < nodes.Count; i++)
                {
                    var node = nodes[i];

                    if (node.Level > level && !node.IsHidden)
                    {
                        Indent();
                    }

                    var changed = node.Render(rect, Indentation, selectedNode == node, FolderStyle, TreeNodeStyle, ActiveTreeNodeStyle);

                    if (node.IsFolder && changed)
                    {
                        // toggle visibility for all the nodes under this one
                        ToggleNodeVisibility(i, node);
                    }

                    if (node.Level < level)
                    {
                        for (; node.Level > level && indents.Count > 1; level--)
                        {
                            Unindent();
                        }
                    }
                    level = node.Level;

                    if (!node.IsHidden)
                    {
                        RequiresRepaint = HandleInput(rect, node, i, singleClick, doubleClick);
                        rect.y += ItemHeight + ItemSpacing;
                    }
                }

                Unindent();

                foldersKeys = Folders.Keys.Cast<string>().ToList();
                return rect;
            }

<<<<<<< HEAD
            public void Focus()
            {
                bool selectionChanged = false;
                if (Event.current.type == EventType.KeyDown)
                {
                    int directionY = Event.current.keyCode == KeyCode.UpArrow ? -1 : Event.current.keyCode == KeyCode.DownArrow ? 1 : 0;
                    int directionX = Event.current.keyCode == KeyCode.LeftArrow ? -1 : Event.current.keyCode == KeyCode.RightArrow ? 1 : 0;
                    if (directionY != 0 || directionX != 0)
                    {
                        if (directionY < 0 || directionY < 0)
=======
                        if (localBranches.Any(localBranch => localBranch.Name == branchName))
>>>>>>> 95613fe9
                        {
                            SelectedNode = nodes[nodes.Count - 1];
                            selectionChanged = true;
                            Event.current.Use();
                        }
                        else if (directionY > 0 || directionX > 0)
                        {
                            SelectedNode = nodes[0];
                            selectionChanged = true;
                            Event.current.Use();
                        }
                    }
                }
                RequiresRepaint = selectionChanged;
            }

            public void Blur()
            {
                SelectedNode = null;
                RequiresRepaint = true;
            }

            private int ToggleNodeVisibility(int idx, TreeNode rootNode)
            {
                var rootNodeLevel = rootNode.Level;
                rootNode.IsCollapsed = !rootNode.IsCollapsed;
                idx++;
                for (; idx < nodes.Count && nodes[idx].Level > rootNodeLevel; idx++)
                {
                    nodes[idx].IsHidden = rootNode.IsCollapsed;
                    if (nodes[idx].IsFolder && !rootNode.IsCollapsed && nodes[idx].IsCollapsed)
                    {
                        var level = nodes[idx].Level;
                        for (idx++; idx < nodes.Count && nodes[idx].Level > level; idx++) { }
                        idx--;
                    }
                }
                if (SelectedNode != null && SelectedNode.IsHidden)
                {
                    SelectedNode = rootNode;
                }
                return idx;
            }

            private bool HandleInput(Rect rect, TreeNode currentNode, int index, Action<TreeNode> singleClick = null, Action<TreeNode> doubleClick = null)
            {
                bool selectionChanged = false;
                var clickRect = new Rect(0f, rect.y, rect.width, rect.height);
                if (Event.current.type == EventType.MouseDown && clickRect.Contains(Event.current.mousePosition))
                {
                    Event.current.Use();
                    SelectedNode = currentNode;
                    selectionChanged = true;
                    var clickCount = Event.current.clickCount;
                    if (clickCount == 1 && singleClick != null)
                    {
                        singleClick(currentNode);
                    }
                    if (clickCount > 1 && doubleClick != null)
                    {
                        doubleClick(currentNode);
                    }
                }

                // Keyboard navigation if this child is the current selection
                if (currentNode == selectedNode && Event.current.type == EventType.KeyDown)
                {
                    int directionY = Event.current.keyCode == KeyCode.UpArrow ? -1 : Event.current.keyCode == KeyCode.DownArrow ? 1 : 0;
                    int directionX = Event.current.keyCode == KeyCode.LeftArrow ? -1 : Event.current.keyCode == KeyCode.RightArrow ? 1 : 0;
                    if (directionY != 0 || directionX != 0)
                    {
                        if (directionY > 0)
                        {
                            selectionChanged = SelectNext(index, false) != index;
                        }
                        else if (directionY < 0)
                        {
                            selectionChanged = SelectPrevious(index, false) != index;
                        }
                        else if (directionX > 0)
                        {
                            if (currentNode.IsFolder && currentNode.IsCollapsed)
                            {
                                ToggleNodeVisibility(index, currentNode);
                                Event.current.Use();
                            }
                            else
                            {
                                selectionChanged = SelectNext(index, true) != index;
                            }
                        }
                        else if (directionX < 0)
                        {
                            if (currentNode.IsFolder && !currentNode.IsCollapsed)
                            {
                                ToggleNodeVisibility(index, currentNode);
                                Event.current.Use();
                            }
                            else
                            {
                                selectionChanged = SelectPrevious(index, true) != index;
                            }
                        }
                    }
                }
                return selectionChanged;
            }

            private int SelectNext(int index, bool foldersOnly)
            {
                for (index++; index < nodes.Count; index++)
                {
                    if (nodes[index].IsHidden)
                        continue;
                    if (!nodes[index].IsFolder && foldersOnly)
                        continue;
                    break;
                }

                if (index < nodes.Count)
                {
                    SelectedNode = nodes[index];
                    Event.current.Use();
                }
                else
                {
                    SelectedNode = null;
                }
                return index;
            }

            private int SelectPrevious(int index, bool foldersOnly)
            {
                for (index--; index >= 0; index--)
                {
                    if (nodes[index].IsHidden)
                        continue;
                    if (!nodes[index].IsFolder && foldersOnly)
                        continue;
                    break;
                }

                if (index >= 0)
                {
                    SelectedNode = nodes[index];
                    Event.current.Use();
                }
                else
                {
                    SelectedNode = null;
                }
                return index;
            }

            private void Indent()
            {
                indents.Push(true);
            }

            private void Unindent()
            {
                indents.Pop();
            }
        }

        [Serializable]
        public class TreeNode
        {
            public string Name;
            public string Label;
            public int Level;
            public bool IsFolder;
            public bool IsCollapsed;
            public bool IsHidden;
            public bool IsActive;
            public GUIContent content;
            public Texture2D Icon;

            public void Load()
            {
                content = new GUIContent(Label, Icon);
            }

            public bool Render(Rect rect, float indentation, bool isSelected, GUIStyle folderStyle, GUIStyle nodeStyle, GUIStyle activeNodeStyle)
            {
                if (IsHidden)
                    return false;

                GUIStyle style;
                if (IsFolder)
                {
                    style = folderStyle;
                }
                else
                {
                    style = IsActive ? activeNodeStyle : nodeStyle;
                }

                bool changed = false;
                var fillRect = rect;
                var nodeRect = new Rect(Level * indentation, rect.y, rect.width, rect.height);

                if (Event.current.type == EventType.repaint)
                {
                    nodeStyle.Draw(fillRect, "", false, false, false, isSelected);
                    if (IsFolder)
                        style.Draw(nodeRect, content, false, false, !IsCollapsed, isSelected);
                    else
                    {
                        style.Draw(nodeRect, content, false, false, false, isSelected);
                    }
                }

                if (IsFolder)
                {
                    EditorGUI.BeginChangeCheck();
                    GUI.Toggle(nodeRect, !IsCollapsed, "", GUIStyle.none);
                    changed = EditorGUI.EndChangeCheck();
                }

                return changed;
            }

            public override string ToString()
            {
                return String.Format("name:{0} label:{1} level:{2} isFolder:{3} isCollapsed:{4} isHidden:{5} isActive:{6}",
                    Name, Label, Level, IsFolder, IsCollapsed, IsHidden, IsActive);
            }
        }

        public override bool IsBusy
        {
            get { return false; }
        }

        private enum NodeType
        {
            Folder,
            LocalBranch,
            RemoteBranch
        }

        private enum BranchesMode
        {
            Default,
            Create
        }
    }
}<|MERGE_RESOLUTION|>--- conflicted
+++ resolved
@@ -46,8 +46,6 @@
         [SerializeField] private Vector2 scroll;
         [SerializeField] private bool disableDelete;
 
-        [NonSerialized] private bool branchesHasChanged;
-
         [SerializeField] private CacheUpdateEvent branchUpdateEvent;
         [NonSerialized] private bool branchCacheHasUpdate;
 
@@ -74,14 +72,10 @@
         {
             base.OnEnable();
             AttachHandlers(Repository);
-<<<<<<< HEAD
-=======
-
             if (Repository != null)
             {
                 Repository.CheckBranchCacheEvent(branchUpdateEvent);
             }
->>>>>>> 95613fe9
         }
 
         public override void OnDisable()
@@ -98,25 +92,7 @@
 
         private void MaybeUpdateData()
         {
-<<<<<<< HEAD
-            if (!treeLocals.IsInitialized || branchesHasChanged)
-            {
-                branchesHasChanged = false;
-                BuildTree(BranchCache.Instance.LocalBranches, BranchCache.Instance.RemoteBranches);
-            }
-
-
-            disableDelete = treeLocals.SelectedNode == null || treeLocals.SelectedNode.IsFolder || treeLocals.SelectedNode.IsActive;
-        }
-
-
-        public override void OnRepositoryChanged(IRepository oldRepository)
-        {
-            base.OnRepositoryChanged(oldRepository);
-            DetachHandlers(oldRepository);
-            AttachHandlers(Repository);
-=======
-            if (branchCacheHasUpdate)
+            if (!treeLocals.IsInitialized || branchCacheHasUpdate)
             {
                 branchCacheHasUpdate = false;
 
@@ -126,7 +102,9 @@
 
                 BuildTree(localBranches, remoteBranches);
             }
->>>>>>> 95613fe9
+
+            disableDelete = treeLocals.SelectedNode == null || treeLocals.SelectedNode.IsFolder || treeLocals.SelectedNode.IsActive;
+        
         }
 
         public override void Refresh()
@@ -135,13 +113,9 @@
             RefreshBranchList();
         }
 
-<<<<<<< HEAD
         public override void OnGUI()
         {
             Render();
-=======
-            repository.BranchCacheUpdated += Repository_BranchCacheUpdated;
->>>>>>> 95613fe9
         }
 
         private void AttachHandlers(IRepository repository)
@@ -149,44 +123,15 @@
             if (repository == null)
                 return;
 
-<<<<<<< HEAD
-            repository.OnLocalBranchListChanged += HandleDataUpdated;
-            repository.OnCurrentBranchChanged += HandleDataUpdated;
-            repository.OnCurrentRemoteChanged += HandleDataUpdated;
+            repository.BranchCacheUpdated += Repository_BranchCacheUpdated;
         }
 
         private void DetachHandlers(IRepository repository)
         {
             if (repository == null)
                 return;
-            repository.OnLocalBranchListChanged -= HandleDataUpdated;
-            repository.OnCurrentBranchChanged -= HandleDataUpdated;
-            repository.OnCurrentRemoteChanged -= HandleDataUpdated;
-        }
-
-        private void HandleDataUpdated()
-        {
-            new ActionTask(TaskManager.Token, () => {
-                branchesHasChanged = true;
-                Redraw();
-            }) { Affinity = TaskAffinity.UI }.Start();
-        }
-
-        private void HandleDataUpdated(string obj)
-        {
-            HandleDataUpdated();
-=======
+
             repository.BranchCacheUpdated -= Repository_BranchCacheUpdated;
->>>>>>> 95613fe9
-        }
-
-        private void RefreshBranchList()
-        {
-            var localBranches = BranchCache.Instance.LocalBranches;
-            localBranches.Sort(CompareBranches);
-            var remoteBranches = BranchCache.Instance.RemoteBranches;
-            remoteBranches.Sort(CompareBranches);
-            BuildTree(localBranches, remoteBranches);
         }
 
         private void Render()
@@ -680,7 +625,6 @@
                 return rect;
             }
 
-<<<<<<< HEAD
             public void Focus()
             {
                 bool selectionChanged = false;
@@ -691,9 +635,6 @@
                     if (directionY != 0 || directionX != 0)
                     {
                         if (directionY < 0 || directionY < 0)
-=======
-                        if (localBranches.Any(localBranch => localBranch.Name == branchName))
->>>>>>> 95613fe9
                         {
                             SelectedNode = nodes[nodes.Count - 1];
                             selectionChanged = true;
