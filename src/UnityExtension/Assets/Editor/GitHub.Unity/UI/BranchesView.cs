using System;
using System.Collections;
using System.Collections.Generic;
using System.Linq;
using GitHub.Unity.Helpers;
using UnityEditor;
using UnityEngine;
using Debug = System.Diagnostics.Debug;

namespace GitHub.Unity
{
    [Serializable]
    class BranchesView : Subview
    {
        private const string ConfirmSwitchTitle = "Confirm branch switch";
        private const string ConfirmSwitchMessage = "Switch branch to {0}?";
        private const string ConfirmSwitchOK = "Switch";
        private const string ConfirmSwitchCancel = "Cancel";
        private const string ConfirmCheckoutBranchTitle = "Confirm branch checkout";
        private const string ConfirmCheckoutBranchMessage = "Checkout branch {0} from {1}?";
        private const string ConfirmCheckoutBranchOK = "Checkout";
        private const string ConfirmCheckoutBranchCancel = "Cancel";
        private const string WarningCheckoutBranchExistsTitle = "Branch already exists";
        private const string WarningCheckoutBranchExistsMessage = "Branch {0} already exists";
        private const string WarningCheckoutBranchExistsOK = "Ok";
        private const string NewBranchCancelButton = "x";
        private const string NewBranchConfirmButton = "Create";
        private const string CreateBranchTitle = "Create Branch";
        private const string LocalTitle = "Local branches";
        private const string RemoteTitle = "Remote branches";
        private const string CreateBranchButton = "New Branch";
        private const string DeleteBranchMessageFormatString = "Are you sure you want to delete the branch: {0}?";
        private const string DeleteBranchTitle = "Delete Branch?";
        private const string DeleteBranchButton = "Delete";
        private const string CancelButtonLabel = "Cancel";

        [NonSerialized] private int listID = -1;
        [NonSerialized] private BranchesMode targetMode;

        [SerializeField] private Tree treeLocals = new Tree();
        [SerializeField] private Tree treeRemotes = new Tree();
        [SerializeField] private BranchesMode mode = BranchesMode.Default;
        [SerializeField] private string newBranchName;
        [SerializeField] private Vector2 scroll;
        [SerializeField] private bool disableDelete;

        [SerializeField] private CacheUpdateEvent lastLocalAndRemoteBranchListChangedEvent;
        [NonSerialized] private bool localAndRemoteBranchListHasUpdate;

        [SerializeField] private List<GitBranch> localBranches;
        [SerializeField] private List<GitBranch> remoteBranches;

        public override void InitializeView(IView parent)
        {
            base.InitializeView(parent);
            targetMode = mode;
        }

        private void RepositoryOnLocalAndRemoteBranchListChanged(CacheUpdateEvent cacheUpdateEvent)
        {
            if (!lastLocalAndRemoteBranchListChangedEvent.Equals(cacheUpdateEvent))
            {
                new ActionTask(TaskManager.Token, () =>
                {
                    lastLocalAndRemoteBranchListChangedEvent = cacheUpdateEvent;
                    localAndRemoteBranchListHasUpdate = true;
                    Redraw();
                })
                { Affinity = TaskAffinity.UI }.Start();
            }
        }

        public override void OnEnable()
        {
            base.OnEnable();
            AttachHandlers(Repository);
            if (Repository != null)
            {
                Repository.CheckLocalAndRemoteBranchListChangedEvent(lastLocalAndRemoteBranchListChangedEvent);
                Repository.UpdateConfigData();
            }
        }

        public override void OnDisable()
        {
            base.OnDisable();
            DetachHandlers(Repository);
        }

        public override void OnDataUpdate()
        {
            base.OnDataUpdate();
            MaybeUpdateData();
        }

<<<<<<< HEAD
=======
        private void RepositoryOnLocalAndRemoteBranchListChanged(CacheUpdateEvent cacheUpdateEvent)
        {
            if (!lastLocalAndRemoteBranchListChangedEvent.Equals(cacheUpdateEvent))
            {
                lastLocalAndRemoteBranchListChangedEvent = cacheUpdateEvent;
                localAndRemoteBranchListHasUpdate = true;
                Redraw();
            }
        }

>>>>>>> 86966179
        private void MaybeUpdateData()
        {
            if (localAndRemoteBranchListHasUpdate)
            {
                localAndRemoteBranchListHasUpdate = false;

                localBranches = Repository.LocalBranches.ToList();
                remoteBranches = Repository.RemoteBranches.ToList();

                BuildTree();
            }

            disableDelete = treeLocals.SelectedNode == null || treeLocals.SelectedNode.IsFolder || treeLocals.SelectedNode.IsActive;
        }

        public override void OnGUI()
        {
            Render();
        }

        private void AttachHandlers(IRepository repository)
        {
            repository.LocalAndRemoteBranchListChanged += RepositoryOnLocalAndRemoteBranchListChanged;
        }

        private void DetachHandlers(IRepository repository)
        {

            repository.LocalAndRemoteBranchListChanged -= RepositoryOnLocalAndRemoteBranchListChanged;
        }

        private void Render()
        {
            scroll = GUILayout.BeginScrollView(scroll, false, true);
            {
                listID = GUIUtility.GetControlID(FocusType.Keyboard);

                GUILayout.BeginHorizontal();
                {
                    OnButtonBarGUI();
                }
                GUILayout.EndHorizontal();

                var rect = GUILayoutUtility.GetLastRect();
                OnTreeGUI(new Rect(0f, rect.height + Styles.CommitAreaPadding, Position.width, Position.height - rect.height + Styles.CommitAreaPadding));
            }
            GUILayout.EndScrollView();
        }

        private void BuildTree()
        {
            localBranches.Sort(CompareBranches);
            remoteBranches.Sort(CompareBranches);
            treeLocals = new Tree();
            treeLocals.ActiveNodeIcon = Styles.ActiveBranchIcon;
            treeLocals.NodeIcon = Styles.BranchIcon;
            treeLocals.RootFolderIcon = Styles.RootFolderIcon;
            treeLocals.FolderIcon = Styles.FolderIcon;

            treeRemotes = new Tree();
            treeRemotes.ActiveNodeIcon = Styles.ActiveBranchIcon;
            treeRemotes.NodeIcon = Styles.BranchIcon;
            treeRemotes.RootFolderIcon = Styles.RootFolderIcon;
            treeRemotes.FolderIcon = Styles.FolderIcon;

            treeLocals.Load(localBranches.Cast<ITreeData>(), LocalTitle);
            treeRemotes.Load(remoteBranches.Cast<ITreeData>(), RemoteTitle);
            Redraw();
        }

        private void OnButtonBarGUI()
        {
            if (mode == BranchesMode.Default)
            {
                // Delete button
                // If the current branch is selected, then do not enable the Delete button
                EditorGUI.BeginDisabledGroup(disableDelete);
                {
                    if (GUILayout.Button(DeleteBranchButton, EditorStyles.miniButton, GUILayout.ExpandWidth(false)))
                    {
                        var selectedBranchName = treeLocals.SelectedNode.Name;
                        var dialogMessage = string.Format(DeleteBranchMessageFormatString, selectedBranchName);
                        if (EditorUtility.DisplayDialog(DeleteBranchTitle, dialogMessage, DeleteBranchButton, CancelButtonLabel))
                        {
                            GitClient.DeleteBranch(selectedBranchName, true).Start();
                        }
                    }
                }
                EditorGUI.EndDisabledGroup();

                // Create button
                GUILayout.FlexibleSpace();
                if (GUILayout.Button(CreateBranchButton, EditorStyles.miniButton, GUILayout.ExpandWidth(false)))
                {
                    targetMode = BranchesMode.Create;
                }
            }
            // Branch name + cancel + create
            else if (mode == BranchesMode.Create)
            {
                GUILayout.BeginHorizontal();
                {
                    var createBranch = false;
                    var cancelCreate = false;
                    var cannotCreate = treeLocals.SelectedNode == null ||
                                       treeLocals.SelectedNode.IsFolder ||
                                       !Validation.IsBranchNameValid(newBranchName);

                    // Create on return/enter or cancel on escape
                    var offsetID = GUIUtility.GetControlID(FocusType.Passive);
                    if (Event.current.isKey && GUIUtility.keyboardControl == offsetID + 1)
                    {
                        if (Event.current.keyCode == KeyCode.Escape)
                        {
                            cancelCreate = true;
                            Event.current.Use();
                        }
                        else if (Event.current.keyCode == KeyCode.Return || Event.current.keyCode == KeyCode.KeypadEnter)
                        {
                            if (cannotCreate)
                            {
                                EditorApplication.Beep();
                            }
                            else
                            {
                                createBranch = true;
                            }
                            Event.current.Use();
                        }
                    }
                    newBranchName = EditorGUILayout.TextField(newBranchName);

                    // Create
                    EditorGUI.BeginDisabledGroup(cannotCreate);
                    {
                        if (GUILayout.Button(NewBranchConfirmButton, EditorStyles.miniButtonLeft, GUILayout.ExpandWidth(false)))
                        {
                            createBranch = true;
                        }
                    }
                    EditorGUI.EndDisabledGroup();

                    // Cancel create
                    if (GUILayout.Button(NewBranchCancelButton, EditorStyles.miniButtonRight, GUILayout.ExpandWidth(false)))
                    {
                        cancelCreate = true;
                    }

                    // Effectuate create
                    if (createBranch)
                    {
                        GitClient.CreateBranch(newBranchName, treeLocals.SelectedNode.Name)
                            .FinallyInUI((success, e) => {
                                     if (success)
                                     {
                                         Redraw();
                                     }
                                     else
                                     {
                                         var errorHeader = "fatal: ";
                                         var errorMessage = e.Message.StartsWith(errorHeader) ? e.Message.Remove(0, errorHeader.Length) : e.Message;

                                         EditorUtility.DisplayDialog(CreateBranchTitle,
                                             errorMessage,
                                             Localization.Ok);
                                     }
                            })
                            .Start();
                    }

                    // Cleanup
                    if (createBranch || cancelCreate)
                    {
                        newBranchName = "";
                        GUIUtility.keyboardControl = -1;
                        targetMode = BranchesMode.Default;
                    }
                }
                GUILayout.EndHorizontal();
            }
        }

        private void OnTreeGUI(Rect rect)
        {
            if (treeLocals.FolderStyle == null)
            {
                treeLocals.FolderStyle = Styles.Foldout;
                treeLocals.TreeNodeStyle = Styles.TreeNode;
                treeLocals.ActiveTreeNodeStyle = Styles.TreeNodeActive;
                treeRemotes.FolderStyle = Styles.Foldout;
                treeRemotes.TreeNodeStyle = Styles.TreeNode;
                treeRemotes.ActiveTreeNodeStyle = Styles.TreeNodeActive;
            }

            var treeHadFocus = treeLocals.SelectedNode != null;

            rect = treeLocals.Render(rect, _ => { }, node =>
                {
                    if (EditorUtility.DisplayDialog(ConfirmSwitchTitle, String.Format(ConfirmSwitchMessage, node.Name), ConfirmSwitchOK,
                            ConfirmSwitchCancel))
                    {
                        GitClient.SwitchBranch(node.Name)
                            .FinallyInUI((success, e) =>
                            {
                                if (success)
                                {
                                        Redraw();
                                }
                                else
                                {
                                    EditorUtility.DisplayDialog(Localization.SwitchBranchTitle,
                                        String.Format(Localization.SwitchBranchFailedDescription, node.Name),
                                    Localization.Ok);
                                }
                            }).Start();
                    }
                });

            if (treeHadFocus && treeLocals.SelectedNode == null)
                treeRemotes.Focus();
            else if (!treeHadFocus && treeLocals.SelectedNode != null)
                treeRemotes.Blur();

            if (treeLocals.RequiresRepaint)
                Redraw();

            treeHadFocus = treeRemotes.SelectedNode != null;

            rect.y += Styles.TreePadding;

            treeRemotes.Render(rect, _ => {}, selectedNode =>
                {
                    var indexOfFirstSlash = selectedNode.Name.IndexOf('/');
                    var originName = selectedNode.Name.Substring(0, indexOfFirstSlash);
                    var branchName = selectedNode.Name.Substring(indexOfFirstSlash + 1);

                    if (Repository.LocalBranches.Any(localBranch => localBranch.Name == branchName))
                    {
                        EditorUtility.DisplayDialog(WarningCheckoutBranchExistsTitle,
                            String.Format(WarningCheckoutBranchExistsMessage, branchName),
                            WarningCheckoutBranchExistsOK);
                    }
                    else
                    {
                        var confirmCheckout = EditorUtility.DisplayDialog(ConfirmCheckoutBranchTitle,
                            String.Format(ConfirmCheckoutBranchMessage, selectedNode.Name, originName),
                            ConfirmCheckoutBranchOK,
                            ConfirmCheckoutBranchCancel);

                        if (confirmCheckout)
                        {
                            GitClient
                                .CreateBranch(branchName, selectedNode.Name)
                                .FinallyInUI((success, e) =>
                                {
                                    if (success)
                                    {
                                            Redraw();
                                    }
                                    else
                                    {
                                        EditorUtility.DisplayDialog(Localization.SwitchBranchTitle,
                                            String.Format(Localization.SwitchBranchFailedDescription, selectedNode.Name),
                                            Localization.Ok);
                                    }
                                })
                                .Start();
                        }
                    }
                });

            if (treeHadFocus && treeRemotes.SelectedNode == null)
            {
                treeLocals.Focus();
            }
            else if (!treeHadFocus && treeRemotes.SelectedNode != null)
            {
                treeLocals.Blur();
            }

            if (treeRemotes.RequiresRepaint)
                Redraw();
        }

        private int CompareBranches(GitBranch a, GitBranch b)
        {
            //if (IsFavorite(a.Name))
            //{
            //    return -1;
            //}

            //if (IsFavorite(b.Name))
            //{
            //    return 1;
            //}

            if (a.Name.Equals("master"))
            {
                return -1;
            }

            if (b.Name.Equals("master"))
            {
                return 1;
            }

            return a.Name.CompareTo(b.Name);
        }

        //private bool IsFavorite(string branchName)
        //{
        //    return !String.IsNullOrEmpty(branchName) && favoritesList.Contains(branchName);
        //}

        //private void SetFavorite(TreeNode branch, bool favorite)
        //{
        //    if (string.IsNullOrEmpty(branch.Name))
        //    {
        //        return;
        //    }

        //    if (!favorite)
        //    {
        //        favorites.Remove(branch);
        //        Manager.LocalSettings.Set(FavoritesSetting, favorites.Select(x => x.Name).ToList());
        //    }
        //    else
        //    {
        //        favorites.Remove(branch);
        //        favorites.Add(branch);
        //        Manager.LocalSettings.Set(FavoritesSetting, favorites.Select(x => x.Name).ToList());
        //    }
        //}


        [Serializable]
        public class Tree
        {
            [SerializeField] private List<TreeNode> nodes = new List<TreeNode>();
            [SerializeField] private TreeNode selectedNode = null;
            [SerializeField] private TreeNode activeNode = null;
            [SerializeField] public float ItemHeight = EditorGUIUtility.singleLineHeight;
            [SerializeField] public float ItemSpacing = EditorGUIUtility.standardVerticalSpacing;
            [SerializeField] public float Indentation = 12f;
            [SerializeField] public Rect Margin = new Rect();
            [SerializeField] public Rect Padding = new Rect();
            [SerializeField] private List<string> foldersKeys = new List<string>();
            [SerializeField] public Texture2D ActiveNodeIcon;
            [SerializeField] public Texture2D NodeIcon;
            [SerializeField] public Texture2D FolderIcon;
            [SerializeField] public Texture2D RootFolderIcon;
            [SerializeField] public GUIStyle FolderStyle;
            [SerializeField] public GUIStyle TreeNodeStyle;
            [SerializeField] public GUIStyle ActiveTreeNodeStyle;

            [NonSerialized] private Stack<bool> indents = new Stack<bool>();
            [NonSerialized] private Hashtable folders;

            public bool IsInitialized { get { return nodes != null && nodes.Count > 0 && !String.IsNullOrEmpty(nodes[0].Name); } }
            public bool RequiresRepaint { get; private set; }

            public TreeNode SelectedNode
            {
                get
                {
                    if (selectedNode != null && String.IsNullOrEmpty(selectedNode.Name))
                        selectedNode = null;
                    return selectedNode;
                }
                private set
                {
                    selectedNode = value;
                }
            }

            public TreeNode ActiveNode { get { return activeNode; } }

            private Hashtable Folders
            {
                get
                {
                    if (folders == null)
                    {
                        folders = new Hashtable();
                        for (int i = 0; i < foldersKeys.Count; i++)
                        {
                            folders.Add(foldersKeys[i], null);
                        }
                    }
                    return folders;
                }
            }

            public void Load(IEnumerable<ITreeData> data, string title)
            {
                foldersKeys.Clear();
                Folders.Clear();
                nodes.Clear();

                var titleNode = new TreeNode()
                {
                    Name = title,
                    Label = title,
                    Level = 0,
                    IsFolder = true
                };
                titleNode.Load();
                nodes.Add(titleNode);

                foreach (var d in data)
                {
                    var parts = d.Name.Split('/');
                    for (int i = 0; i < parts.Length; i++)
                    {
                        var label = parts[i];
                        var name = String.Join("/", parts, 0, i + 1);
                        var isFolder = i < parts.Length - 1;
                        var alreadyExists = Folders.ContainsKey(name);
                        if (!alreadyExists)
                        {
                            var node = new TreeNode()
                            {
                                Name = name,
                                IsActive = d.IsActive,
                                Label = label,
                                Level = i + 1,
                                IsFolder = isFolder
                            };

                            if (node.IsActive)
                            {
                                activeNode = node;
                                node.Icon = ActiveNodeIcon;
                            }
                            else if (node.IsFolder)
                            {
                                if (node.Level == 1)
                                    node.Icon = RootFolderIcon;
                                else
                                    node.Icon = FolderIcon;
                            }
                            else
                            {
                                node.Icon = NodeIcon;
                            }

                            node.Load();

                            nodes.Add(node);
                            if (isFolder)
                            {
                                Folders.Add(name, null);
                            }
                        }
                    }
                }
                foldersKeys = Folders.Keys.Cast<string>().ToList();
            }

            public Rect Render(Rect rect, Action<TreeNode> singleClick = null, Action<TreeNode> doubleClick = null)
            {
                if (!nodes.Any())
                    return rect;

                RequiresRepaint = false;
                rect = new Rect(0f, rect.y, rect.width, ItemHeight);

                var titleNode = nodes[0];
                bool selectionChanged = titleNode.Render(rect, 0f, selectedNode == titleNode, FolderStyle, TreeNodeStyle, ActiveTreeNodeStyle);

                if (selectionChanged)
                {
                    ToggleNodeVisibility(0, titleNode);
                }

                RequiresRepaint = HandleInput(rect, titleNode, 0);
                rect.y += ItemHeight + ItemSpacing;

                Indent();

                int level = 1;
                for (int i = 1; i < nodes.Count; i++)
                {
                    var node = nodes[i];

                    if (node.Level > level && !node.IsHidden)
                    {
                        Indent();
                    }

                    var changed = node.Render(rect, Indentation, selectedNode == node, FolderStyle, TreeNodeStyle, ActiveTreeNodeStyle);

                    if (node.IsFolder && changed)
                    {
                        // toggle visibility for all the nodes under this one
                        ToggleNodeVisibility(i, node);
                    }

                    if (node.Level < level)
                    {
                        for (; node.Level > level && indents.Count > 1; level--)
                        {
                            Unindent();
                        }
                    }
                    level = node.Level;

                    if (!node.IsHidden)
                    {
                        RequiresRepaint = HandleInput(rect, node, i, singleClick, doubleClick);
                        rect.y += ItemHeight + ItemSpacing;
                    }
                }

                Unindent();

                foldersKeys = Folders.Keys.Cast<string>().ToList();
                return rect;
            }

            public void Focus()
            {
                bool selectionChanged = false;
                if (Event.current.type == EventType.KeyDown)
                {
                    int directionY = Event.current.keyCode == KeyCode.UpArrow ? -1 : Event.current.keyCode == KeyCode.DownArrow ? 1 : 0;
                    int directionX = Event.current.keyCode == KeyCode.LeftArrow ? -1 : Event.current.keyCode == KeyCode.RightArrow ? 1 : 0;
                    if (directionY != 0 || directionX != 0)
                    {
                        if (directionY < 0 || directionY < 0)
                        {
                            SelectedNode = nodes[nodes.Count - 1];
                            selectionChanged = true;
                            Event.current.Use();
                        }
                        else if (directionY > 0 || directionX > 0)
                        {
                            SelectedNode = nodes[0];
                            selectionChanged = true;
                            Event.current.Use();
                        }
                    }
                }
                RequiresRepaint = selectionChanged;
            }

            public void Blur()
            {
                SelectedNode = null;
                RequiresRepaint = true;
            }

            private int ToggleNodeVisibility(int idx, TreeNode rootNode)
            {
                var rootNodeLevel = rootNode.Level;
                rootNode.IsCollapsed = !rootNode.IsCollapsed;
                idx++;
                for (; idx < nodes.Count && nodes[idx].Level > rootNodeLevel; idx++)
                {
                    nodes[idx].IsHidden = rootNode.IsCollapsed;
                    if (nodes[idx].IsFolder && !rootNode.IsCollapsed && nodes[idx].IsCollapsed)
                    {
                        var level = nodes[idx].Level;
                        for (idx++; idx < nodes.Count && nodes[idx].Level > level; idx++) { }
                        idx--;
                    }
                }
                if (SelectedNode != null && SelectedNode.IsHidden)
                {
                    SelectedNode = rootNode;
                }
                return idx;
            }

            private bool HandleInput(Rect rect, TreeNode currentNode, int index, Action<TreeNode> singleClick = null, Action<TreeNode> doubleClick = null)
            {
                bool selectionChanged = false;
                var clickRect = new Rect(0f, rect.y, rect.width, rect.height);
                if (Event.current.type == EventType.MouseDown && clickRect.Contains(Event.current.mousePosition))
                {
                    Event.current.Use();
                    SelectedNode = currentNode;
                    selectionChanged = true;
                    var clickCount = Event.current.clickCount;
                    if (clickCount == 1 && singleClick != null)
                    {
                        singleClick(currentNode);
                    }
                    if (clickCount > 1 && doubleClick != null)
                    {
                        doubleClick(currentNode);
                    }
                }

                // Keyboard navigation if this child is the current selection
                if (currentNode == selectedNode && Event.current.type == EventType.KeyDown)
                {
                    int directionY = Event.current.keyCode == KeyCode.UpArrow ? -1 : Event.current.keyCode == KeyCode.DownArrow ? 1 : 0;
                    int directionX = Event.current.keyCode == KeyCode.LeftArrow ? -1 : Event.current.keyCode == KeyCode.RightArrow ? 1 : 0;
                    if (directionY != 0 || directionX != 0)
                    {
                        if (directionY > 0)
                        {
                            selectionChanged = SelectNext(index, false) != index;
                        }
                        else if (directionY < 0)
                        {
                            selectionChanged = SelectPrevious(index, false) != index;
                        }
                        else if (directionX > 0)
                        {
                            if (currentNode.IsFolder && currentNode.IsCollapsed)
                            {
                                ToggleNodeVisibility(index, currentNode);
                                Event.current.Use();
                            }
                            else
                            {
                                selectionChanged = SelectNext(index, true) != index;
                            }
                        }
                        else if (directionX < 0)
                        {
                            if (currentNode.IsFolder && !currentNode.IsCollapsed)
                            {
                                ToggleNodeVisibility(index, currentNode);
                                Event.current.Use();
                            }
                            else
                            {
                                selectionChanged = SelectPrevious(index, true) != index;
                            }
                        }
                    }
                }
                return selectionChanged;
            }

            private int SelectNext(int index, bool foldersOnly)
            {
                for (index++; index < nodes.Count; index++)
                {
                    if (nodes[index].IsHidden)
                        continue;
                    if (!nodes[index].IsFolder && foldersOnly)
                        continue;
                    break;
                }

                if (index < nodes.Count)
                {
                    SelectedNode = nodes[index];
                    Event.current.Use();
                }
                else
                {
                    SelectedNode = null;
                }
                return index;
            }

            private int SelectPrevious(int index, bool foldersOnly)
            {
                for (index--; index >= 0; index--)
                {
                    if (nodes[index].IsHidden)
                        continue;
                    if (!nodes[index].IsFolder && foldersOnly)
                        continue;
                    break;
                }

                if (index >= 0)
                {
                    SelectedNode = nodes[index];
                    Event.current.Use();
                }
                else
                {
                    SelectedNode = null;
                }
                return index;
            }

            private void Indent()
            {
                indents.Push(true);
            }

            private void Unindent()
            {
                indents.Pop();
            }
        }

        [Serializable]
        public class TreeNode
        {
            public string Name;
            public string Label;
            public int Level;
            public bool IsFolder;
            public bool IsCollapsed;
            public bool IsHidden;
            public bool IsActive;
            public GUIContent content;
            public Texture2D Icon;

            public void Load()
            {
                content = new GUIContent(Label, Icon);
            }

            public bool Render(Rect rect, float indentation, bool isSelected, GUIStyle folderStyle, GUIStyle nodeStyle, GUIStyle activeNodeStyle)
            {
                if (IsHidden)
                    return false;

                GUIStyle style;
                if (IsFolder)
                {
                    style = folderStyle;
                }
                else
                {
                    style = IsActive ? activeNodeStyle : nodeStyle;
                }

                bool changed = false;
                var fillRect = rect;
                var nodeRect = new Rect(Level * indentation, rect.y, rect.width, rect.height);

                if (Event.current.type == EventType.repaint)
                {
                    nodeStyle.Draw(fillRect, "", false, false, false, isSelected);
                    if (IsFolder)
                        style.Draw(nodeRect, content, false, false, !IsCollapsed, isSelected);
                    else
                    {
                        style.Draw(nodeRect, content, false, false, false, isSelected);
                    }
                }

                if (IsFolder)
                {
                    EditorGUI.BeginChangeCheck();
                    GUI.Toggle(nodeRect, !IsCollapsed, "", GUIStyle.none);
                    changed = EditorGUI.EndChangeCheck();
                }

                return changed;
            }

            public override string ToString()
            {
                return String.Format("name:{0} label:{1} level:{2} isFolder:{3} isCollapsed:{4} isHidden:{5} isActive:{6}",
                    Name, Label, Level, IsFolder, IsCollapsed, IsHidden, IsActive);
            }
        }

        public override bool IsBusy
        {
            get { return false; }
        }

        private enum NodeType
        {
            Folder,
            LocalBranch,
            RemoteBranch
        }

        private enum BranchesMode
        {
            Default,
            Create
        }
    }
}<|MERGE_RESOLUTION|>--- conflicted
+++ resolved
@@ -56,19 +56,6 @@
             targetMode = mode;
         }
 
-        private void RepositoryOnLocalAndRemoteBranchListChanged(CacheUpdateEvent cacheUpdateEvent)
-        {
-            if (!lastLocalAndRemoteBranchListChangedEvent.Equals(cacheUpdateEvent))
-            {
-                new ActionTask(TaskManager.Token, () =>
-                {
-                    lastLocalAndRemoteBranchListChangedEvent = cacheUpdateEvent;
-                    localAndRemoteBranchListHasUpdate = true;
-                    Redraw();
-                })
-                { Affinity = TaskAffinity.UI }.Start();
-            }
-        }
 
         public override void OnEnable()
         {
@@ -93,8 +80,6 @@
             MaybeUpdateData();
         }
 
-<<<<<<< HEAD
-=======
         private void RepositoryOnLocalAndRemoteBranchListChanged(CacheUpdateEvent cacheUpdateEvent)
         {
             if (!lastLocalAndRemoteBranchListChangedEvent.Equals(cacheUpdateEvent))
@@ -105,7 +90,6 @@
             }
         }
 
->>>>>>> 86966179
         private void MaybeUpdateData()
         {
             if (localAndRemoteBranchListHasUpdate)
