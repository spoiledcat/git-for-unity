--- conflicted
+++ resolved
@@ -56,6 +56,20 @@
             targetMode = mode;
         }
 
+        private void Repository_BranchCacheUpdated(CacheUpdateEvent cacheUpdateEvent)
+        {
+            if (!branchUpdateEvent.Equals(cacheUpdateEvent))
+            {
+                new ActionTask(TaskManager.Token, () =>
+                {
+                    branchUpdateEvent = cacheUpdateEvent;
+                    branchCacheHasUpdate = true;
+                    Redraw();
+                })
+                { Affinity = TaskAffinity.UI }.Start();
+            }
+        }
+
         public override void OnEnable()
         {
             base.OnEnable();
@@ -78,27 +92,9 @@
             MaybeUpdateData();
         }
 
-        private void RepositoryOnLocalAndRemoteBranchListChanged(CacheUpdateEvent cacheUpdateEvent)
-        {
-            if (!lastLocalAndRemoteBranchListChangedEvent.Equals(cacheUpdateEvent))
-            {
-                new ActionTask(TaskManager.Token, () =>
-                    {
-                        lastLocalAndRemoteBranchListChangedEvent = cacheUpdateEvent;
-                        localAndRemoteBranchListHasUpdate = true;
-                        Redraw();
-                    })
-                    { Affinity = TaskAffinity.UI }.Start();
-            }
-        }
-
         private void MaybeUpdateData()
         {
-<<<<<<< HEAD
-            if (!treeLocals.IsInitialized || branchCacheHasUpdate)
-=======
             if (localAndRemoteBranchListHasUpdate)
->>>>>>> 15282343
             {
                 localAndRemoteBranchListHasUpdate = false;
 
