﻿using System;
using System.Linq;
using Octokit;
using Rackspace.Threading;
using UnityEditor;
using UnityEngine;

namespace GitHub.Unity
{
    class PublishView : Subview
    {
        private const string Title = "Publish this repository to GitHub";
        private const string PrivateRepoMessage = "You choose who can see and commit to this repository";
        private const string PublicRepoMessage = "Anyone can see this repository. You choose who can commit";
<<<<<<< HEAD
        private const string PublishViewCreateButton = "Create";
        private const string SelectedOwnerLabel = "Owner";
        private const string RepositoryNameLabel = "Repository Name";
        private const string DescriptionLabel = "Description";
        private const string CreatePrivateRepositoryLabel = "Create as a private repository";
=======
        private const string PublishViewCreateButton = "Publish";
        private const string OwnersDefaultText = "Select a user or org";
>>>>>>> c3646dd7

        [SerializeField] private string username;
        [SerializeField] private string[] owners = { OwnersDefaultText };
        [SerializeField] private int selectedOwner;
        [SerializeField] private string repoName = String.Empty;
        [SerializeField] private string repoDescription = "";
        [SerializeField] private bool togglePrivate;

        [NonSerialized] private IApiClient client;
        [NonSerialized] private bool isBusy;
        [NonSerialized] private string error;

        public IApiClient Client
        {
            get
            {
                if (client == null)
                {
                    var repository = Environment.Repository;
                    UriString host;
                    if (repository != null && !string.IsNullOrEmpty(repository.CloneUrl))
                    {
                        host = repository.CloneUrl.ToRepositoryUrl();
                    }
                    else
                    {
                        host = UriString.ToUriString(HostAddress.GitHubDotComHostAddress.WebUri);
                    }

                    client = ApiClient.Create(host, Platform.Keychain);
                }

                return client;
            }
        }

        public override void InitializeView(IView parent)
        {
            base.InitializeView(parent);
            PopulateView();
        }

        private void PopulateView()
        {
            try
            {
                var keychainConnections = Platform.Keychain.Connections;
                if (keychainConnections.Any())
                {
                    Logger.Trace("GetCurrentUser");

                    isBusy = true;

                    Client.GetCurrentUser(user => {
                        if (user == null)
                        {
                            Logger.Warning("Unable to get current user");
                            isBusy = false;
                            return;
                        }

                        owners = owners.Union(new[] { user.Login }).ToArray();
                        username = user.Login;

                        Logger.Trace("GetOrganizations");

                        Client.GetOrganizations(organizations => {
                            if (organizations == null)
                            {
                                Logger.Warning("Unable to get list of organizations");
                                isBusy = false;
                                return;
                            }

                            Logger.Trace("Loaded {0} organizations", organizations.Count);

                            var organizationLogins = organizations
                                .OrderBy(organization => organization.Login)
                                .Select(organization => organization.Login);

                            owners = owners.Union(organizationLogins).ToArray();
                            isBusy = false;
                        });
                    });
                }
                else
                {
                    Logger.Warning("No Keychain connections to use");
                }
            }
            catch (Exception e)
            {
                Logger.Error(e, "Error PopulateView & GetOrganizations");
                throw;
            }
        }

        public override void OnGUI()
        {
            GUILayout.BeginHorizontal(Styles.AuthHeaderBoxStyle);
            {
                GUILayout.BeginVertical(GUILayout.Width(16));
                {
                    GUILayout.Space(9);
                    GUILayout.Label(Styles.BigLogo, GUILayout.Height(20), GUILayout.Width(20));
                }
                GUILayout.EndVertical();

                GUILayout.BeginVertical();
                {
                    GUILayout.Space(11);
                    GUILayout.Label(Title, EditorStyles.boldLabel);
                }
                GUILayout.EndVertical();
            }
            GUILayout.EndHorizontal();

            GUILayout.Space(Styles.PublishViewSpacingHeight);

            EditorGUI.BeginDisabledGroup(isBusy);
            {
                GUILayout.BeginHorizontal();
                {
                    GUILayout.BeginVertical();
                    {
                        GUILayout.Label(SelectedOwnerLabel);

<<<<<<< HEAD
                        selectedOwner = EditorGUILayout.Popup(0, owners);
                    }
                    GUILayout.EndVertical();
=======
                    GUI.enabled = !isBusy;
                    selectedOwner = EditorGUILayout.Popup(selectedOwner, owners);
                    GUI.enabled = true;
                }
                GUILayout.EndVertical();
>>>>>>> c3646dd7

                    GUILayout.BeginVertical(GUILayout.Width(8));
                    {
                        GUILayout.Space(20);
                        GUILayout.Label("/");
                    }
                    GUILayout.EndVertical();

                    GUILayout.BeginVertical();
                    {
                        GUILayout.Label(RepositoryNameLabel);
                        repoName = EditorGUILayout.TextField(repoName);
                    }
                    GUILayout.EndVertical();
                }
                GUILayout.EndHorizontal();

                GUILayout.Label(DescriptionLabel);
                repoDescription = EditorGUILayout.TextField(repoDescription);
                GUILayout.Space(Styles.PublishViewSpacingHeight);

                GUILayout.BeginVertical();
                {
                    GUILayout.BeginHorizontal();
                    {
                        togglePrivate = GUILayout.Toggle(togglePrivate, CreatePrivateRepositoryLabel);
                    }
                    GUILayout.EndHorizontal();

                    GUILayout.BeginHorizontal();
                    {
                        GUILayout.Space(Styles.PublishViewSpacingHeight);
                        var repoPrivacyExplanation = togglePrivate ? PrivateRepoMessage : PublicRepoMessage;
                        GUILayout.Label(repoPrivacyExplanation, Styles.LongMessageStyle);
                    }
                    GUILayout.EndHorizontal();
                }
                GUILayout.EndVertical();;

                GUILayout.Space(Styles.PublishViewSpacingHeight);

                if (error != null)
                    GUILayout.Label(error, Styles.ErrorLabel);

                GUILayout.FlexibleSpace();
<<<<<<< HEAD
=======
                GUI.enabled = !string.IsNullOrEmpty(repoName) && !isBusy && selectedOwner != 0;
                if (GUILayout.Button(PublishViewCreateButton))
                {
                    isBusy = true;
>>>>>>> c3646dd7

                GUILayout.BeginHorizontal();
                {
                    GUILayout.FlexibleSpace();
                    EditorGUI.BeginDisabledGroup(!IsFormValid);
                    if (GUILayout.Button(PublishViewCreateButton))
                    {
                        isBusy = true;

                        var organization = owners[selectedOwner] == username ? null : owners[selectedOwner];

                        Client.CreateRepository(new NewRepository(repoName)
                        {
                            Private = togglePrivate,
                        }, (repository, ex) =>
                        {
                            Logger.Trace("Create Repository Callback");

                            if (ex != null)
                            {
                                error = ex.Message;
                                isBusy = false;
                                return;
                            }

                            if (repository == null)
                            {
                                Logger.Warning("Returned Repository is null");
                                isBusy = false;
                                return;
                            }

                            GitClient.RemoteAdd("origin", repository.CloneUrl)
                                     .Then(GitClient.Push("origin", Repository.CurrentBranch.Value.Name))
                                     .ThenInUI(Finish)
                                     .Start();
                        }, organization);
                    }
                    EditorGUI.EndDisabledGroup();
                }
                GUILayout.EndHorizontal();
                GUILayout.Space(10);
            }
            EditorGUI.EndDisabledGroup();
        }

        private bool IsFormValid
        {
            get { return !string.IsNullOrEmpty(repoName); }
        }
    }
}<|MERGE_RESOLUTION|>--- conflicted
+++ resolved
@@ -12,16 +12,12 @@
         private const string Title = "Publish this repository to GitHub";
         private const string PrivateRepoMessage = "You choose who can see and commit to this repository";
         private const string PublicRepoMessage = "Anyone can see this repository. You choose who can commit";
-<<<<<<< HEAD
-        private const string PublishViewCreateButton = "Create";
+        private const string PublishViewCreateButton = "Publish";
+        private const string OwnersDefaultText = "Select a user or org";
         private const string SelectedOwnerLabel = "Owner";
         private const string RepositoryNameLabel = "Repository Name";
         private const string DescriptionLabel = "Description";
         private const string CreatePrivateRepositoryLabel = "Create as a private repository";
-=======
-        private const string PublishViewCreateButton = "Publish";
-        private const string OwnersDefaultText = "Select a user or org";
->>>>>>> c3646dd7
 
         [SerializeField] private string username;
         [SerializeField] private string[] owners = { OwnersDefaultText };
@@ -149,17 +145,9 @@
                     {
                         GUILayout.Label(SelectedOwnerLabel);
 
-<<<<<<< HEAD
-                        selectedOwner = EditorGUILayout.Popup(0, owners);
+                        selectedOwner = EditorGUILayout.Popup(selectedOwner, owners);
                     }
                     GUILayout.EndVertical();
-=======
-                    GUI.enabled = !isBusy;
-                    selectedOwner = EditorGUILayout.Popup(selectedOwner, owners);
-                    GUI.enabled = true;
-                }
-                GUILayout.EndVertical();
->>>>>>> c3646dd7
 
                     GUILayout.BeginVertical(GUILayout.Width(8));
                     {
@@ -205,13 +193,6 @@
                     GUILayout.Label(error, Styles.ErrorLabel);
 
                 GUILayout.FlexibleSpace();
-<<<<<<< HEAD
-=======
-                GUI.enabled = !string.IsNullOrEmpty(repoName) && !isBusy && selectedOwner != 0;
-                if (GUILayout.Button(PublishViewCreateButton))
-                {
-                    isBusy = true;
->>>>>>> c3646dd7
 
                 GUILayout.BeginHorizontal();
                 {
@@ -260,7 +241,7 @@
 
         private bool IsFormValid
         {
-            get { return !string.IsNullOrEmpty(repoName); }
+            get { return !string.IsNullOrEmpty(repoName) && !isBusy && selectedOwner != 0; }
         }
     }
 }