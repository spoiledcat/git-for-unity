﻿using System;
using System.Linq;
using Octokit;
using UnityEditor;
using UnityEngine;

namespace GitHub.Unity
{
    class PublishView : Subview
    {
        private const string Title = "Publish this repository to GitHub";
        private const string PrivateRepoMessage = "You choose who can see and commit to this repository";
        private const string PublicRepoMessage = "Anyone can see this repository. You choose who can commit";
<<<<<<< HEAD
        private const string PublishViewCreateButton = "Publish";
=======
        private const string PublishViewCreateButton = "Create";
        private const string OwnersDefaultText = "Select a user or org";
>>>>>>> b3f19f41

        [SerializeField] private string username;
        [SerializeField] private string[] owners = { OwnersDefaultText };
        [SerializeField] private int selectedOwner;
        [SerializeField] private string repoName = String.Empty;
        [SerializeField] private string repoDescription = "";
        [SerializeField] private bool togglePrivate;

        [NonSerialized] private IApiClient client;
        [NonSerialized] private bool isBusy;
        [NonSerialized] private string error;

        public IApiClient Client
        {
            get
            {
                if (client == null)
                {
                    var repository = Environment.Repository;
                    UriString host;
                    if (repository != null && !string.IsNullOrEmpty(repository.CloneUrl))
                    {
                        host = repository.CloneUrl.ToRepositoryUrl();
                    }
                    else
                    {
                        host = UriString.ToUriString(HostAddress.GitHubDotComHostAddress.WebUri);
                    }

                    client = ApiClient.Create(host, Platform.Keychain);
                }

                return client;
            }
        }

        public override void InitializeView(IView parent)
        {
            base.InitializeView(parent);
            PopulateView();
        }

        private void PopulateView()
        {
            try
            {
                var keychainConnections = Platform.Keychain.Connections;
                if (keychainConnections.Any())
                {
                    Logger.Trace("GetCurrentUser");

                    Client.GetCurrentUser(user => {
                        if (user == null)
                        {
                            Logger.Warning("Unable to get current user");
                            return;
                        }

                        owners = owners.Union(new[] { user.Login }).ToArray();
                        username = user.Login;

                        Logger.Trace("GetOrganizations");

                        Client.GetOrganizations(organizations =>
                        {
                            if (organizations == null)
                            {
                                Logger.Warning("Unable to get list of organizations");
                                return;
                            }

                            Logger.Trace("Loaded {0} organizations", organizations.Count);

                            var organizationLogins = organizations
                                .OrderBy(organization => organization.Login)
                                .Select(organization => organization.Login);

                            owners = owners.Union(organizationLogins).ToArray();
                        });
                    });
                }
                else
                {
                    Logger.Warning("No Keychain connections to use");
                }
            }
            catch (Exception e)
            {
                Logger.Error(e, "Error PopulateView & GetOrganizations");
                throw;
            }
        }

        public override void OnGUI()
        {
            GUILayout.BeginHorizontal(Styles.AuthHeaderBoxStyle);
            {
                GUILayout.BeginVertical(GUILayout.Width(16));
                {
                    GUILayout.Space(9);
                    GUILayout.Label(Styles.BigLogo, GUILayout.Height(20), GUILayout.Width(20));
                }
                GUILayout.EndVertical();

                GUILayout.BeginVertical();
                {
                    GUILayout.Space(11);
                    GUILayout.Label(Title, EditorStyles.boldLabel);
                }
                GUILayout.EndVertical();
            }
            GUILayout.EndHorizontal();

            GUILayout.Space(Styles.PublishViewSpacingHeight);

            GUILayout.BeginHorizontal();
            {
                GUILayout.BeginVertical();
                {
                    GUILayout.Label("Owner");

                    GUI.enabled = !isBusy;
                    selectedOwner = EditorGUILayout.Popup(selectedOwner, owners);
                    GUI.enabled = true;
                }
                GUILayout.EndVertical();

                GUILayout.BeginVertical(GUILayout.Width(8));
                {
                    GUILayout.Space(20);
                    GUILayout.Label("/");
                }
                GUILayout.EndVertical();

                GUILayout.BeginVertical();
                {
                    GUILayout.Label("Repository Name");
                    GUI.enabled = !isBusy;
                    repoName = EditorGUILayout.TextField(repoName);
                    GUI.enabled = true;
                }
                GUILayout.EndVertical();
            }
            GUILayout.EndHorizontal();

            GUILayout.Label("Description");
            GUI.enabled = !isBusy;
            repoDescription = EditorGUILayout.TextField(repoDescription);
            GUI.enabled = true;
            GUILayout.Space(Styles.PublishViewSpacingHeight);

            GUILayout.BeginVertical();
            {
                GUILayout.BeginHorizontal();
                {
                    GUI.enabled = !isBusy;
                    togglePrivate = GUILayout.Toggle(togglePrivate, "Create as a private repository");
                    GUI.enabled = true;
                }
                GUILayout.EndHorizontal();

                GUILayout.BeginHorizontal();
                {
                    GUILayout.Space(Styles.PublishViewSpacingHeight);
                    var repoPrivacyExplanation = togglePrivate ? PrivateRepoMessage : PublicRepoMessage;
                    GUILayout.Label(repoPrivacyExplanation, Styles.LongMessageStyle);
                }
                GUILayout.EndHorizontal();
            }
            GUILayout.EndVertical();


            GUILayout.Space(Styles.PublishViewSpacingHeight);

            if (error != null)
                GUILayout.Label(error, Styles.ErrorLabel);

            GUILayout.FlexibleSpace();

            GUILayout.BeginHorizontal();
            {
                GUILayout.FlexibleSpace();
                GUI.enabled = !string.IsNullOrEmpty(repoName) && !isBusy && selectedOwner != 0;
                if (GUILayout.Button(PublishViewCreateButton))
                {
                    isBusy = true;

                    var organization = owners[selectedOwner] == username ? null : owners[selectedOwner];

                    Client.CreateRepository(new NewRepository(repoName)
                    {
                        Private = togglePrivate,
                    }, (repository, ex) =>
                    {
                        Logger.Trace("Create Repository Callback");

                        if (ex != null)
                        {
                            error = ex.Message;
                            isBusy = false;
                            return;
                        }

                        if (repository == null)
                        {
                            Logger.Warning("Returned Repository is null");
                            isBusy = false;
                            return;
                        }

                        GitClient.RemoteAdd("origin", repository.CloneUrl)
                                 .Then(GitClient.Push("origin", Repository.CurrentBranch.Value.Name))
                                 .ThenInUI(Parent.Finish)
                                 .Start();
                    }, organization);
                }
                GUI.enabled = true;
            }
            GUILayout.EndHorizontal();
            GUILayout.Space(10);
        }
    }
}<|MERGE_RESOLUTION|>--- conflicted
+++ resolved
@@ -11,12 +11,8 @@
         private const string Title = "Publish this repository to GitHub";
         private const string PrivateRepoMessage = "You choose who can see and commit to this repository";
         private const string PublicRepoMessage = "Anyone can see this repository. You choose who can commit";
-<<<<<<< HEAD
         private const string PublishViewCreateButton = "Publish";
-=======
-        private const string PublishViewCreateButton = "Create";
         private const string OwnersDefaultText = "Select a user or org";
->>>>>>> b3f19f41
 
         [SerializeField] private string username;
         [SerializeField] private string[] owners = { OwnersDefaultText };
