--- conflicted
+++ resolved
@@ -81,15 +81,8 @@
                             return;
                         }
 
-<<<<<<< HEAD
                         //TODO: ONE_USER_LOGIN This assumes only ever one user can login
                         username = keychainConnections.First().Username;
-=======
-                        owners = owners.Union(new[] { user.Login }).ToArray();
-                        username = user.Login;
-
-                        Logger.Trace("GetOrganizations");
->>>>>>> 213df43e
 
                         Client.GetOrganizations(organizations => {
                             Logger.Trace("Loaded {0} organizations", organizations.Count);
@@ -97,11 +90,8 @@
                             var organizationLogins = organizations
                                 .OrderBy(organization => organization.Login)
                                 .Select(organization => organization.Login);
-<<<<<<< HEAD
 
                             owners = new[] { username }.Union(organizationLogins).ToArray();
-=======
->>>>>>> 213df43e
 
                             isBusy = false;
                         });
