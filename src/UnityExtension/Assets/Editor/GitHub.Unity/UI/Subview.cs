--- conflicted
+++ resolved
@@ -104,16 +104,6 @@
         {}
 
         public virtual Rect Position { get { return position; } }
-<<<<<<< HEAD
-
-        public IApplicationManager Manager { get; private set; }
-        public IRepository Repository { get { return Environment.Repository; } }
-        public ITaskManager TaskManager { get { return Manager.TaskManager; } }
-        protected IGitClient GitClient { get { return Manager.GitClient; } }
-        protected IEnvironment Environment { get { return Manager.Environment; } }
-        protected IPlatform Platform { get { return Manager.Platform; } }
-=======
->>>>>>> eb34c1ea
 
         public IApplicationManager Manager { get; private set; }
         public IRepository Repository { get { return Environment.Repository; } }
