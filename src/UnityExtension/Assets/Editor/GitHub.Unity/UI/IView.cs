--- conflicted
+++ resolved
@@ -5,11 +5,8 @@
 {
     interface IView
     {
-<<<<<<< HEAD
-=======
         void OnEnable();
         void OnDisable();
->>>>>>> eb34c1ea
         void Refresh();
         void Redraw();
         Rect Position { get; }
