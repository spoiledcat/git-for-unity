using System;
using UnityEditor;
using UnityEngine;

namespace GitHub.Unity
{
    [Serializable]
    class InitProjectView : Subview
    {
        private const string NoRepoTitle = "No Git repository found for this project";
        private const string NoRepoDescription = "Initialize a Git repository to track changes and collaborate with others.";
<<<<<<< HEAD

        [NonSerialized] private bool isBusy;
        [SerializeField] private bool isPublished;
=======
        
        [SerializeField] private UserSettingsView userSettingsView = new UserSettingsView();
        [SerializeField] private GitPathView gitPathView = new GitPathView();
        [SerializeField] private bool isBusy;
>>>>>>> 9692b2ad

        public override void InitializeView(IView parent)
        {
            base.InitializeView(parent);
            userSettingsView.InitializeView(this);
            gitPathView.InitializeView(this);
        }

        public override void OnDataUpdate()
        {
            base.OnDataUpdate();

            userSettingsView.OnDataUpdate();
            gitPathView.OnDataUpdate();
        }

        public override void OnGUI()
        {
            var headerRect = EditorGUILayout.BeginHorizontal(Styles.HeaderBoxStyle);
            {
                GUILayout.Space(5);
                GUILayout.BeginVertical(GUILayout.Width(16));
                {
                    GUILayout.Space(5);

                    var iconRect = GUILayoutUtility.GetRect(new GUIContent(Styles.BigLogo), GUIStyle.none, GUILayout.Height(20), GUILayout.Width(20));
                    iconRect.y = headerRect.center.y - (iconRect.height / 2);
                    GUI.DrawTexture(iconRect, Styles.BigLogo, ScaleMode.ScaleToFit);

                    GUILayout.Space(5);
                }
                GUILayout.EndVertical();

                GUILayout.Space(5);

                GUILayout.BeginVertical();
                {
                    var headerContent = new GUIContent(NoRepoTitle);
                    var headerTitleRect = GUILayoutUtility.GetRect(headerContent, Styles.HeaderTitleStyle);
                    headerTitleRect.y = headerRect.center.y - (headerTitleRect.height / 2);

                    GUI.Label(headerTitleRect, headerContent, Styles.HeaderTitleStyle);
                }
                GUILayout.EndVertical();
            }
            EditorGUILayout.EndHorizontal();

            gitPathView.OnGUI();

            userSettingsView.OnGUI();

            GUILayout.BeginVertical(Styles.GenericBoxStyle);
            {
                GUILayout.FlexibleSpace();

                GUILayout.Label(NoRepoDescription, Styles.CenteredLabel);

                GUILayout.BeginHorizontal();
                GUILayout.FlexibleSpace();

                EditorGUI.BeginDisabledGroup(IsBusy);
                {
                    if (GUILayout.Button(Localization.InitializeRepositoryButtonText, "Button"))
                    {
                        isBusy = true;
                        Manager.InitializeRepository()
                               .FinallyInUI(() => isBusy = false)
                               .Start();
                    }
                }
                EditorGUI.EndDisabledGroup();

                GUILayout.FlexibleSpace();
                GUILayout.EndHorizontal();

                GUILayout.FlexibleSpace();
            }
            GUILayout.EndVertical();
        }

        public override bool IsBusy
        {
            get { return isBusy || userSettingsView.IsBusy || gitPathView.IsBusy; }
        }
    }
}<|MERGE_RESOLUTION|>--- conflicted
+++ resolved
@@ -9,16 +9,11 @@
     {
         private const string NoRepoTitle = "No Git repository found for this project";
         private const string NoRepoDescription = "Initialize a Git repository to track changes and collaborate with others.";
-<<<<<<< HEAD
-
-        [NonSerialized] private bool isBusy;
-        [SerializeField] private bool isPublished;
-=======
         
         [SerializeField] private UserSettingsView userSettingsView = new UserSettingsView();
         [SerializeField] private GitPathView gitPathView = new GitPathView();
-        [SerializeField] private bool isBusy;
->>>>>>> 9692b2ad
+
+        [NonSerialized] private bool isBusy;
 
         public override void InitializeView(IView parent)
         {
