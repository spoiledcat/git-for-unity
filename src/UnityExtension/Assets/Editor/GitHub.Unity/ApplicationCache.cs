--- conflicted
+++ resolved
@@ -187,7 +187,6 @@
         protected ILogging Logger { get; private set; }
     }
 
-<<<<<<< HEAD
     [Location("cache/branches.yaml", LocationAttribute.Location.LibraryFolder)]
     sealed class BranchCache : ManagedCacheBase<BranchCache>, IBranchCache
     {
@@ -256,69 +255,6 @@
         {
             get { return lastVerifiedAtString; }
             protected set { lastVerifiedAtString = value; }
-        }
-    }
-
-    [Location("views/branches.yaml", LocationAttribute.Location.LibraryFolder)]
-    sealed class Favorites : ScriptObjectSingleton<Favorites>
-    {
-        [SerializeField] private List<string> favoriteBranches;
-
-        public void SetFavorite(string branchName)
-        {
-            if (FavoriteBranches.Contains(branchName))
-            {
-                return;
-            }
-
-            FavoriteBranches.Add(branchName);
-            Save(true);
-        }
-
-        public void UnsetFavorite(string branchName)
-        {
-            if (!FavoriteBranches.Contains(branchName))
-            {
-                return;
-            }
-
-            FavoriteBranches.Remove(branchName);
-            Save(true);
-        }
-
-        public void ToggleFavorite(string branchName)
-        {
-            if (FavoriteBranches.Contains(branchName))
-            {
-                FavoriteBranches.Remove(branchName);
-            }
-            else
-            {
-                FavoriteBranches.Add(branchName);
-            }
-            Save(true);
-        }
-
-        public bool IsFavorite(string branchName)
-        {
-            return FavoriteBranches.Contains(branchName);
-        }
-
-        public List<string> FavoriteBranches
-        {
-            get
-            {
-                if (favoriteBranches == null)
-                {
-                    FavoriteBranches = new List<string>();
-                }
-                return favoriteBranches;
-            }
-            set
-            {
-                favoriteBranches = value;
-                Save(true);
-            }
         }
     }
 
@@ -452,8 +388,6 @@
         }
     }
 
-=======
->>>>>>> 47508807
     [Location("cache/gitlog.yaml", LocationAttribute.Location.LibraryFolder)]
     sealed class GitLogCache : ManagedCacheBase<GitLogCache>, IGitLogCache
     {
