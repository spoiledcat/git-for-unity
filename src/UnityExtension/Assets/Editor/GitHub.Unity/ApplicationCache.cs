using System;
using System.Collections.Generic;
using System.Linq;
using Octokit;
using UnityEditor;
using UnityEngine;
using Application = UnityEngine.Application;

namespace GitHub.Unity
{
    sealed class ApplicationCache : ScriptObjectSingleton<ApplicationCache>
    {
        [SerializeField] private bool firstRun = true;
        [SerializeField] public string firstRunAtString;
        [NonSerialized] private bool? firstRunValue;
        [NonSerialized] public DateTimeOffset? firstRunAtValue;

        public bool FirstRun
        {
            get
            {
                if (!firstRunValue.HasValue)
                {
                    firstRunValue = firstRun;
                }

                if (firstRun)
                {
                    firstRun = false;
                    FirstRunAt = DateTimeOffset.Now;
                    Save(true);
                }

                return firstRunValue.Value;
            }
        }

        public DateTimeOffset FirstRunAt
        {
            get
            {
                if (!firstRunAtValue.HasValue)
                {
                    firstRunAtValue = DateTimeOffset.Parse(firstRunAtString);
                }

                return firstRunAtValue.Value;
            }
            private set
            {
                firstRunAtString = value.ToString();
                firstRunAtValue = null;
            }
        }
    }

    sealed class EnvironmentCache : ScriptObjectSingleton<EnvironmentCache>
    {
        [NonSerialized] private IEnvironment environment;
        [SerializeField] private string extensionInstallPath;
        [SerializeField] private string repositoryPath;
        [SerializeField] private string unityApplication;
        [SerializeField] private string unityAssetsPath;
        [SerializeField] private string unityVersion;

        public void Flush()
        {
            repositoryPath = Environment.RepositoryPath;
            unityApplication = Environment.UnityApplication;
            unityAssetsPath = Environment.UnityAssetsPath;
            extensionInstallPath = Environment.ExtensionInstallPath;
            Save(true);
        }

        private NPath DetermineInstallationPath()
        {
            // Juggling to find out where we got installed
            var shim = CreateInstance<RunLocationShim>();
            var script = MonoScript.FromScriptableObject(shim);
            var scriptPath = AssetDatabase.GetAssetPath(script).ToNPath();
            DestroyImmediate(shim);
            return scriptPath.Parent;
        }

        public IEnvironment Environment
        {
            get
            {
                if (environment == null)
                {
                    environment = new DefaultEnvironment(new CacheContainer());
                    if (unityApplication == null)
                    {
                        unityAssetsPath = Application.dataPath;
                        unityApplication = EditorApplication.applicationPath;
                        extensionInstallPath = DetermineInstallationPath();
                        unityVersion = Application.unityVersion;
                    }
                    environment.Initialize(unityVersion, extensionInstallPath.ToNPath(), unityApplication.ToNPath(),
                        unityAssetsPath.ToNPath());
                    environment.InitializeRepository(!String.IsNullOrEmpty(repositoryPath)
                        ? repositoryPath.ToNPath()
                        : null);
                    Flush();
                }
                return environment;
            }
        }
    }

    abstract class ManagedCacheBase<T> : ScriptObjectSingleton<T> where T : ScriptableObject, IManagedCache
    {
        private static readonly TimeSpan DataTimeout = TimeSpan.FromMinutes(1);

        [NonSerialized] private DateTimeOffset? lastUpdatedAtValue;
        [NonSerialized] private DateTimeOffset? lastVerifiedAtValue;
        [NonSerialized] private DateTimeOffset? firstInitializedAtValue;
        [NonSerialized] private readonly bool invalidOnFirstRun;

        public event Action CacheInvalidated;
        public event Action<DateTimeOffset> CacheUpdated;

        protected ManagedCacheBase(bool invalidOnFirstRun)
        {
            this.invalidOnFirstRun = invalidOnFirstRun;
            Logger = Logging.GetLogger(GetType());
        }

        public void ValidateData()
        {
            if (ApplicationCache.Instance.FirstRunAt > FirstInitializedAt)
            {
                FirstInitializedAt = DateTimeOffset.Now;
                Save(true);

                if (invalidOnFirstRun)
                {
                    InvalidateData();
                }
            }
            else if (DateTimeOffset.Now - LastUpdatedAt > DataTimeout)
            {
                InvalidateData();
            }
        }

        public void InvalidateData()
        {
            Logger.Trace("Invalidated");
            CacheInvalidated.SafeInvoke();
            SaveData(DateTimeOffset.Now, false);
        }

        protected void SaveData(DateTimeOffset now, bool isUpdated)
        {
            if (isUpdated)
            {
                LastUpdatedAt = now;
            }

            LastVerifiedAt = now;
            Save(true);

            if (isUpdated)
            {
                Logger.Trace("Updated: {0}", now);
                CacheUpdated.SafeInvoke(now);
            }
            else
            {
                Logger.Trace("Verified: {0}", now);
            }
        }

        public abstract string LastUpdatedAtString { get; protected set; }
        public abstract string LastVerifiedAtString { get; protected set; }
        public abstract string FirstInitializedAtString { get; protected set; }

        public DateTimeOffset LastUpdatedAt
        {
            get
            {
                if (!lastUpdatedAtValue.HasValue)
                {
                    lastUpdatedAtValue = DateTimeOffset.Parse(LastUpdatedAtString);
                }

                return lastUpdatedAtValue.Value;
            }
            set
            {
                LastUpdatedAtString = value.ToString();
                lastUpdatedAtValue = null;
            }
        }

        public DateTimeOffset LastVerifiedAt
        {
            get
            {
                if (!lastVerifiedAtValue.HasValue)
                {
                    lastVerifiedAtValue = DateTimeOffset.Parse(LastVerifiedAtString);
                }

                return lastVerifiedAtValue.Value;
            }
            set
            {
                LastVerifiedAtString = value.ToString();
                lastVerifiedAtValue = null;
            }
        }

        public DateTimeOffset FirstInitializedAt
        {
            get
            {
                if (!firstInitializedAtValue.HasValue)
                {
                    firstInitializedAtValue = DateTimeOffset.Parse(FirstInitializedAtString);
                }

                return firstInitializedAtValue.Value;
            }
            set
            {
                FirstInitializedAtString = value.ToString();
                firstInitializedAtValue = null;
            }
        }

        protected ILogging Logger { get; private set; }
    }

    [Serializable]
    class LocalConfigBranchDictionary : SerializableDictionary<string, ConfigBranch>, ILocalConfigBranchDictionary
    {
        public LocalConfigBranchDictionary()
        { }

        public LocalConfigBranchDictionary(IDictionary<string, ConfigBranch> dictionary) : base()
        {
            foreach (var pair in dictionary)
            {
                this.Add(pair.Key, pair.Value);
            }
        }
    }

    [Serializable]
    public class ArrayContainer<T>
    {
        [SerializeField] public T[] Values = new T[0];
    }

    [Serializable]
    public class StringArrayContainer: ArrayContainer<string>
    {
    }

    [Serializable]
    public class ConfigBranchArrayContainer : ArrayContainer<ConfigBranch>
    {
    }

    [Serializable]
    class RemoteConfigBranchDictionary : Dictionary<string, Dictionary<string, ConfigBranch>>, ISerializationCallbackReceiver, IRemoteConfigBranchDictionary
    {
        [SerializeField] private string[] keys = new string[0];
        [SerializeField] private StringArrayContainer[] subKeys = new StringArrayContainer[0];
        [SerializeField] private ConfigBranchArrayContainer[] subKeyValues = new ConfigBranchArrayContainer[0];

        public RemoteConfigBranchDictionary()
        { }

        public RemoteConfigBranchDictionary(Dictionary<string, Dictionary<string, ConfigBranch>> dictionary)
        {
            foreach (var pair in dictionary)
            {
                Add(pair.Key, pair.Value.ToDictionary(valuePair => valuePair.Key, valuePair => valuePair.Value));
            }
        }        
        
        // save the dictionary to lists
        public void OnBeforeSerialize()
        {
            var keyList = new List<string>();
            var subKeysList = new List<StringArrayContainer>();
            var subKeysValuesList = new List<ConfigBranchArrayContainer>();

            foreach (var pair in this)
            {
                var pairKey = pair.Key;
                keyList.Add(pairKey);

                var serializeSubKeys = new List<string>();
                var serializeSubKeyValues = new List<ConfigBranch>();

                var subDictionary = pair.Value;
                foreach (var subPair in subDictionary)
                {
                    serializeSubKeys.Add(subPair.Key);
                    serializeSubKeyValues.Add(subPair.Value);
                }

                subKeysList.Add(new StringArrayContainer { Values = serializeSubKeys.ToArray() });
                subKeysValuesList.Add(new ConfigBranchArrayContainer { Values = serializeSubKeyValues.ToArray() });
            }

            keys = keyList.ToArray();
            subKeys = subKeysList.ToArray();
            subKeyValues = subKeysValuesList.ToArray();
        }

        // load dictionary from lists
        public void OnAfterDeserialize()
        {
            Clear();

            if (keys.Length != subKeys.Length || subKeys.Length != subKeyValues.Length)
            {
                throw new Exception("Deserialization length mismatch");
            }

            for (var remoteIndex = 0; remoteIndex < keys.Length; remoteIndex++)
            {
                var remote = keys[remoteIndex];

                var subKeyContainer = subKeys[remoteIndex];
                var subKeyValueContainer = subKeyValues[remoteIndex];

                if (subKeyContainer.Values.Length != subKeyValueContainer.Values.Length)
                {
                    throw new Exception("Deserialization length mismatch");
                }

                var branchesDictionary = new Dictionary<string, ConfigBranch>();
                for (var branchIndex = 0; branchIndex < subKeyContainer.Values.Length; branchIndex++)
                {
                    var remoteBranchKey = subKeyContainer.Values[branchIndex];
                    var remoteBranch = subKeyValueContainer.Values[branchIndex];

                    branchesDictionary.Add(remoteBranchKey, remoteBranch);
                }

                Add(remote, branchesDictionary);
            }
        }

        IEnumerator<KeyValuePair<string, IDictionary<string, ConfigBranch>>> IEnumerable<KeyValuePair<string, IDictionary<string, ConfigBranch>>>.GetEnumerator()
        {
            throw new NotImplementedException();
            //return AsDictionary
            //    .Select(pair => new KeyValuePair<string, IDictionary<string, ConfigBranch>>(pair.Key, pair.Value.AsDictionary))
            //    .GetEnumerator();
        }

        void ICollection<KeyValuePair<string, IDictionary<string, ConfigBranch>>>.Add(KeyValuePair<string, IDictionary<string, ConfigBranch>> item)
        {
            throw new NotImplementedException();
            //Guard.ArgumentNotNull(item, "item");
            //Guard.ArgumentNotNull(item.Value, "item.Value");
            //
            //var serializableDictionary = item.Value as SerializableDictionary<string, ConfigBranch>;
            //if (serializableDictionary == null)
            //{
            //    serializableDictionary = new SerializableDictionary<string, ConfigBranch>(item.Value);
            //}
            //
            //Add(item.Key, serializableDictionary);
        }

        bool ICollection<KeyValuePair<string, IDictionary<string, ConfigBranch>>>.Contains(KeyValuePair<string, IDictionary<string, ConfigBranch>> item)
        {
            throw new NotImplementedException();
        }

        void ICollection<KeyValuePair<string, IDictionary<string, ConfigBranch>>>.CopyTo(KeyValuePair<string, IDictionary<string, ConfigBranch>>[] array, int arrayIndex)
        {
            throw new NotImplementedException();
        }

        bool ICollection<KeyValuePair<string, IDictionary<string, ConfigBranch>>>.Remove(KeyValuePair<string, IDictionary<string, ConfigBranch>> item)
        {
            throw new NotImplementedException();
        }

        bool ICollection<KeyValuePair<string, IDictionary<string, ConfigBranch>>>.IsReadOnly
        {
            get { throw new NotImplementedException(); }
        }

        void IDictionary<string, IDictionary<string, ConfigBranch>>.Add(string key, IDictionary<string, ConfigBranch> value)
        {
            throw new NotImplementedException();
        }

        bool IDictionary<string, IDictionary<string, ConfigBranch>>.TryGetValue(string key, out IDictionary<string, ConfigBranch> value)
        {
            value = null;
                                    
            Dictionary<string, ConfigBranch> branches;
            if (TryGetValue(key, out branches))
            {
                value = branches;
                return true;
            }
                                    
            return false;
        }

        IDictionary<string, ConfigBranch> IDictionary<string, IDictionary<string, ConfigBranch>>.this[string key]
        {
            get
            {
                throw new NotImplementedException();
                //var dictionary = (IDictionary<string, IDictionary<string, ConfigBranch>>)this;
                //IDictionary<string, ConfigBranch> value;
                //if (!dictionary.TryGetValue(key, out value))
                //{
                //    throw new KeyNotFoundException();
                //}
                //
                //return value;
            }
            set
            {
                throw new NotImplementedException();
                //var dictionary = (IDictionary<string, IDictionary<string, ConfigBranch>>)this;
                //dictionary.Add(key, value);
            }
        }

        ICollection<string> IDictionary<string, IDictionary<string, ConfigBranch>>.Keys
        {
            get
            {
                throw new NotImplementedException();
            }
        }

        ICollection<IDictionary<string, ConfigBranch>> IDictionary<string, IDictionary<string, ConfigBranch>>.Values
        {
            get
            {
                return Values.Cast<IDictionary<string,ConfigBranch>>().ToArray();
            }
        }
    }

    [Serializable]
    class ConfigRemoteDictionary : SerializableDictionary<string, ConfigRemote>, IConfigRemoteDictionary
    {
        public ConfigRemoteDictionary()
        { }

        public ConfigRemoteDictionary(IDictionary<string, ConfigRemote> dictionary)
        {
            foreach (var pair in dictionary)
            {
                this.Add(pair.Key, pair.Value);
            }
        }
    }

    [Location("cache/repoinfo.yaml", LocationAttribute.Location.LibraryFolder)]
    sealed class RepositoryInfoCache : ManagedCacheBase<RepositoryInfoCache>, IRepositoryInfoCache
    {
        [SerializeField] private string lastUpdatedAtString = DateTimeOffset.MinValue.ToString();
        [SerializeField] private string lastVerifiedAtString = DateTimeOffset.MinValue.ToString();
        [SerializeField] private string firstInitializedAtString = DateTimeOffset.MinValue.ToString();
        [SerializeField] private GitRemote gitRemote;
        [SerializeField] private GitBranch gitBranch;

        public RepositoryInfoCache() : base(false)
        { }

        public GitRemote? CurrentGitRemote
        {
            get
            {
                ValidateData();
                return gitRemote.Equals(GitRemote.Default) ? (GitRemote?)null : gitRemote;
            }
            set
            {
                var now = DateTimeOffset.Now;
                var isUpdated = false;

                Logger.Trace("Updating: {0} gitRemote:{1}", now, value);

                if (!Nullable.Equals(gitRemote, value))
                {
                    gitRemote = value ?? GitRemote.Default;
                    isUpdated = true;
                }

                SaveData(now, isUpdated);
            }
        }

        public GitBranch? CurentGitBranch
        {
            get
            {
                ValidateData();
                return gitBranch.Equals(GitBranch.Default) ? (GitBranch?)null : gitBranch;
            }
            set
            {
                var now = DateTimeOffset.Now;
                var isUpdated = false;

                Logger.Trace("Updating: {0} gitBranch:{1}", now, value);

                if (!Nullable.Equals(gitBranch, value))
                {
                    gitBranch = value ?? GitBranch.Default;
                    isUpdated = true;
                }

                SaveData(now, isUpdated);
            }
        }

        public override string LastUpdatedAtString
        {
            get { return lastUpdatedAtString; }
            protected set { lastUpdatedAtString = value; }
        }

        public override string LastVerifiedAtString
        {
            get { return lastVerifiedAtString; }
            protected set { lastVerifiedAtString = value; }
        }

        public override string FirstInitializedAtString
        {
            get { return firstInitializedAtString; }
            protected set { firstInitializedAtString = value; }
        }
    }

    [Location("cache/branches.yaml", LocationAttribute.Location.LibraryFolder)]
    sealed class BranchCache : ManagedCacheBase<BranchCache>, IBranchCache
    {
        public static readonly ConfigBranch DefaultConfigBranch = new ConfigBranch();
        public static readonly ConfigRemote DefaultConfigRemote = new ConfigRemote();

        [SerializeField] private string lastUpdatedAtString = DateTimeOffset.MinValue.ToString();
        [SerializeField] private string lastVerifiedAtString = DateTimeOffset.MinValue.ToString();
        [SerializeField] private string firstInitializedAtString = DateTimeOffset.MinValue.ToString();

        [SerializeField] private ConfigBranch gitConfigBranch;
        [SerializeField] private ConfigRemote gitConfigRemote;

        [SerializeField] private GitBranch[] localBranches = new GitBranch[0];
        [SerializeField] private GitBranch[] remoteBranches = new GitBranch[0];
        [SerializeField] private GitRemote[] remotes = new GitRemote[0];

        [SerializeField] private LocalConfigBranchDictionary localConfigBranches = new LocalConfigBranchDictionary();
        [SerializeField] private RemoteConfigBranchDictionary remoteConfigBranches = new RemoteConfigBranchDictionary();
        [SerializeField] private ConfigRemoteDictionary configRemotes = new ConfigRemoteDictionary();

        public BranchCache() : base(false)
        { }

        public ConfigRemote? CurrentConfigRemote
        {
            get
            {
                ValidateData();
                return gitConfigRemote.Equals(DefaultConfigRemote) ? (ConfigRemote?)null : gitConfigRemote;
            }
            set
            {
                var now = DateTimeOffset.Now;
                var isUpdated = false;

                Logger.Trace("Updating: {0} gitConfigRemote:{1}", now, value);

                if (!Nullable.Equals(gitConfigRemote, value))
                {
                    gitConfigRemote = value ?? DefaultConfigRemote;
                    isUpdated = true;
                }

                SaveData(now, isUpdated);
            }
        }

        public ConfigBranch? CurentConfigBranch
        {
            get
            {
                ValidateData();
                return gitConfigBranch.Equals(DefaultConfigBranch) ? (ConfigBranch?)null : gitConfigBranch;
            }
            set
            {
                var now = DateTimeOffset.Now;
                var isUpdated = false;

                Logger.Trace("Updating: {0} gitConfigBranch:{1}", now, value);

                if (!Nullable.Equals(gitConfigBranch, value))
                {
                    gitConfigBranch = value ?? DefaultConfigBranch;
                    isUpdated = true;
                }

                SaveData(now, isUpdated);
            }
        }

        public GitBranch[] LocalBranches
        {
            get { return localBranches; }
            set
            {
                var now = DateTimeOffset.Now;
                var isUpdated = false;

                Logger.Trace("Updating: {0} localBranches:{1}", now, value);

                var localBranchesIsNull = localBranches == null;
                var valueIsNull = value == null;

                if (localBranchesIsNull != valueIsNull ||
                    !localBranchesIsNull && !localBranches.SequenceEqual(value))
                {
                    localBranches = value;
                    isUpdated = true;
                }

                SaveData(now, isUpdated);
            }
        }

        public ILocalConfigBranchDictionary LocalConfigBranches
        {
            get { return localConfigBranches; }
        }

        public GitBranch[] RemoteBranches
        {
            get { return remoteBranches; }
            set
            {
                var now = DateTimeOffset.Now;
                var isUpdated = false;

                Logger.Trace("Updating: {0} remoteBranches:{1}", now, value);

                var remoteBranchesIsNull = remoteBranches == null;
                var valueIsNull = value == null;

                if (remoteBranchesIsNull != valueIsNull ||
                    !remoteBranchesIsNull && !remoteBranches.SequenceEqual(value))
                {
                    remoteBranches = value;
                    isUpdated = true;
                }

                SaveData(now, isUpdated);
            }
        }

        public IRemoteConfigBranchDictionary RemoteConfigBranches
        {
            get { return remoteConfigBranches; }
        }

        public GitRemote[] Remotes
        {
            get { return remotes; }
            set
            {
                var now = DateTimeOffset.Now;
                var isUpdated = false;

                Logger.Trace("Updating: {0} remotes:{1}", now, value);

                var remotesIsNull = remotes == null;
                var valueIsNull = value == null;

                if (remotesIsNull != valueIsNull ||
                    !remotesIsNull && !remotes.SequenceEqual(value))
                {
                    remotes = value;
                    isUpdated = true;
                }

                SaveData(now, isUpdated);
            }
        }

        public IConfigRemoteDictionary ConfigRemotes
        {
            get { return configRemotes; }
        }

        public void RemoveLocalBranch(string branch)
        {
            if (LocalConfigBranches.ContainsKey(branch))
            {
                var now = DateTimeOffset.Now;
                LocalConfigBranches.Remove(branch);
                Logger.Trace("RemoveLocalBranch {0} branch:{1} ", now, branch);
                SaveData(now, true);
            }
            else
            {
                Logger.Warning("Branch {0} is not found", branch);
            }
        }

        public void AddLocalBranch(string branch)
        {
            if (!LocalConfigBranches.ContainsKey(branch))
            {
                var now = DateTimeOffset.Now;
                LocalConfigBranches.Add(branch, new ConfigBranch { Name = branch });
                Logger.Trace("AddLocalBranch {0} branch:{1} ", now, branch);
                SaveData(now, true);
            }
            else
            {
                Logger.Warning("Branch {0} is already present", branch);
            }
        }

        public void AddRemoteBranch(string remote, string branch)
        {
            IDictionary<string, ConfigBranch> branchList;
            if (RemoteConfigBranches.TryGetValue(remote, out branchList))
            {
                if (!branchList.ContainsKey(branch))
                {
                    var now = DateTimeOffset.Now;
                    branchList.Add(branch, new ConfigBranch { Name = branch, Remote = ConfigRemotes[remote] });
                    Logger.Trace("AddRemoteBranch {0} remote:{1} branch:{2} ", now, remote, branch);
                    SaveData(now, true);
                }
                else
                {
                    Logger.Warning("Branch {0} is already present in Remote {1}", branch, remote);
                }
            }
            else
            {
                Logger.Warning("Remote {0} is not found", remote);
            }
        }

        public void RemoveRemoteBranch(string remote, string branch)
        {
            IDictionary<string, ConfigBranch> branchList;
            if (RemoteConfigBranches.TryGetValue(remote, out branchList))
            {
                if (branchList.ContainsKey(branch))
                {
                    var now = DateTimeOffset.Now;
                    branchList.Remove(branch);
                    Logger.Trace("RemoveRemoteBranch {0} remote:{1} branch:{2} ", now, remote, branch);
                    SaveData(now, true);
                }
                else
                {
                    Logger.Warning("Branch {0} is not found in Remote {1}", branch, remote);
                }
            }
            else
            {
                Logger.Warning("Remote {0} is not found", remote);
            }
        }

        public void SetRemotes(Dictionary<string, ConfigRemote> remoteDictionary, Dictionary<string, Dictionary<string, ConfigBranch>> branchDictionary)
        {
            var now = DateTimeOffset.Now;
            configRemotes = new ConfigRemoteDictionary(remoteDictionary);
            remoteConfigBranches = new RemoteConfigBranchDictionary(branchDictionary);
            Logger.Trace("SetRemotes {0}", now);
            SaveData(now, true);
        }

        public void SetLocals(Dictionary<string, ConfigBranch> branchDictionary)
        {
            var now = DateTimeOffset.Now;
            localConfigBranches = new LocalConfigBranchDictionary(branchDictionary);
            Logger.Trace("SetRemotes {0}", now);
            SaveData(now, true);
        }

        public override string LastUpdatedAtString
        {
            get { return lastUpdatedAtString; }
            protected set { lastUpdatedAtString = value; }
        }

        public override string LastVerifiedAtString
        {
            get { return lastVerifiedAtString; }
            protected set { lastVerifiedAtString = value; }
        }

        public override string FirstInitializedAtString
        {
            get { return firstInitializedAtString; }
            protected set { firstInitializedAtString = value; }
        }
    }

    [Location("cache/gitlog.yaml", LocationAttribute.Location.LibraryFolder)]
    sealed class GitLogCache : ManagedCacheBase<GitLogCache>, IGitLogCache
    {
        [SerializeField] private string lastUpdatedAtString = DateTimeOffset.MinValue.ToString();
        [SerializeField] private string lastVerifiedAtString = DateTimeOffset.MinValue.ToString();
        [SerializeField] private string firstInitializedAtString = DateTimeOffset.MinValue.ToString();
        [SerializeField] private List<GitLogEntry> log = new List<GitLogEntry>();

        public GitLogCache() : base(true)
        { }

        public List<GitLogEntry> Log
        {
            get
            {
                ValidateData();
                return log;
            }
            set
            {
                var now = DateTimeOffset.Now;
                var isUpdated = false;

                Logger.Trace("Updating: {0} gitLog:{1}", now, value);

                if (!log.SequenceEqual(value))
                {
                    log = value;
                    isUpdated = true;
                }

                SaveData(now, isUpdated);
            }
        }

        public override string LastUpdatedAtString
        {
            get { return lastUpdatedAtString; }
            protected set { lastUpdatedAtString = value; }
        }

        public override string LastVerifiedAtString
        {
            get { return lastVerifiedAtString; }
            protected set { lastVerifiedAtString = value; }
        }

        public override string FirstInitializedAtString
        {
            get { return firstInitializedAtString; }
            protected set { firstInitializedAtString = value; }
        }
    }

    [Location("cache/gitstatus.yaml", LocationAttribute.Location.LibraryFolder)]
    sealed class GitStatusCache : ManagedCacheBase<GitStatusCache>, IGitStatusCache
    {
        [SerializeField] private string lastUpdatedAtString = DateTimeOffset.MinValue.ToString();
        [SerializeField] private string lastVerifiedAtString = DateTimeOffset.MinValue.ToString();
        [SerializeField] private string firstInitializedAtString = DateTimeOffset.MinValue.ToString();
        [SerializeField] private GitStatus status;

        public GitStatusCache() : base(true)
        { }

        public GitStatus GitStatus
        {
            get
            {
                ValidateData();
                return status;
            }
            set
            {
                var now = DateTimeOffset.Now;
                var isUpdated = false;

                Logger.Trace("Updating: {0} gitStatus:{1}", now, value);

                if (!status.Equals(value))
                {
                    status = value;
                    isUpdated = true;
                }

                SaveData(now, isUpdated);
            }
        }

        public override string LastUpdatedAtString
        {
            get { return lastUpdatedAtString; }
            protected set { lastUpdatedAtString = value; }
        }

        public override string LastVerifiedAtString
        {
            get { return lastVerifiedAtString; }
            protected set { lastVerifiedAtString = value; }
        }

        public override string FirstInitializedAtString
        {
            get { return firstInitializedAtString; }
            protected set { firstInitializedAtString = value; }
        }
    }

    [Location("cache/gitlocks.yaml", LocationAttribute.Location.LibraryFolder)]
    sealed class GitLocksCache : ManagedCacheBase<GitLocksCache>, IGitLocksCache
    {
        [SerializeField] private string lastUpdatedAtString = DateTimeOffset.MinValue.ToString();
        [SerializeField] private string lastVerifiedAtString = DateTimeOffset.MinValue.ToString();
        [SerializeField] private string firstInitializedAtString = DateTimeOffset.MinValue.ToString();
        [SerializeField] private List<GitLock> gitLocks = new List<GitLock>();

        public GitLocksCache() : base(true)
        { }

        public List<GitLock> GitLocks
        {
            get
            {
                ValidateData();
                return gitLocks;
            }
            set
            {
                var now = DateTimeOffset.Now;
                var isUpdated = false;

                Logger.Trace("Updating: {0} gitLocks:{1}", now, value);

                if (!gitLocks.SequenceEqual(value))
                {
                    gitLocks = value;
                    isUpdated = true;
                }

                SaveData(now, isUpdated);
            }
        }

        public override string LastUpdatedAtString
        {
            get { return lastUpdatedAtString; }
            protected set { lastUpdatedAtString = value; }
        }

        public override string LastVerifiedAtString
        {
            get { return lastVerifiedAtString; }
            protected set { lastVerifiedAtString = value; }
        }

        public override string FirstInitializedAtString
        {
            get { return firstInitializedAtString; }
            protected set { firstInitializedAtString = value; }
        }
    }

    [Location("cache/gituser.yaml", LocationAttribute.Location.LibraryFolder)]
    sealed class GitUserCache : ManagedCacheBase<GitUserCache>, IGitUserCache
    {
        [SerializeField] private string lastUpdatedAtString = DateTimeOffset.MinValue.ToString();
        [SerializeField] private string lastVerifiedAtString = DateTimeOffset.MinValue.ToString();
        [SerializeField] private string firstInitializedAtString = DateTimeOffset.MinValue.ToString();
        [SerializeField] private User user;

<<<<<<< HEAD
=======
        public GitUserCache() : base(true)
        { }

>>>>>>> fecbc829
        public User User
        {
            get
            {
                ValidateData();
                return user;
            }
            set
            {
                var now = DateTimeOffset.Now;
                var isUpdated = false;

<<<<<<< HEAD
                Logger.Trace("Processing Update: {0}", now);

                if (user != value)
=======
                Logger.Trace("Updating: {0} user:{1}", now, value);

                if (!user.Equals(value))
>>>>>>> fecbc829
                {
                    user = value;
                    isUpdated = true;
                }

                SaveData(now, isUpdated);
            }
        }

        public override string LastUpdatedAtString
        {
            get { return lastUpdatedAtString; }
            protected set { lastUpdatedAtString = value; }
        }

        public override string LastVerifiedAtString
        {
            get { return lastVerifiedAtString; }
            protected set { lastVerifiedAtString = value; }
        }

        public override string FirstInitializedAtString
        {
            get { return firstInitializedAtString; }
            protected set { firstInitializedAtString = value; }
        }
    }
}<|MERGE_RESOLUTION|>--- conflicted
+++ resolved
@@ -984,12 +984,9 @@
         [SerializeField] private string firstInitializedAtString = DateTimeOffset.MinValue.ToString();
         [SerializeField] private User user;
 
-<<<<<<< HEAD
-=======
         public GitUserCache() : base(true)
         { }
 
->>>>>>> fecbc829
         public User User
         {
             get
@@ -1002,15 +999,9 @@
                 var now = DateTimeOffset.Now;
                 var isUpdated = false;
 
-<<<<<<< HEAD
-                Logger.Trace("Processing Update: {0}", now);
-
-                if (user != value)
-=======
                 Logger.Trace("Updating: {0} user:{1}", now, value);
 
                 if (!user.Equals(value))
->>>>>>> fecbc829
                 {
                     user = value;
                     isUpdated = true;
