--- conflicted
+++ resolved
@@ -499,18 +499,9 @@
     [Location("cache/branches.yaml", LocationAttribute.Location.LibraryFolder)]
     sealed class BranchCache : ManagedCacheBase<BranchCache>, IBranchCache
     {
-<<<<<<< HEAD
-        public static readonly ConfigBranch DefaultConfigBranch = new ConfigBranch();
-        public static readonly ConfigRemote DefaultConfigRemote = new ConfigRemote();
-
         [SerializeField] private string lastUpdatedAtString = DateTimeOffset.MinValue.ToString(Constants.Iso8601Format);
         [SerializeField] private string lastVerifiedAtString = DateTimeOffset.MinValue.ToString(Constants.Iso8601Format);
         [SerializeField] private string initializedAtString = DateTimeOffset.MinValue.ToString(Constants.Iso8601Format);
-=======
-        [SerializeField] private string lastUpdatedAtString = DateTimeOffset.MinValue.ToString();
-        [SerializeField] private string lastVerifiedAtString = DateTimeOffset.MinValue.ToString();
-        [SerializeField] private string initializedAtString = DateTimeOffset.MinValue.ToString();
->>>>>>> 1a30da45
 
         [SerializeField] private ConfigBranch gitConfigBranch;
         [SerializeField] private ConfigRemote gitConfigRemote;
@@ -840,19 +831,12 @@
     [Location("cache/gitstatus.yaml", LocationAttribute.Location.LibraryFolder)]
     sealed class GitStatusCache : ManagedCacheBase<GitStatusCache>, IGitStatusCache
     {
-<<<<<<< HEAD
         [SerializeField] private string lastUpdatedAtString = DateTimeOffset.MinValue.ToString(Constants.Iso8601Format);
         [SerializeField] private string lastVerifiedAtString = DateTimeOffset.MinValue.ToString(Constants.Iso8601Format);
         [SerializeField] private string initializedAtString = DateTimeOffset.MinValue.ToString(Constants.Iso8601Format);
-        [SerializeField] private GitStatus status;
-=======
-        [SerializeField] private string lastUpdatedAtString = DateTimeOffset.MinValue.ToString();
-        [SerializeField] private string lastVerifiedAtString = DateTimeOffset.MinValue.ToString();
-        [SerializeField] private string initializedAtString = DateTimeOffset.MinValue.ToString();
         [SerializeField] private int ahead;
         [SerializeField] private int behind;
         [SerializeField] private List<GitStatusEntry> entries = new List<GitStatusEntry>();
->>>>>>> 1a30da45
 
         public GitStatusCache() : base(true)
         { }
