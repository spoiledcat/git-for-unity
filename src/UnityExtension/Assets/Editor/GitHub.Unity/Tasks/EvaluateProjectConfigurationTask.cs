--- conflicted
+++ resolved
@@ -195,6 +195,7 @@
         public EvaluateProjectConfigurationTask(CancellationToken token)
             : base(token)
         {
+            Name = "Project evaluation";
         }
 
         protected override List<ProjectConfigurationIssue> RunWithReturn(bool success)
@@ -321,11 +322,6 @@
             }
         }
 
-<<<<<<< HEAD
-        public string Name { get { return "Project Evaluation"; } }
-
-=======
->>>>>>> 5c1652cf
         private enum SerializationSetting
         {
             Mixed = 0,
