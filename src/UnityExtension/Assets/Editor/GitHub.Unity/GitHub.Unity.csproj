﻿<?xml version="1.0" encoding="utf-8"?>
<Project ToolsVersion="14.0" DefaultTargets="Build" xmlns="http://schemas.microsoft.com/developer/msbuild/2003">
  <Import Project="$(MSBuildExtensionsPath)\$(MSBuildToolsVersion)\Microsoft.Common.props" Condition="Exists('$(MSBuildExtensionsPath)\$(MSBuildToolsVersion)\Microsoft.Common.props')" />
  <PropertyGroup>
    <Configuration Condition=" '$(Configuration)' == '' ">Debug</Configuration>
    <Platform Condition=" '$(Platform)' == '' ">AnyCPU</Platform>
    <ProjectGuid>{ADD7A18B-DD2A-4C22-A2C1-488964EFF30A}</ProjectGuid>
    <OutputType>Library</OutputType>
    <AppDesignerFolder>Properties</AppDesignerFolder>
    <RootNamespace>GitHub.Unity</RootNamespace>
    <AssemblyName>GitHub.Unity</AssemblyName>
    <TargetFrameworkVersion>v3.5</TargetFrameworkVersion>
    <FileAlignment>512</FileAlignment>
    <OutputPath>$(SolutionDir)\unity\TestProject\Assets\Plugins\GitHub\Editor\</OutputPath>
    <IntermediateOutputPath>..\..\..\obj\</IntermediateOutputPath>
  </PropertyGroup>
  <Import Project="..\..\..\..\..\common\properties.props" />
  <PropertyGroup Condition=" '$(Configuration)|$(Platform)' == 'Debug|AnyCPU' ">
    <DebugSymbols>true</DebugSymbols>
    <DebugType>full</DebugType>
    <Optimize>false</Optimize>
    <DefineConstants>DEBUG;TRACE</DefineConstants>
    <ErrorReport>prompt</ErrorReport>
    <WarningLevel>4</WarningLevel>
    <RunCodeAnalysis>false</RunCodeAnalysis>
    <CodeAnalysisRuleSet>..\..\..\..\..\common\codeanalysis-small.ruleset</CodeAnalysisRuleSet>
    <LangVersion>4</LangVersion>
  </PropertyGroup>
  <PropertyGroup Condition=" '$(Configuration)|$(Platform)' == 'Release|AnyCPU' ">
    <DebugType>pdbonly</DebugType>
    <Optimize>true</Optimize>
    <DefineConstants>TRACE</DefineConstants>
    <ErrorReport>prompt</ErrorReport>
    <WarningLevel>4</WarningLevel>
    <BuildConfid>Release</BuildConfid>
  </PropertyGroup>
  <PropertyGroup Condition="'$(Configuration)|$(Platform)' == 'dev|AnyCPU'">
    <DebugSymbols>true</DebugSymbols>
    <DebugType>full</DebugType>
    <Optimize>false</Optimize>
    <DefineConstants>DEBUG;TRACE;DEVELOPER_BUILD</DefineConstants>
    <ErrorReport>prompt</ErrorReport>
    <WarningLevel>4</WarningLevel>
    <RunCodeAnalysis>false</RunCodeAnalysis>
    <CodeAnalysisRuleSet>$(SolutionDir)common\GitHub.ruleset</CodeAnalysisRuleSet>
    <LangVersion>4</LangVersion>
  </PropertyGroup>
  <ItemGroup>
    <Reference Include="Mono.Security, Version=2.0.0.0, Culture=neutral, PublicKeyToken=0738eb9f132ed756, processorArchitecture=MSIL">
      <SpecificVersion>False</SpecificVersion>
      <HintPath>$(SolutionDir)\lib\Mono.Security.dll</HintPath>
    </Reference>
    <Reference Include="Rackspace.Threading, Version=2.0.0.0, Culture=neutral, PublicKeyToken=bb62785d398726f0, processorArchitecture=MSIL">
      <HintPath>$(SolutionDir)\packages\TunnelVisionLabs.Threading.2.0.0-unity\lib\net35-client\Rackspace.Threading.dll</HintPath>
      <Private>True</Private>
    </Reference>
    <Reference Include="System" />
    <Reference Include="System.Core" />
    <Reference Include="System.Threading, Version=1.0.3333.0, Culture=neutral, PublicKeyToken=402899b480e6f383, processorArchitecture=MSIL">
      <HintPath>$(SolutionDir)\packages\TaskParallelLibrary.1.0.3333.0\lib\Net35\System.Threading.dll</HintPath>
      <Private>True</Private>
    </Reference>
    <Reference Include="System.Xml.Linq" />
    <Reference Include="System.Data.DataSetExtensions" />
    <Reference Include="System.Data" />
    <Reference Include="System.Xml" />
    <Reference Include="UnityEditor">
      <HintPath>$(UnityDir)UnityEditor.dll</HintPath>
      <Private>False</Private>
    </Reference>
    <Reference Include="UnityEngine">
      <HintPath>$(UnityDir)UnityEngine.dll</HintPath>
      <Private>False</Private>
    </Reference>
  </ItemGroup>
  <ItemGroup>
    <Compile Include="ApplicationCache.cs" />
    <Compile Include="ApplicationManager.cs" />
    <Compile Include="Extensions\ActionExtensions.cs" />
    <Compile Include="RunLocationShim.cs" />
    <Compile Include="ScriptObjectSingleton.cs" />
    <Compile Include="Threading\SingleThreadSynchronizationContext.cs" />
    <Compile Include="Properties\AssemblyInfo.cs" />
    <Compile Include="Logging\UnityLogAdapter.cs" />
    <Compile Include="EntryPoint.cs" />
    <Compile Include="Misc\Installer.cs" />
    <Compile Include="UI\BaseWindow.cs" />
    <Compile Include="UI\PopupWindow.cs" />
    <Compile Include="UI\ProjectWindowInterface.cs" />
    <Compile Include="Misc\Styles.cs" />
    <Compile Include="Misc\Utility.cs" />
    <Compile Include="Services\AuthenticationService.cs" />
    <Compile Include="Services\StatusService.cs" />
    <Compile Include="Tasks\EvaluateProjectConfigurationTask.cs" />
    <Compile Include="Tasks\TaskException.cs" />
    <Compile Include="Tools\MozRoots.cs" />
    <Compile Include="UI\AuthenticationView.cs" />
    <Compile Include="UI\BranchesView.cs" />
    <Compile Include="UI\ChangesetTreeView.cs" />
    <Compile Include="UI\ChangesView.cs" />
    <Compile Include="UI\HistoryView.cs" />
    <Compile Include="UI\IView.cs" />
    <Compile Include="UI\LoadingView.cs" />
    <Compile Include="UI\PublishView.cs" />
<<<<<<< HEAD
    <Compile Include="UI\InitProjectView.cs" />
=======
    <Compile Include="UI\UserSettingsView.cs" />
>>>>>>> b39f9228
    <Compile Include="UI\GitPathView.cs" />
    <Compile Include="UI\SettingsView.cs" />
    <Compile Include="UI\Subview.cs" />
    <Compile Include="UI\Window.cs" />
  </ItemGroup>
  <Choose>
    <When Condition="$(Buildtype) == 'Internal'">
      <ItemGroup>
        <Compile Include="$(SolutionDir)\script\src\MetricsInitialization.cs">
          <Link>Metrics\MetricsInitialization.cs</Link>
        </Compile>
      </ItemGroup>
    </When>
  </Choose>
  <ItemGroup>
    <ProjectReference Include="..\..\..\..\GitHub.Api\GitHub.Api.csproj">
      <Project>{b389adaf-62cc-486e-85b4-2d8b078df763}</Project>
      <Name>GitHub.Api</Name>
    </ProjectReference>
    <ProjectReference Include="..\..\..\..\GitHub.Logging\GitHub.Logging.csproj">
      <Project>{bb6a8eda-15d8-471b-a6ed-ee551e0b3ba0}</Project>
      <Name>GitHub.Logging</Name>
    </ProjectReference>
  </ItemGroup>
  <ItemGroup>
    <EmbeddedResource Include="IconsAndLogos\added%402x.png" />
    <EmbeddedResource Include="IconsAndLogos\added.png" />
    <EmbeddedResource Include="IconsAndLogos\big-logo%402x.png" />
    <EmbeddedResource Include="IconsAndLogos\big-logo-light%402x.png" />
    <EmbeddedResource Include="IconsAndLogos\big-logo-light.png" />
    <EmbeddedResource Include="IconsAndLogos\big-logo.png" />
    <EmbeddedResource Include="IconsAndLogos\branch%402x.png" />
    <EmbeddedResource Include="IconsAndLogos\branch-light%402x.png" />
    <EmbeddedResource Include="IconsAndLogos\branch-light.png" />
    <EmbeddedResource Include="IconsAndLogos\branch.png" />
    <EmbeddedResource Include="IconsAndLogos\conflicted%402x.png" />
    <EmbeddedResource Include="IconsAndLogos\conflicted.png" />
    <EmbeddedResource Include="IconsAndLogos\current-branch-indicator%402x.png" />
    <EmbeddedResource Include="IconsAndLogos\current-branch-indicator-light%402x.png" />
    <EmbeddedResource Include="IconsAndLogos\current-branch-indicator-light.png" />
    <EmbeddedResource Include="IconsAndLogos\current-branch-indicator.png" />
    <EmbeddedResource Include="IconsAndLogos\dot%402x.png" />
    <EmbeddedResource Include="IconsAndLogos\dot-light%402x.png" />
    <EmbeddedResource Include="IconsAndLogos\dot-light.png" />
    <EmbeddedResource Include="IconsAndLogos\dot.png" />
    <EmbeddedResource Include="IconsAndLogos\dropdown-list-icon%402x.png" />
    <EmbeddedResource Include="IconsAndLogos\dropdown-list-icon.png" />
    <EmbeddedResource Include="IconsAndLogos\favorite-branch-indicator.png" />
    <EmbeddedResource Include="IconsAndLogos\git-merge%402x.png" />
    <EmbeddedResource Include="IconsAndLogos\git-merge-light%402x.png" />
    <EmbeddedResource Include="IconsAndLogos\git-merge-light.png" />
    <EmbeddedResource Include="IconsAndLogos\git-merge.png" />
    <EmbeddedResource Include="IconsAndLogos\local-commit%402x.png" />
    <EmbeddedResource Include="IconsAndLogos\local-commit-icon%402x.png" />
    <EmbeddedResource Include="IconsAndLogos\local-commit-icon.png" />
    <EmbeddedResource Include="IconsAndLogos\local-commit-light%402x.png" />
    <EmbeddedResource Include="IconsAndLogos\local-commit-light.png" />
    <EmbeddedResource Include="IconsAndLogos\local-commit.png" />
    <EmbeddedResource Include="IconsAndLogos\lock%402x.png" />
    <EmbeddedResource Include="IconsAndLogos\lock-light%402x.png" />
    <EmbeddedResource Include="IconsAndLogos\lock-light.png" />
    <EmbeddedResource Include="IconsAndLogos\lock.png" />
    <EmbeddedResource Include="IconsAndLogos\locked%402x.png" />
    <EmbeddedResource Include="IconsAndLogos\locked-by-person%402x.png" />
    <EmbeddedResource Include="IconsAndLogos\locked-by-person.png" />
    <EmbeddedResource Include="IconsAndLogos\locked-modified%402x.png" />
    <EmbeddedResource Include="IconsAndLogos\locked-modified.png" />
    <EmbeddedResource Include="IconsAndLogos\locked-removed%402x.png" />
    <EmbeddedResource Include="IconsAndLogos\locked-removed.png" />
    <EmbeddedResource Include="IconsAndLogos\locked.png" />
    <EmbeddedResource Include="IconsAndLogos\modified%402x.png" />
    <EmbeddedResource Include="IconsAndLogos\modified.png" />
    <EmbeddedResource Include="IconsAndLogos\moved%402x.png" />
    <EmbeddedResource Include="IconsAndLogos\moved.png" />
    <EmbeddedResource Include="IconsAndLogos\removed%402x.png" />
    <EmbeddedResource Include="IconsAndLogos\removed.png" />
    <EmbeddedResource Include="IconsAndLogos\repo%402x.png" />
    <EmbeddedResource Include="IconsAndLogos\repo-light%402x.png" />
    <EmbeddedResource Include="IconsAndLogos\repo-light.png" />
    <EmbeddedResource Include="IconsAndLogos\repo.png" />
    <EmbeddedResource Include="IconsAndLogos\small-logo%402x.png" />
    <EmbeddedResource Include="IconsAndLogos\small-logo-light%402x.png" />
    <EmbeddedResource Include="IconsAndLogos\small-logo-light.png" />
    <EmbeddedResource Include="IconsAndLogos\small-logo.png" />
    <EmbeddedResource Include="IconsAndLogos\tracked-branch-indicator.png" />
    <EmbeddedResource Include="IconsAndLogos\untracked%402x.png" />
    <EmbeddedResource Include="IconsAndLogos\untracked.png" />
  </ItemGroup>
  <ItemGroup>
    <None Include="$(SolutionDir)EULA.txt">
      <Link>EULA.txt</Link>
      <CopyToOutputDirectory>PreserveNewest</CopyToOutputDirectory>
    </None>
    <None Include="$(SolutionDir)CREDITS.txt">
      <Link>CREDITS.txt</Link>
      <CopyToOutputDirectory>PreserveNewest</CopyToOutputDirectory>
    </None>
    <None Include="packages.config" />
  </ItemGroup>
  <Import Project="..\..\..\..\..\common\nativelibraries.props" />
  <Import Project="$(MSBuildToolsPath)\Microsoft.CSharp.targets" />
  <!-- To modify your build process, add your task inside one of the targets below and uncomment it. 
       Other similar extension points exist, see Microsoft.Common.targets.
  <Target Name="BeforeBuild">
  </Target>
  <Target Name="AfterBuild">
  </Target>
  -->
  <Import Project="..\..\..\..\..\common\build.targets" />
</Project><|MERGE_RESOLUTION|>--- conflicted
+++ resolved
@@ -102,11 +102,8 @@
     <Compile Include="UI\IView.cs" />
     <Compile Include="UI\LoadingView.cs" />
     <Compile Include="UI\PublishView.cs" />
-<<<<<<< HEAD
     <Compile Include="UI\InitProjectView.cs" />
-=======
     <Compile Include="UI\UserSettingsView.cs" />
->>>>>>> b39f9228
     <Compile Include="UI\GitPathView.cs" />
     <Compile Include="UI\SettingsView.cs" />
     <Compile Include="UI\Subview.cs" />
