--- conflicted
+++ resolved
@@ -102,11 +102,8 @@
     <Compile Include="UI\IView.cs" />
     <Compile Include="UI\LoadingView.cs" />
     <Compile Include="UI\PublishView.cs" />
-<<<<<<< HEAD
     <Compile Include="UI\InitProjectView.cs" />
-=======
     <Compile Include="UI\GitPathView.cs" />
->>>>>>> faed518c
     <Compile Include="UI\SettingsView.cs" />
     <Compile Include="UI\Subview.cs" />
     <Compile Include="UI\Window.cs" />
