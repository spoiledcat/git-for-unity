--- conflicted
+++ resolved
@@ -31,11 +31,8 @@
             Logger.Trace("Restarted {0}", Environment.Repository != null ? Environment.Repository.LocalPath : "null");
             EnvironmentCache.Instance.Flush();
 
-<<<<<<< HEAD
             isBusy = false;
-=======
             LfsLocksModificationProcessor.Initialize(Environment, Platform);
->>>>>>> 6dc4d730
             ProjectWindowInterface.Initialize(Environment.Repository);
             var window = Window.GetWindow();
             if (window != null)
