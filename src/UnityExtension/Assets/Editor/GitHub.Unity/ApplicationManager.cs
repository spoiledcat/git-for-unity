﻿using System;
using System.Reflection;
using System.Threading;
using System.Threading.Tasks;
using Rackspace.Threading;
using UnityEditor;
using UnityEngine;
using UnityEngine.Events;

namespace GitHub.Unity
{
    class ApplicationManager : ApplicationManagerBase
    {
        private const string QuitActionFieldName = "editorApplicationQuit";
        private const BindingFlags quitActionBindingFlags = BindingFlags.NonPublic | BindingFlags.Static;

        private FieldInfo quitActionField;

        public ApplicationManager(IMainThreadSynchronizationContext synchronizationContext)
            : base(synchronizationContext as SynchronizationContext)
        {
            ListenToUnityExit();
            DetermineInstallationPath();

            var uiDispatcher = new AuthenticationUIDispatcher();
            Initialize();
        }

        public override ITask Run()
        {
            Utility.Initialize();

            return base.Run()
<<<<<<< HEAD
                .ContinueWith(_ => SetupUserTracking(), UIScheduler)
                .ContinueWith(_ =>
=======
                .ThenInUI(_ =>
>>>>>>> f7cf1821
                {
                    Logger.Debug("Run");
                    Utility.Run();

                    ProjectWindowInterface.Initialize(Environment.Repository);

                    var view = Window.GetView();
                    if (view != null)
                        view.Initialize(this);

                    //logger.Debug("Application Restarted");
                }).Start();
        }

        protected override string GetAssetsPath()
        {
            return Application.dataPath;
        }

        protected override string GetUnityPath()
        {
            return EditorApplication.applicationPath;
        }

        protected override string DetermineInstallationPath()
        {
            // Juggling to find out where we got installed
            var shim = ScriptableObject.CreateInstance<RunLocationShim>();
            var script = MonoScript.FromScriptableObject(shim);
            string ret = String.Empty;

            if (script != null)
            {
                var scriptPath = AssetDatabase.GetAssetPath(script).ToNPath();
                ret = scriptPath.Parent.ToString(SlashMode.Forward);
            }
            ScriptableObject.DestroyImmediate(shim);
            return ret;
        }

        public override ITask RestartRepository()
        {
            Logger.Trace("Restarting");
            return base.RestartRepository()
                .ThenInUI(_ =>
                {
                    Logger.Trace("Restarted {0}", Environment.Repository);
                    ProjectWindowInterface.Initialize(Environment.Repository);
                    var view = Window.GetView();
                    if (view != null)
                        view.Initialize(this);
                });
        }

        private void ListenToUnityExit()
        {
            EditorApplicationQuit = (UnityAction)Delegate.Combine(EditorApplicationQuit, new UnityAction(Dispose));
            EditorApplication.playmodeStateChanged += () => {
                if (EditorApplication.isPlayingOrWillChangePlaymode && !EditorApplication.isPlaying)
                {
                    Dispose();
                }
            };
        }

        private UnityAction EditorApplicationQuit
        {
            get
            {
                SecureQuitActionField();
                return (UnityAction)quitActionField.GetValue(null);
            }
            set
            {
                SecureQuitActionField();
                quitActionField.SetValue(null, value);
            }
        }

        private void SecureQuitActionField()
        {
            if (quitActionField == null)
            {
                quitActionField = typeof(EditorApplication).GetField(QuitActionFieldName, quitActionBindingFlags);

                if (quitActionField == null)
                {
                    throw new InvalidOperationException("Unable to reflect EditorApplication." + QuitActionFieldName);
                }
            }
        }


        private bool disposed = false;
        protected override void Dispose(bool disposing)
        {
            if (disposing)
            {
                base.Dispose(disposing);
                if (!disposed)
                {
                    disposed = true;
                }
            }
        }

        private Task SetupUserTracking()
        {
            var usagePath = System.Environment.GetFolderPath(System.Environment.SpecialFolder.LocalApplicationData)
                                  .ToNPath().Combine(ApplicationInfo.ApplicationName, "github-unity-usage.json");

            string userTrackingId;
            if (!UserSettings.Exists("UserTrackingId"))
            {
                userTrackingId = Guid.NewGuid().ToString();
                UserSettings.Set("UserTrackingId", userTrackingId);
            }
            else
            {
                userTrackingId = UserSettings.Get("UserTrackingId");
            }

            UsageTracker = new UsageTracker(usagePath, userTrackingId);
            UsageTracker.Enabled = UserSettings.Get("UserTrackingEnabled", true);

            if (ApplicationCache.Instance.FirstRun)
            {
                return UsageTracker.IncrementLaunchCount();
            }

            return CompletedTask.Default;
        }

        public override IProcessEnvironment GitEnvironment { get { return Platform.GitEnvironment; } }
    }
}<|MERGE_RESOLUTION|>--- conflicted
+++ resolved
@@ -30,13 +30,11 @@
         {
             Utility.Initialize();
 
+				//TODO: Figure this out
+                //.ContinueWith(_ => SetupUserTracking(), UIScheduler)
+				
             return base.Run()
-<<<<<<< HEAD
-                .ContinueWith(_ => SetupUserTracking(), UIScheduler)
-                .ContinueWith(_ =>
-=======
                 .ThenInUI(_ =>
->>>>>>> f7cf1821
                 {
                     Logger.Debug("Run");
                     Utility.Run();
@@ -50,6 +48,7 @@
                     //logger.Debug("Application Restarted");
                 }).Start();
         }
+
 
         protected override string GetAssetsPath()
         {
