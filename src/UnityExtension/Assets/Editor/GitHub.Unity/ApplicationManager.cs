--- conflicted
+++ resolved
@@ -31,11 +31,7 @@
         {
             Logger.Trace("Restarted {0}", Environment.Repository);
             EnvironmentCache.Instance.Flush();
-<<<<<<< HEAD
-            CacheManager.SetupCache(BranchCache.Instance, Environment.Repository);
-=======
 
->>>>>>> 95613fe9
             ProjectWindowInterface.Initialize(Environment.Repository);
             var window = Window.GetWindow();
             if (window != null)
