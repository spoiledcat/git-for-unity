using UnityEngine;
using UnityEditor;
using System;


namespace GitHub.Unity
{
    class Styles
    {
        public const float
            BaseSpacing = 10f,
            BroadModeLimit = 500f,
            NarrowModeLimit = 300f,
            ModeNotificationDelay = .5f,
            BroadModeBranchesMinWidth = 200f,
            BroadModeBranchesRatio = .4f,
            InitialStateAreaWidth = 200f,
            BrowseFolderButtonHorizontalPadding = -4f,
            HistoryEntryHeight = 40f,
            HistorySummaryHeight = 16f,
            HistoryDetailsHeight = 16f,
            HistoryEntryPadding = 16f,
            HistoryChangesIndentation = 8f,
            CommitAreaMinHeight = 16f,
            CommitAreaDefaultRatio = .4f,
            CommitAreaMaxHeight = 12 * 15f,
            CommitAreaPadding = 5f,
            MinCommitTreePadding = 20f,
            FoldoutWidth = 11f,
            FoldoutIndentation = -2f,
            TreeIndentation = 17f,
            TreeRootIndentation = -5f,
            TreeVerticalSpacing = 3f,
            CommitIconSize = 16f,
            CommitIconHorizontalPadding = -5f,
            BranchListIndentation = 20f,
            BranchListSeperation = 15f,
            RemotesTotalHorizontalMargin = 37f,
            RemotesNameRatio = .2f,
            RemotesUserRatio = .2f,
            RemotesHostRation = .5f,
            RemotesAccessRatio = .1f,
            GitIgnoreRulesTotalHorizontalMargin = 33f,
            GitIgnoreRulesSelectorWidth = 14f,
            GitIgnoreRulesEffectRatio = .2f,
            GitIgnoreRulesFileRatio = .3f,
            GitIgnoreRulesLineRatio = .5f;

        public const int
            HalfSpacing = (int)(BaseSpacing / 2);


        const string
            BrowseButton = "...",
            WarningLabel = "<b>Warning:</b> {0}";

        static Color
          headerGreyColor = new Color(0.878f,0.878f,0.878f,1.0f);

        static GUIStyle
            label,
            boldLabel,
            errorLabel,
            deletedFileLabel,
            longMessageStyle,
            headerBoxStyle,
            headerBranchLabelStyle,
            headerRepoLabelStyle,
            historyToolbarButtonStyle,
            historyLockStyle,
            historyEntryDetailsStyle,
            historyEntryDetailsRightStyle,
            commitFileAreaStyle,
            commitButtonStyle,
            textFieldStyle,
            commitDescriptionFieldStyle,
            toggleMixedStyle,
            authHeaderBoxStyle,
            historyDetailsTitleBoxStyle,
            historyDetailsTitleStyle,
            historyDetailsMetaInfoStyle,
            genericBoxStyle;
        static Texture2D
            modifiedStatusIcon,
            addedStatusIcon,
            deletedStatusIcon,
            renamedStatusIcon,
            untrackedStatusIcon,
            activeBranchIcon,
            trackingBranchIcon,
            favouriteIconOn,
            favouriteIconOff,
            smallLogoIcon,
            bigLogoIcon,
            defaultAssetIcon,
            folderIcon,
            mergeIcon,
            dotIcon,
            localCommitIcon,
            repoIcon,
            lockIcon,
            dropdownListIcon;

       static Color
           timelineBarColor;


        public static GUIStyle Label
        {
            get
            {
                if (label == null)
                {
                    label = new GUIStyle(GUI.skin.label);
                    label.name = "CustomLabel";

                    GUIStyle hierarchyStyle = GUI.skin.FindStyle("PR Label");
                    label.onNormal.background = hierarchyStyle.onNormal.background;
                    label.onNormal.textColor = hierarchyStyle.onNormal.textColor;
                    label.onFocused.background = hierarchyStyle.onFocused.background;
                    label.onFocused.textColor = hierarchyStyle.onFocused.textColor;
                }

                return label;
            }
        }

		public static GUIStyle HeaderBranchLabelStyle
		{
			get
			{
				if (headerBranchLabelStyle == null)
				{
					headerBranchLabelStyle = new GUIStyle(EditorStyles.label);
					headerBranchLabelStyle.name = "HeaderBranchLabelStyle";
					headerBranchLabelStyle.margin = new RectOffset(0,0,0,0);
					//headerBranchLabelStyle.normal.textColor = new Color(0f,0f,0f,0.6f);
				}

				return headerBranchLabelStyle;
			}
		}

		public static GUIStyle HeaderRepoLabelStyle
		{
			get
			{
				if (headerRepoLabelStyle == null)
				{
					headerRepoLabelStyle = new GUIStyle(EditorStyles.boldLabel);
					headerRepoLabelStyle.name = "HeaderRepoLabelStyle";
					headerRepoLabelStyle.margin = new RectOffset(0,0,0,0);
				}

				return headerRepoLabelStyle;
			}
		}

		public static GUIStyle HeaderBoxStyle
		{
			get
			{
				if (headerBoxStyle == null)
				{
					headerBoxStyle = new GUIStyle("IN BigTitle");
					headerBoxStyle.name = "HeaderBoxStyle";
					headerBoxStyle.padding = new RectOffset(5,5,5,5);
<<<<<<< HEAD

					headerBoxStyle.normal.background = Utility.CreateTextureFromColor(headerGreyColor);
=======
					headerBoxStyle.margin = new RectOffset(0,0,0,0);
>>>>>>> 47dd5e9f
				}

				return headerBoxStyle;
			}
		}

        public static GUIStyle BoldLabel
        {
            get
            {
                if (boldLabel == null)
                {
                    boldLabel = new GUIStyle(Label);
                    boldLabel.name = "CustomBoldLabel";

                    boldLabel.fontStyle = FontStyle.Bold;
                }

                return boldLabel;
            }
        }

		public static GUIStyle DeletedFileLabel
		{
			get
			{
				if (deletedFileLabel == null)
				{
					deletedFileLabel = new GUIStyle(EditorStyles.label);
					deletedFileLabel.name = "DeletedFileLabel";
					deletedFileLabel.normal.textColor = Color.gray;
				}

				return deletedFileLabel;
			}
		}

    public static GUIStyle ErrorLabel
    {
      get
      {
        if (errorLabel == null)
        {
          errorLabel = new GUIStyle(EditorStyles.label);
          errorLabel.name = "ErrorLabel";

          errorLabel.normal.textColor = Color.red;
        }

        return errorLabel;
      }
    }

        public static GUIStyle LongMessageStyle
        {
            get
            {
                if (longMessageStyle == null)
                {
                    longMessageStyle = new GUIStyle(EditorStyles.miniLabel);
                    longMessageStyle.name = "LongMessageStyle";
                    longMessageStyle.richText = true;
                    longMessageStyle.wordWrap = true;
                }

                return longMessageStyle;
            }
        }


        public static GUIStyle HistoryToolbarButtonStyle
        {
            get
            {
                if (historyToolbarButtonStyle == null)
                {
                    historyToolbarButtonStyle = new GUIStyle(EditorStyles.toolbarButton);
                    historyToolbarButtonStyle.name = "HistoryToolbarButtonStyle";
                    historyToolbarButtonStyle.richText = true;
                    historyToolbarButtonStyle.wordWrap = true;
                }

                return historyToolbarButtonStyle;
            }
        }


        public static GUIStyle HistoryLockStyle
        {
            get
            {
                if (historyLockStyle == null)
                {
                    historyLockStyle = new GUIStyle(GUI.skin.FindStyle("IN LockButton"));
                    historyLockStyle.name = "HistoryLockStyle";
                }

                historyLockStyle.margin = new RectOffset(3, 3, 2, 2);

                return historyLockStyle;
            }
        }


        public static GUIStyle HistoryEntryDetailsStyle
        {
            get
            {
                if (historyEntryDetailsStyle == null)
                {
                    historyEntryDetailsStyle = new GUIStyle(EditorStyles.miniLabel);
                    historyEntryDetailsStyle.name = "HistoryEntryDetailsStyle";
                    Color c = EditorStyles.miniLabel.normal.textColor;
                    historyEntryDetailsStyle.normal.textColor = new Color(c.r, c.g, c.b, c.a * 0.7f);

                    historyEntryDetailsStyle.onNormal.background = Label.onNormal.background;
                    historyEntryDetailsStyle.onNormal.textColor = Label.onNormal.textColor;
                    historyEntryDetailsStyle.onFocused.background = Label.onFocused.background;
                    historyEntryDetailsStyle.onFocused.textColor = Label.onFocused.textColor;
                }

                return historyEntryDetailsStyle;
            }
        }


        public static GUIStyle HistoryEntryDetailsRightStyle
        {
            get
            {
                if (historyEntryDetailsRightStyle == null)
                {
                    historyEntryDetailsRightStyle = new GUIStyle(HistoryEntryDetailsStyle);
                    historyEntryDetailsRightStyle.name = "HistoryEntryDetailsRightStyle";
                }

                historyEntryDetailsRightStyle.alignment = TextAnchor.MiddleRight;

                return historyEntryDetailsRightStyle;
            }
        }

        public static GUIStyle HistoryDetailsTitleBoxStyle
        {
          get
          {
            if (historyDetailsTitleBoxStyle == null)
            {
              historyDetailsTitleBoxStyle = new GUIStyle();
              historyDetailsTitleBoxStyle.name = "HistoryDetailsTitleBoxStyle";
              historyDetailsTitleBoxStyle.normal.background = Utility.CreateTextureFromColor(headerGreyColor);
            }

            return historyDetailsTitleBoxStyle;
          }
        }


        public static GUIStyle HistoryDetailsTitleStyle
        {
          get
          {
            if (historyDetailsTitleStyle == null)
            {
              historyDetailsTitleStyle = new GUIStyle(EditorStyles.boldLabel);
              historyDetailsTitleStyle.name = "HistoryDetailsTitleStyle";
              historyDetailsTitleStyle.wordWrap = true;
            }

            return historyDetailsTitleStyle;
          }
        }

        public static GUIStyle HistoryDetailsMetaInfoStyle
        {
          get
          {
            if (historyDetailsMetaInfoStyle == null)
            {
              historyDetailsMetaInfoStyle = new GUIStyle(EditorStyles.miniLabel);
              historyDetailsMetaInfoStyle.name = "HistoryDetailsMetaInfoStyle";
              historyDetailsMetaInfoStyle.normal.textColor = new Color(0f,0f,0f,0.6f);
            }

            return historyDetailsMetaInfoStyle;
          }
        }

        public static GUIStyle CommitFileAreaStyle
        {
            get
            {
                if (commitFileAreaStyle == null)
                {
                    commitFileAreaStyle = new GUIStyle(GUI.skin.box);
                    commitFileAreaStyle.name = "CommitFileAreaStyle";
                    commitFileAreaStyle.margin = new RectOffset(0, 0, 0, 0);
                }

                return commitFileAreaStyle;
            }
        }


        public static GUIStyle CommitButtonStyle
        {
            get
            {
                if (commitButtonStyle == null)
                {
                    commitButtonStyle = new GUIStyle(GUI.skin.button);
                    commitButtonStyle.name = "CommitButtonStyle";
                    commitButtonStyle.richText = true;
                    commitButtonStyle.wordWrap = true;
                }

                return commitButtonStyle;
            }
        }

		public static GUIStyle TextFieldStyle
		{
			get
			{
				if (textFieldStyle == null)
				{
					textFieldStyle = new GUIStyle(GUI.skin.textField);
					textFieldStyle.name = "TextFieldStyle";
					textFieldStyle.fixedHeight = 21;
					textFieldStyle.padding = new RectOffset(HalfSpacing, HalfSpacing, 4, 0);
				}

				return textFieldStyle;
			}
		}

        public static GUIStyle CommitDescriptionFieldStyle
        {
            get
            {
                if (commitDescriptionFieldStyle == null)
                {
                    commitDescriptionFieldStyle = new GUIStyle(GUI.skin.textArea);
                    commitDescriptionFieldStyle.name = "CommitDescriptionFieldStyle";
                    commitDescriptionFieldStyle.padding = new RectOffset(HalfSpacing, HalfSpacing, HalfSpacing, HalfSpacing);
                    commitDescriptionFieldStyle.wordWrap = true;
                }

                return commitDescriptionFieldStyle;
            }
        }


        public static GUIStyle ToggleMixedStyle
        {
            get
            {
                if (toggleMixedStyle == null)
                {
                    toggleMixedStyle = GUI.skin.FindStyle("ToggleMixed");
                }

                return toggleMixedStyle;
            }
        }

        public static GUIStyle AuthHeaderBoxStyle
        {
          get
          {
            if (authHeaderBoxStyle == null)
            {
              authHeaderBoxStyle = new GUIStyle(HeaderBoxStyle);
              authHeaderBoxStyle.name = "AuthHeaderBoxStyle";
              authHeaderBoxStyle.padding = new RectOffset(10,10,0,5);
            }

            return authHeaderBoxStyle;
          }
        }

        public static GUIStyle GenericBoxStyle
        {
          get
          {
            if (genericBoxStyle == null)
            {
                genericBoxStyle = new GUIStyle();
                genericBoxStyle.padding = new RectOffset(10,10,10,10);
            }

            return genericBoxStyle;
          }
        }

		public static Color TimelineBarColor
		{
			get
			{
				if (timelineBarColor == null)
				{
					timelineBarColor = new Color(0.51F, 0.51F, 0.51F, 0.2F);
				}

				return timelineBarColor;
			}
		}


        public static Texture2D ActiveBranchIcon
        {
            get
            {
                if (activeBranchIcon == null)
                {
                    activeBranchIcon = Utility.GetIcon("current-branch-indicator.png");
                }

                return activeBranchIcon;
            }
        }


        public static Texture2D TrackingBranchIcon
        {
            get
            {
                if (trackingBranchIcon == null)
                {
                    trackingBranchIcon = Utility.GetIcon("tracked-branch-indicator.png");
                }

                return trackingBranchIcon;
            }
        }


        public static Texture2D FavouriteIconOn
        {
            get
            {
                if (favouriteIconOn == null)
                {
                    favouriteIconOn = Utility.GetIcon("favorite-branch-indicator.png");
                }

                return favouriteIconOn;
            }
        }


        public static Texture2D FavouriteIconOff
        {
            get
            {
                if (favouriteIconOff == null)
                {
                    favouriteIconOff = FolderIcon;
                }

                return favouriteIconOff;
            }
        }


        public static Texture2D SmallLogo
        {
            get
            {
                if (smallLogoIcon == null)
                {
                    smallLogoIcon = Utility.GetIcon("small-logo.png");
                }

                return smallLogoIcon;
            }
        }

        public static Texture2D BigLogo
        {
            get
            {
                if (bigLogoIcon == null)
                {
                    bigLogoIcon = Utility.GetIcon("big-logo.png");
                }

                return bigLogoIcon;
            }
        }

		public static Texture2D MergeIcon
		{
			get
			{
				if (mergeIcon == null)
				{
					mergeIcon = Utility.GetIcon("git-merge.png", "git-merge@2x.png");
				}

				return mergeIcon;
			}
		}

		public static Texture2D DotIcon
		{
			get
			{
				if (dotIcon == null)
				{
					dotIcon = Utility.GetIcon("dot.png", "dot@2x.png");
				}

				return dotIcon;
			}
		}

    public static Texture2D LocalCommitIcon
    {
      get
      {
          if (localCommitIcon == null)
          {
              localCommitIcon = Utility.GetIcon("local-commit-icon.png", "local-commit-icon@2x.png");
          }

          return localCommitIcon;
      }
    }

        public static Texture2D DefaultAssetIcon
        {
            get
            {
                if (defaultAssetIcon == null)
                {
                    defaultAssetIcon = EditorGUIUtility.FindTexture("DefaultAsset Icon");
                }

                return defaultAssetIcon;
            }
        }


        public static Texture2D FolderIcon
        {
            get
            {
                if (folderIcon == null)
                {
                    folderIcon = EditorGUIUtility.FindTexture("Folder Icon");
                }

                return folderIcon;
            }
        }


        public static Texture2D RepoIcon
        {
            get
            {
                if (repoIcon == null)
                {
                    repoIcon = Utility.GetIcon("repo.png", "repo@2x.png");
                }

                return repoIcon;
            }
        }

        public static Texture2D LockIcon
        {
            get
            {
                if (lockIcon == null)
                {
                        lockIcon = Utility.GetIcon("lock.png", "lock@2x.png");
                }

                return lockIcon;
            }
        }

        public static Texture2D DropdownListIcon
        {
            get
            {
                if (dropdownListIcon == null)
                {
                        dropdownListIcon = Utility.GetIcon("dropdown-list-icon.png", "dropdown-list-icon@2x.png");
                }

                return dropdownListIcon;
            }
        }

        public static Texture2D GetGitFileStatusIcon(GitFileStatus status)
        {
            switch(status)
            {
                case GitFileStatus.Modified:
                return modifiedStatusIcon = modifiedStatusIcon ?? Utility.GetIcon("modified.png", "modified@2x.png");
                case GitFileStatus.Added:
                return addedStatusIcon = addedStatusIcon ?? Utility.GetIcon("added.png", "added@2x.png");
                case GitFileStatus.Deleted:
                return deletedStatusIcon = deletedStatusIcon ?? Utility.GetIcon("removed.png", "removed@2x.png");
                case GitFileStatus.Renamed:
                return renamedStatusIcon = renamedStatusIcon ?? Utility.GetIcon("renamed.png", "renamed@2x.png");
                case GitFileStatus.Untracked:
                return untrackedStatusIcon = untrackedStatusIcon ?? Utility.GetIcon("untracked.png", "untracked@2x.png");
                default:
                return null;
            }
        }


        public static void BeginInitialStateArea(string title, string message)
        {
            GUILayout.BeginVertical();
                GUILayout.FlexibleSpace();
                GUILayout.BeginHorizontal();
                    GUILayout.FlexibleSpace();
                    GUILayout.BeginVertical(GUILayout.MaxWidth(Styles.InitialStateAreaWidth));
                        GUILayout.Label(title, EditorStyles.boldLabel);
                        GUILayout.Label(message, Styles.LongMessageStyle);
        }


        public static void EndInitialStateArea()
        {
                    GUILayout.EndVertical();
                    GUILayout.FlexibleSpace();
                GUILayout.EndHorizontal();
                GUILayout.FlexibleSpace();
            GUILayout.EndVertical();
        }


        public static bool InitialStateActionButton(string label)
        {
            bool result;

            GUILayout.BeginHorizontal();
                GUILayout.FlexibleSpace();
                result = GUILayout.Button(label, GUILayout.ExpandWidth(false));
            GUILayout.EndHorizontal();

            return result;
        }


        public static void Warning(string message)
        {
            GUILayout.BeginHorizontal(EditorStyles.helpBox);
                GUILayout.Label(String.Format(WarningLabel, message), Styles.LongMessageStyle);
                GUILayout.FlexibleSpace();
            GUILayout.EndHorizontal();
        }


        public static void PathField(ref string path, Func<string> browseFunction, Func<string, bool> validationFunction)
        {
            GUILayout.BeginHorizontal();
                path = EditorGUILayout.TextField(path);
                GUILayout.Space(Styles.BrowseFolderButtonHorizontalPadding);
                if (GUILayout.Button(BrowseButton, EditorStyles.miniButtonRight))
                {
                    string newValue = browseFunction();
                    if (!string.IsNullOrEmpty(newValue) && validationFunction(newValue))
                    {
                        path = newValue;
                        GUIUtility.keyboardControl = GUIUtility.hotControl = 0;
                        GUI.changed = true;
                    }
                }
            GUILayout.EndHorizontal();
        }
    }
}<|MERGE_RESOLUTION|>--- conflicted
+++ resolved
@@ -165,12 +165,7 @@
 					headerBoxStyle = new GUIStyle("IN BigTitle");
 					headerBoxStyle.name = "HeaderBoxStyle";
 					headerBoxStyle.padding = new RectOffset(5,5,5,5);
-<<<<<<< HEAD
-
-					headerBoxStyle.normal.background = Utility.CreateTextureFromColor(headerGreyColor);
-=======
 					headerBoxStyle.margin = new RectOffset(0,0,0,0);
->>>>>>> 47dd5e9f
 				}
 
 				return headerBoxStyle;
