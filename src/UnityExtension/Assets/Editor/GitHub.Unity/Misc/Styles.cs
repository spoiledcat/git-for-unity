using System;
using UnityEditor;
using UnityEngine;

namespace GitHub.Unity
{
    class Styles
    {
        public const float BaseSpacing = 10f,
                           BrowseButtonWidth = 25f,
                           BroadModeLimit = 500f,
                           NarrowModeLimit = 300f,
                           ModeNotificationDelay = .5f,
                           BroadModeBranchesMinWidth = 200f,
                           BroadModeBranchesRatio = .4f,
                           InitialStateAreaWidth = 200f,
                           LocksEntryHeight = 42f,
                           LocksSummaryHeight = 5f,
                           LocksUserHeight = 5f,
                           LocksDateHeight = 5f,
                           HistoryEntryHeight = 40f,
                           HistorySummaryHeight = 16f,
                           HistoryDetailsHeight = 16f,
                           HistoryEntryPadding = 16f,
                           HistoryChangesIndentation = 17f,
                           CommitAreaMinHeight = 16f,
                           CommitAreaDefaultRatio = .4f,
                           CommitAreaMaxHeight = 12 * 15f,
                           CommitAreaPadding = 5f,
                           PublishViewSpacingHeight = 5f,
                           MinCommitTreePadding = 20f,
                           FoldoutWidth = 11f,
                           FoldoutIndentation = -2f,
                           TreePadding = 12f,
                           TreeIndentation = 12f,
                           TreeRootIndentation = -5f,
                           TreeVerticalSpacing = 3f,
                           CommitIconSize = 16f,
                           CommitIconHorizontalPadding = -5f,
                           BranchListIndentation = 20f,
                           BranchListSeparation = 15f,
                           RemotesTotalHorizontalMargin = 37f,
                           RemotesNameRatio = .2f,
                           RemotesUserRatio = .2f,
                           RemotesHostRation = .5f,
                           RemotesAccessRatio = .1f,
                           GitIgnoreRulesTotalHorizontalMargin = 33f,
                           GitIgnoreRulesSelectorWidth = 14f,
                           GitIgnoreRulesEffectRatio = .2f,
                           GitIgnoreRulesFileRatio = .3f,
                           GitIgnoreRulesLineRatio = .5f;

        public const int HalfSpacing = (int)(BaseSpacing / 2);

        private const string WarningLabel = "<b>Warning:</b> {0}";

        private static GUIStyle label,
                                boldLabel,
                                centeredErrorLabel,
                                errorLabel,
                                deletedFileLabel,
                                longMessageStyle,
                                headerBoxStyle,
                                headerStyle,
                                headerBranchLabelStyle,
                                headerUrlLabelStyle,
                                headerRepoLabelStyle,
                                headerTitleStyle,
                                headerDescriptionStyle,
                                toolbarButtonStyle,
                                historyLockStyle,
                                historyEntrySummaryStyle,
                                historyEntryDetailsStyle,
                                historyEntryDetailsRightStyle,
                                historyFileTreeBoxStyle,
                                commitFileAreaStyle,
                                commitButtonStyle,
                                textFieldStyle,
                                boldCenteredLabel,
                                centeredLabel,
                                commitDescriptionFieldStyle,
                                toggleMixedStyle,
                                authHeaderBoxStyle,
                                lockedFileRowSelectedStyle,
                                lockedFileRowStyle,
                                genericTableBoxStyle,
                                historyDetailsTitleStyle,
                                historyDetailsMetaInfoStyle,
                                genericBoxStyle,
                                hyperlinkStyle,
<<<<<<< HEAD
                                progressAreaBackStyle;
=======
                                selectedArea,
                                selectedLabel;
>>>>>>> b89e924d

        private static Texture2D branchIcon,
                                 activeBranchIcon,
                                 trackingBranchIcon,
                                 favoriteIconOn,
                                 favoriteIconOff,
                                 smallLogoIcon,
                                 bigLogoIcon,
                                 folderIcon,
                                 mergeIcon,
                                 dotIcon,
                                 localCommitIcon,
                                 repoIcon,
                                 lockIcon,
                                 emptyStateInit,
                                 dropdownListIcon,
                                 globeIcon,
                                 spinnerInside,
                                 spinnerOutside,
                                 code,
                                 rocket,
                                 merge,
                                 spinnerInsideInverted,
                                 spinnerOutsideInverted,
                                 codeInverted,
                                 rocketInverted,
                                 mergeInverted;

        public static Texture2D GetFileStatusIcon(GitFileStatus status, bool isLocked)
        {
            if (isLocked)
            {
                switch (status)
                {
                    case GitFileStatus.Modified:
                        return Utility.GetIcon("locked.png", "locked@2x.png");

                    default:
                        return Utility.GetIcon("locked-by-person.png", "locked-by-person@2x.png");
                }
            }

            switch (status)
            {
                case GitFileStatus.Modified:
                    return Utility.GetIcon("modified.png", "modified@2x.png");
                case GitFileStatus.Added:
                    return Utility.GetIcon("added.png", "added@2x.png");
                case GitFileStatus.Deleted:
                    return Utility.GetIcon("removed.png", "removed@2x.png");
                case GitFileStatus.Renamed:
                    return Utility.GetIcon("renamed.png", "renamed@2x.png");
                case GitFileStatus.Untracked:
                    return Utility.GetIcon("untracked.png", "untracked@2x.png");
            }

            return null;
        }

        public static void BeginInitialStateArea(string title, string message)
        {
            GUILayout.BeginVertical();
            GUILayout.FlexibleSpace();
            GUILayout.BeginHorizontal();
            GUILayout.FlexibleSpace();
            GUILayout.BeginVertical(GUILayout.MaxWidth(InitialStateAreaWidth));
            GUILayout.Label(title, EditorStyles.boldLabel);
            GUILayout.Label(message, LongMessageStyle);
        }

        public static void EndInitialStateArea()
        {
            GUILayout.EndVertical();
            GUILayout.FlexibleSpace();
            GUILayout.EndHorizontal();
            GUILayout.FlexibleSpace();
            GUILayout.EndVertical();
        }

        public static bool InitialStateActionButton(string label)
        {
            bool result;

            GUILayout.BeginHorizontal();
            GUILayout.FlexibleSpace();
            result = GUILayout.Button(label, GUILayout.ExpandWidth(false));
            GUILayout.EndHorizontal();

            return result;
        }

        public static void Warning(string message)
        {
            GUILayout.BeginHorizontal(EditorStyles.helpBox);
            GUILayout.Label(string.Format(WarningLabel, message), LongMessageStyle);
            GUILayout.FlexibleSpace();
            GUILayout.EndHorizontal();
        }

        public static GUIStyle HistoryFileTreeBoxStyle
        {
            get
            {
                if (historyFileTreeBoxStyle == null)
                {
                    var padding = new RectOffset((int)HistoryChangesIndentation, 0, 0, 0);

                    historyFileTreeBoxStyle = new GUIStyle();
                    historyFileTreeBoxStyle.padding = padding;
                }

                return historyFileTreeBoxStyle;
            }
        }

        public static GUIStyle SelectedArea
        {
            get
            {
                if (selectedArea == null)
                {
                    selectedArea = new GUIStyle(GUI.skin.label);
                    selectedArea.name = "SelectedArea";

                    var hierarchyStyle = GUI.skin.FindStyle("PR Label");
                    selectedArea.normal.background = hierarchyStyle.onFocused.background;
                    selectedArea.focused.background = hierarchyStyle.onFocused.background;
                }
                return selectedArea;
            }
        }

        public static GUIStyle Label
        {
            get
            {
                if (label == null)
                {
                    label = new GUIStyle(GUI.skin.label);
                    label.name = "CustomLabel";

                    var hierarchyStyle = GUI.skin.FindStyle("PR Label");
                    label.onNormal.background = hierarchyStyle.onNormal.background;
                    label.onNormal.textColor = hierarchyStyle.onNormal.textColor;
                    label.onFocused.background = hierarchyStyle.onFocused.background;
                    label.onFocused.textColor = hierarchyStyle.onFocused.textColor;
                    label.wordWrap = true;
                }
                return label;
            }
        }

        public static GUIStyle SelectedLabel
        {
            get
            {
                if (selectedLabel == null)
                {
                    selectedLabel = new GUIStyle(GUI.skin.label);
                    selectedLabel.name = "SelectedLabel";

                    var hierarchyStyle = GUI.skin.FindStyle("PR Label");
                    selectedLabel.onNormal.background = hierarchyStyle.onFocused.background;
                    selectedLabel.onNormal.textColor = hierarchyStyle.onFocused.textColor;
                    selectedLabel.onFocused.background = hierarchyStyle.onFocused.background;
                    selectedLabel.onFocused.textColor = hierarchyStyle.onFocused.textColor;
                    selectedLabel.normal.background = hierarchyStyle.onFocused.background;
                    selectedLabel.normal.textColor = hierarchyStyle.onFocused.textColor;
                    selectedLabel.wordWrap = true;
                }
                return selectedLabel;
            }
        }

        public static GUIStyle HeaderBranchLabelStyle
        {
            get
            {
                if (headerBranchLabelStyle == null)
                {
                    headerBranchLabelStyle = new GUIStyle(EditorStyles.label);
                    headerBranchLabelStyle.name = "HeaderBranchLabelStyle";
                    headerBranchLabelStyle.margin = new RectOffset(0, 0, 0, 0);
                    headerBranchLabelStyle.wordWrap = true;
                }
                return headerBranchLabelStyle;
            }
        }

        public static GUIStyle HeaderRepoLabelStyle
        {
            get
            {
                if (headerRepoLabelStyle == null)
                {
                    headerRepoLabelStyle = new GUIStyle(EditorStyles.boldLabel);
                    headerRepoLabelStyle.name = "HeaderRepoLabelStyle";
                    headerRepoLabelStyle.margin = new RectOffset(0, 0, 0, 0);
                    headerRepoLabelStyle.wordWrap = true;
                }
                return headerRepoLabelStyle;
            }
        }

        public static GUIStyle HeaderUrlLabelStyle
        {
            get
            {
                if (headerUrlLabelStyle == null)
                {
                    headerUrlLabelStyle = new GUIStyle(EditorStyles.label);
                    headerUrlLabelStyle.name = "HeaderUrlLabelStyle";
                    headerUrlLabelStyle.margin = new RectOffset(0, 0, 0, 0);
                    headerUrlLabelStyle.fontStyle = FontStyle.Italic;
                }
                return headerUrlLabelStyle;
            }
        }

        public static GUIStyle HeaderTitleStyle
        {
            get
            {
                if (headerTitleStyle == null)
                {
                    headerTitleStyle = new GUIStyle(EditorStyles.boldLabel);
                    headerTitleStyle.name = "HeaderTitleStyle";
                    headerTitleStyle.margin = new RectOffset(0, 0, 0, 0);
                    headerTitleStyle.wordWrap = true;
                }
                return headerTitleStyle;
            }
        }

        public static GUIStyle HeaderDescriptionStyle
        {
            get
            {
                if (headerDescriptionStyle == null)
                {
                    headerDescriptionStyle = new GUIStyle(EditorStyles.wordWrappedLabel);
                    headerDescriptionStyle.name = "HeaderDescriptionStyle";
                    headerDescriptionStyle.margin = new RectOffset(0, 0, 0, 0);
                }
                return headerDescriptionStyle;
            }
        }

        public static GUIStyle HeaderBoxStyle
        {
            get
            {
                if (headerBoxStyle == null)
                {
                    headerBoxStyle = new GUIStyle("IN BigTitle");
                    headerBoxStyle.name = "HeaderBoxStyle";
                    headerBoxStyle.padding = new RectOffset(5, 5, 5, 5);
                    headerBoxStyle.margin = new RectOffset(0, 0, 0, 0);
                }
                return headerBoxStyle;
            }
        }

        public static GUIStyle HeaderStyle
        {
            get
            {
                if (headerStyle == null)
                {
                    headerStyle = new GUIStyle("IN BigTitle");
                    headerStyle.name = "HeaderStyle";
                    headerStyle.margin = new RectOffset(0, 0, 0, 0);
                    headerStyle.padding = new RectOffset(0, 0, 0, 0);
                }
                return headerStyle;
            }
        }

        public static GUIStyle BoldLabel
        {
            get
            {
                if (boldLabel == null)
                {
                    boldLabel = new GUIStyle(Label);
                    boldLabel.name = "CustomBoldLabel";

                    boldLabel.fontStyle = FontStyle.Bold;
                }
                return boldLabel;
            }
        }

        public static GUIStyle DeletedFileLabel
        {
            get
            {
                if (deletedFileLabel == null)
                {
                    deletedFileLabel = new GUIStyle(EditorStyles.label);
                    deletedFileLabel.name = "DeletedFileLabel";
                    deletedFileLabel.normal.textColor = Color.gray;
                }
                return deletedFileLabel;
            }
        }

        public static GUIStyle ErrorLabel
        {
            get
            {
                if (errorLabel == null)
                {
                    errorLabel = new GUIStyle(EditorStyles.wordWrappedLabel);
                    errorLabel.name = "ErrorLabel";
                    errorLabel.normal.textColor = Color.red;
                }
                return errorLabel;
            }
        }

        public static GUIStyle CenteredErrorLabel
        {
            get
            {
                if (centeredErrorLabel == null)
                {
                    centeredErrorLabel = new GUIStyle(EditorStyles.wordWrappedLabel);
                    centeredErrorLabel.alignment = TextAnchor.MiddleCenter;
                    centeredErrorLabel.name = "CenteredErrorLabel";
                    centeredErrorLabel.normal.textColor = Color.red;
                }
                return centeredErrorLabel;
            }
        }

        public static GUIStyle LongMessageStyle
        {
            get
            {
                if (longMessageStyle == null)
                {
                    longMessageStyle = new GUIStyle(EditorStyles.wordWrappedLabel);
                    longMessageStyle.name = "LongMessageStyle";
                    longMessageStyle.richText = true;
                }
                return longMessageStyle;
            }
        }

        public static GUIStyle ToolbarButtonStyle
        {
            get
            {
                if (toolbarButtonStyle == null)
                {
                    toolbarButtonStyle = new GUIStyle(EditorStyles.toolbarButton);
                    toolbarButtonStyle.name = "HistoryToolbarButtonStyle";
                    toolbarButtonStyle.richText = true;
                    toolbarButtonStyle.wordWrap = true;
                }
                return toolbarButtonStyle;
            }
        }

        public static GUIStyle HistoryLockStyle
        {
            get
            {
                if (historyLockStyle == null)
                {
                    historyLockStyle = new GUIStyle(GUI.skin.FindStyle("IN LockButton"));
                    historyLockStyle.name = "HistoryLockStyle";
                }
                historyLockStyle.margin = new RectOffset(3, 3, 2, 2);
                return historyLockStyle;
            }
        }
        public static GUIStyle HistoryEntrySummaryStyle
        {
            get
            {
                if (historyEntrySummaryStyle == null)
                {
                    historyEntrySummaryStyle = new GUIStyle(Label);
                    historyEntrySummaryStyle.name = "HistoryEntrySummaryStyle";

                    historyEntrySummaryStyle.contentOffset = new Vector2(BaseSpacing * 2, 0);
                }
                return historyEntrySummaryStyle;
            }
        }

        public static GUIStyle HistoryEntryDetailsStyle
        {
            get
            {
                if (historyEntryDetailsStyle == null)
                {
                    historyEntryDetailsStyle = new GUIStyle(EditorStyles.miniLabel);
                    historyEntryDetailsStyle.name = "HistoryEntryDetailsStyle";
                    var c = EditorStyles.miniLabel.normal.textColor;
                    historyEntryDetailsStyle.normal.textColor = new Color(c.r, c.g, c.b, c.a * 0.7f);

                    historyEntryDetailsStyle.onNormal.background = Label.onNormal.background;
                    historyEntryDetailsStyle.onNormal.textColor = Label.onNormal.textColor;
                    historyEntryDetailsStyle.onFocused.background = Label.onFocused.background;
                    historyEntryDetailsStyle.onFocused.textColor = Label.onFocused.textColor;

                    historyEntryDetailsStyle.contentOffset = new Vector2(BaseSpacing * 2, 0);
                }
                return historyEntryDetailsStyle;
            }
        }

        public static GUIStyle HistoryEntryDetailsRightStyle
        {
            get
            {
                if (historyEntryDetailsRightStyle == null)
                {
                    historyEntryDetailsRightStyle = new GUIStyle(HistoryEntryDetailsStyle);
                    historyEntryDetailsRightStyle.name = "HistoryEntryDetailsRightStyle";
                }
                historyEntryDetailsRightStyle.alignment = TextAnchor.MiddleRight;
                return historyEntryDetailsRightStyle;
            }
        }

        public static GUIStyle LockedFileRowStyle
        {
            get
            {
                if (lockedFileRowStyle == null)
                {
                    lockedFileRowStyle = new GUIStyle();
                    lockedFileRowStyle.name = "LockedFileRowStyle";
                    lockedFileRowStyle.padding = new RectOffset(2, 2, 1, 1);
                }
                return lockedFileRowStyle;
            }
        }

        public static GUIStyle LockedFileRowSelectedStyle
        {
            get
            {
                if (lockedFileRowSelectedStyle == null)
                {
                    var hierarchyStyle = GUI.skin.FindStyle("PR Label");
                    lockedFileRowSelectedStyle = new GUIStyle(LockedFileRowStyle);
                    lockedFileRowSelectedStyle.name = "LockedFileRowSelectedStyle";
                    lockedFileRowSelectedStyle.normal.background = hierarchyStyle.onFocused.background;
                    lockedFileRowSelectedStyle.normal.textColor = hierarchyStyle.onFocused.textColor;
                }
                return lockedFileRowSelectedStyle;
            }
        }

        public static GUIStyle GenericTableBoxStyle
        {
            get
            {
                if (genericTableBoxStyle == null)
                {
                    genericTableBoxStyle = new GUIStyle(GUI.skin.box);
                    genericTableBoxStyle.name = "GenericTableBoxStyle";
                }
                return genericTableBoxStyle;
            }
        }

        public static GUIStyle HistoryDetailsTitleStyle
        {
            get
            {
                if (historyDetailsTitleStyle == null)
                {
                    historyDetailsTitleStyle = new GUIStyle(EditorStyles.boldLabel);
                    historyDetailsTitleStyle.name = "HistoryDetailsTitleStyle";
                    historyDetailsTitleStyle.wordWrap = true;
                }
                return historyDetailsTitleStyle;
            }
        }

        public static GUIStyle HistoryDetailsMetaInfoStyle
        {
            get
            {
                if (historyDetailsMetaInfoStyle == null)
                {
                    historyDetailsMetaInfoStyle = new GUIStyle(EditorStyles.miniLabel);
                    historyDetailsMetaInfoStyle.name = "HistoryDetailsMetaInfoStyle";
                    historyDetailsMetaInfoStyle.normal.textColor = new Color(0f, 0f, 0f, 0.6f);
                }
                return historyDetailsMetaInfoStyle;
            }
        }

        public static GUIStyle CommitFileAreaStyle
        {
            get
            {
                if (commitFileAreaStyle == null)
                {
                    commitFileAreaStyle = new GUIStyle(GUI.skin.box);
                    commitFileAreaStyle.name = "CommitFileAreaStyle";
                    commitFileAreaStyle.margin = new RectOffset(0, 0, 0, 0);
                    commitFileAreaStyle.padding = new RectOffset(0, 0, 2, 2);
                }
                return commitFileAreaStyle;
            }
        }

        public static GUIStyle CommitButtonStyle
        {
            get
            {
                if (commitButtonStyle == null)
                {
                    commitButtonStyle = new GUIStyle(GUI.skin.button);
                    commitButtonStyle.name = "CommitButtonStyle";
                    commitButtonStyle.richText = true;
                    commitButtonStyle.wordWrap = true;
                }
                return commitButtonStyle;
            }
        }

        public static GUIStyle TextFieldStyle
        {
            get
            {
                if (textFieldStyle == null)
                {
                    textFieldStyle = new GUIStyle(GUI.skin.textField);
                    textFieldStyle.name = "TextFieldStyle";
                    textFieldStyle.fixedHeight = 21;
                    textFieldStyle.padding = new RectOffset(HalfSpacing, HalfSpacing, 4, 0);
                }
                return textFieldStyle;
            }
        }

        public static GUIStyle ProgressAreaBackStyle
        {
            get
            {
                if (progressAreaBackStyle == null)
                {
                    progressAreaBackStyle = new GUIStyle(GUI.skin.FindStyle("ProgressBarBack"));
                    progressAreaBackStyle.name = "ProgressAreaBackStyle";
                    //progressAreaBackStyle.normal.background = Utility.GetTextureFromColor(new Color(194f/255f, 194f/255f, 194f/255f));
                    progressAreaBackStyle.margin = new RectOffset(0, 0, 0, 0);
                    progressAreaBackStyle.padding = new RectOffset(0, 0, 0, 0);
                }
                return progressAreaBackStyle;
            }
        }

        public static GUIStyle CenteredLabel
        {
            get
            {
                if (centeredLabel == null)
                {
                    centeredLabel = new GUIStyle(EditorStyles.wordWrappedLabel);
                    centeredLabel.alignment = TextAnchor.MiddleCenter;
                }
                return centeredLabel;
            }
        }

        public static GUIStyle BoldCenteredLabel
        {
            get
            {
                if (boldCenteredLabel == null)
                {
                    boldCenteredLabel = new GUIStyle(EditorStyles.boldLabel);
                    boldCenteredLabel.name = "BoldCenteredLabelStyle";
                    boldCenteredLabel.alignment = TextAnchor.MiddleCenter;
                    boldCenteredLabel.wordWrap = true;
                }
                return boldCenteredLabel;
            }
        }


        public static GUIStyle CommitDescriptionFieldStyle
        {
            get
            {
                if (commitDescriptionFieldStyle == null)
                {
                    commitDescriptionFieldStyle = new GUIStyle(GUI.skin.textArea);
                    commitDescriptionFieldStyle.name = "CommitDescriptionFieldStyle";
                    commitDescriptionFieldStyle.padding = new RectOffset(HalfSpacing, HalfSpacing, HalfSpacing, HalfSpacing);
                    commitDescriptionFieldStyle.wordWrap = true;
                }
                return commitDescriptionFieldStyle;
            }
        }

        public static GUIStyle ToggleMixedStyle
        {
            get
            {
                if (toggleMixedStyle == null)
                {
                    toggleMixedStyle = GUI.skin.FindStyle("ToggleMixed");
                }
                return toggleMixedStyle;
            }
        }

        public static GUIStyle AuthHeaderBoxStyle
        {
            get
            {
                if (authHeaderBoxStyle == null)
                {
                    authHeaderBoxStyle = new GUIStyle(HeaderBoxStyle);
                    authHeaderBoxStyle.name = "AuthHeaderBoxStyle";
                }
                return authHeaderBoxStyle;
            }
        }

        public static GUIStyle GenericBoxStyle
        {
            get
            {
                if (genericBoxStyle == null)
                {
                    genericBoxStyle = new GUIStyle();
                    genericBoxStyle.padding = new RectOffset(5, 5, 5, 5);
                }
                return genericBoxStyle;
            }
        }

        public static GUIStyle HyperlinkStyle
        {
            get
            {
                if (hyperlinkStyle == null)
                {
                    hyperlinkStyle = new GUIStyle(EditorStyles.wordWrappedLabel);
                    hyperlinkStyle.normal.textColor = new Color(0, 0, 0xEE);
                }
                return hyperlinkStyle;
            }
        }

        public static Texture2D ActiveBranchIcon
        {
            get
            {
                if (activeBranchIcon == null)
                {
                    activeBranchIcon = Utility.GetIcon("current-branch-indicator.png", "current-branch-indicator@2x.png");
                }
                return activeBranchIcon;
            }
        }

        public static Texture2D BranchIcon
        {
            get
            {
                if (branchIcon == null)
                {
                    branchIcon = Utility.GetIcon("branch.png", "branch@2x.png");
                }
                return branchIcon;
            }
        }

        public static Texture2D TrackingBranchIcon
        {
            get
            {
                if (trackingBranchIcon == null)
                {
                    trackingBranchIcon = Utility.GetIcon("tracked-branch-indicator.png");
                }

                return trackingBranchIcon;
            }
        }

        public static Texture2D FavoriteIconOn
        {
            get
            {
                if (favoriteIconOn == null)
                {
                    favoriteIconOn = Utility.GetIcon("favorite-branch-indicator.png");
                }

                return favoriteIconOn;
            }
        }

        public static Texture2D FavoriteIconOff
        {
            get
            {
                if (favoriteIconOff == null)
                {
                    favoriteIconOff = FolderIcon;
                }

                return favoriteIconOff;
            }
        }

        public static Texture2D SmallLogo
        {
            get
            {
                if (smallLogoIcon == null)
                {
                    smallLogoIcon = Utility.GetIcon("small-logo.png");
                }

                return smallLogoIcon;
            }
        }

        public static Texture2D BigLogo
        {
            get
            {
                if (bigLogoIcon == null)
                {
                    var defaultTextColor = Label.normal.textColor;
                    if (defaultTextColor.r > 0.5f && defaultTextColor.g > 0.5f && defaultTextColor.b > 0.5f)
                        bigLogoIcon = Utility.GetIcon("big-logo-light.png");
                    else
                        bigLogoIcon = Utility.GetIcon("big-logo.png");
                }

                return bigLogoIcon;
            }
        }

        public static Texture2D MergeIcon
        {
            get
            {
                if (mergeIcon == null)
                {
                    mergeIcon = Utility.GetIcon("git-merge.png", "git-merge@2x.png");
                }

                return mergeIcon;
            }
        }

        public static Texture2D DotIcon
        {
            get
            {
                if (dotIcon == null)
                {
                    dotIcon = Utility.GetIcon("dot.png", "dot@2x.png");
                }

                return dotIcon;
            }
        }

        public static Texture2D LocalCommitIcon
        {
            get
            {
                if (localCommitIcon == null)
                {
                    localCommitIcon = Utility.GetIcon("local-commit-icon.png", "local-commit-icon@2x.png");
                }

                return localCommitIcon;
            }
        }

        public static Texture2D FolderIcon
        {
            get
            {
                if (folderIcon == null)
                {
                    folderIcon = EditorGUIUtility.FindTexture("Folder Icon");
                }

                return folderIcon;
            }
        }

        public static Texture2D RepoIcon
        {
            get
            {
                if (repoIcon == null)
                {
                    repoIcon = Utility.GetIcon("repo.png", "repo@2x.png");
                }
                return repoIcon;
            }
        }

        public static Texture2D LockIcon
        {
            get
            {
                if (lockIcon == null)
                {
                    lockIcon = Utility.GetIcon("lock.png", "lock@2x.png");
                }
                return lockIcon;
            }
        }

        public static Texture2D EmptyStateInit
        {
          get
          {
            if (emptyStateInit == null)
            {
              emptyStateInit = Utility.GetIcon("empty-state-init.png", "empty-state-init@2x.png");
            }
            return emptyStateInit;
          }

        }

        public static Texture2D DropdownListIcon
        {
            get
            {
                if (dropdownListIcon == null)
                {
                    dropdownListIcon = Utility.GetIcon("dropdown-list-icon.png", "dropdown-list-icon@2x.png");
                }
                return dropdownListIcon;
            }
        }

        public static Texture2D GlobeIcon
        {
            get
            {
                if (globeIcon == null)
                {
                    globeIcon = Utility.GetIcon("globe.png", "globe@2x.png");
                }
                return globeIcon;
            }
        }

        public static Texture2D SpinnerInside
        {
            get
            {
                if (spinnerInside == null)
                {
                    spinnerInside = Utility.GetIcon("spinner-inside.png", "spinner-inside@2x.png");
                }
                return spinnerInside;
            }
        }

        public static Texture2D SpinnerOutside
        {
            get
            {
                if (spinnerOutside == null)
                {
                    spinnerOutside = Utility.GetIcon("spinner-outside.png", "spinner-outside@2x.png");
                }
                return spinnerOutside;
            }
        }

        public static Texture2D Code
        {
            get
            {
                if (code == null)
                {
                    code = Utility.GetIcon("code.png", "code@2x.png");
                }
                return code;
            }
        }

        public static Texture2D Rocket
        {
            get
            {
                if (rocket == null)
                {
                    rocket = Utility.GetIcon("rocket.png", "rocket@2x.png");
                }
                return rocket;
            }
        }

        public static Texture2D Merge
        {
            get
            {
                if (merge == null)
                {
                    merge = Utility.GetIcon("merge.png", "merge@2x.png");
                }
                return merge;
            }
        }

        public static Texture2D SpinnerInsideInverted
        {
            get
            {
                if (spinnerInsideInverted == null)
                {
                    spinnerInsideInverted = Utility.GetIcon("spinner-inside.png", "spinner-inside@2x.png");
                    spinnerInsideInverted.InvertColors();
                }
                return spinnerInsideInverted;
            }
        }

        public static Texture2D SpinnerOutsideInverted
        {
            get
            {
                if (spinnerOutsideInverted == null)
                {
                    spinnerOutsideInverted = Utility.GetIcon("spinner-outside.png", "spinner-outside@2x.png");
                    spinnerOutsideInverted.InvertColors();
                }
                return spinnerOutsideInverted;
            }
        }

        public static Texture2D CodeInverted
        {
            get
            {
                if (codeInverted == null)
                {
                    codeInverted = Utility.GetIcon("code.png", "code@2x.png");
                    codeInverted.InvertColors();
                }
                return codeInverted;
            }
        }

        public static Texture2D RocketInverted
        {
            get
            {
                if (rocketInverted == null)
                {
                    rocketInverted = Utility.GetIcon("rocket.png", "rocket@2x.png");
                    rocketInverted.InvertColors();
                }
                return rocketInverted;
            }
        }

        public static Texture2D MergeInverted
        {
            get
            {
                if (mergeInverted == null)
                {
                    mergeInverted = Utility.GetIcon("merge.png", "merge@2x.png");
                    mergeInverted.InvertColors();
                }
                return mergeInverted;
            }
        }
        private static GUIStyle foldout;
        public static GUIStyle Foldout
        {
            get
            {
                if (foldout == null)
                {
                    foldout = new GUIStyle(EditorStyles.foldout);
                    foldout.name = "CustomFoldout";

                    foldout.focused.textColor = Color.white;
                    foldout.onFocused.textColor = Color.white;
                    foldout.focused.background = foldout.active.background;
                    foldout.onFocused.background = foldout.onActive.background;
                }

                return foldout;
            }
        }

        private static GUIStyle treeNode;
        public static GUIStyle TreeNode
        {
            get
            {
                if (treeNode == null)
                {
                    treeNode = new GUIStyle(GUI.skin.label);
                    treeNode.name = "Custom TreeNode";

                    var greyTexture = Utility.GetTextureFromColor(Color.gray);

                    treeNode.focused.background = greyTexture;
                    treeNode.focused.textColor = Color.white;
                }

                return treeNode;
            }
        }

        private static GUIStyle activeTreeNode;
        public static GUIStyle ActiveTreeNode
        {
            get
            {
                if (activeTreeNode == null)
                {
                    activeTreeNode = new GUIStyle(TreeNode);
                    activeTreeNode.name = "Custom Active TreeNode";

                    activeTreeNode.fontStyle = FontStyle.Bold;
                }

                return activeTreeNode;
            }
        }

        private static GUIStyle focusedTreeNode;
        public static GUIStyle FocusedTreeNode
        {
            get
            {
                if (focusedTreeNode == null)
                {
                    focusedTreeNode = new GUIStyle(TreeNode);
                    focusedTreeNode.name = "Custom Focused TreeNode";

                    var blueColor = new Color(62f / 255f, 125f / 255f, 231f / 255f);
                    var blueTexture = Utility.GetTextureFromColor(blueColor);

                    focusedTreeNode.focused.background = blueTexture;
                }

                return focusedTreeNode;
            }
        }

        private static GUIStyle focusedActiveTreeNode;
        public static GUIStyle FocusedActiveTreeNode
        {
            get
            {
                if (focusedActiveTreeNode == null)
                {
                    focusedActiveTreeNode = new GUIStyle(FocusedTreeNode);
                    focusedActiveTreeNode.name = "Custom Focused Active TreeNode";

                    focusedActiveTreeNode.fontStyle = FontStyle.Bold;
                }

                return focusedActiveTreeNode;
            }
        }

        private static GUIStyle lockPathStyle;
        public static GUIStyle LockPathStyle
        {
            get
            {
                if (lockPathStyle == null)
                {
                    lockPathStyle = new GUIStyle(GUI.skin.label);
                    lockPathStyle.name = "Custom LockPathStyle";

                    lockPathStyle.fontSize = 11;
                }

                return lockPathStyle;
            }
        }

        private static GUIStyle lockMetaDataStyle;
        public static GUIStyle LockMetaDataStyle
        {
            get
            {
                if (lockMetaDataStyle == null)
                {
                    lockMetaDataStyle = new GUIStyle(GUI.skin.label);
                    lockMetaDataStyle.name = "Custom LockMetaDataStyle";

                    lockMetaDataStyle.fontSize = 10;
                }

                return lockMetaDataStyle;
            }
        }
    }
}<|MERGE_RESOLUTION|>--- conflicted
+++ resolved
@@ -88,12 +88,9 @@
                                 historyDetailsMetaInfoStyle,
                                 genericBoxStyle,
                                 hyperlinkStyle,
-<<<<<<< HEAD
+                                selectedArea,
+                                selectedLabel,
                                 progressAreaBackStyle;
-=======
-                                selectedArea,
-                                selectedLabel;
->>>>>>> b89e924d
 
         private static Texture2D branchIcon,
                                  activeBranchIcon,
