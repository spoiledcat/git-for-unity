using System;
using System.Collections.Generic;
using System.Linq;
using System.Threading;
using GitHub.Unity;
using NSubstitute;

namespace TestUtils.Events
{
    interface IRepositoryManagerListener
    {
        void OnIsBusyChanged(bool busy);
        void OnStatusUpdated(GitStatus status);
        void OnLocksUpdated(IEnumerable<GitLock> locks);
        void OnLocalBranchListUpdated(Dictionary<string, ConfigBranch> branchList);
        void OnRemoteBranchListUpdated(Dictionary<string, ConfigRemote> remotesList, Dictionary<string, Dictionary<string, ConfigBranch>> remoteBranchList);
        void OnLocalBranchUpdated(string name);
        void OnLocalBranchAdded(string name);
        void OnLocalBranchRemoved(string name);
        void OnRemoteBranchAdded(string origin, string name);
        void OnRemoteBranchRemoved(string origin, string name);
        void OnGitUserLoaded(IUser user);
        void OnCurrentBranchAndRemoteUpdated(ConfigBranch? configBranch, ConfigRemote? configRemote);
    }

    class RepositoryManagerEvents
    {
        public EventWaitHandle OnIsBusy { get; } = new AutoResetEvent(false);
        public EventWaitHandle OnIsNotBusy { get; } = new AutoResetEvent(false);
        public EventWaitHandle OnStatusUpdated { get; } = new AutoResetEvent(false);
        public EventWaitHandle OnLocksUpdated { get; } = new AutoResetEvent(false);
        public EventWaitHandle OnCurrentBranchAndRemoteUpdated { get; } = new AutoResetEvent(false);
        public EventWaitHandle OnHeadUpdated { get; } = new AutoResetEvent(false);
        public EventWaitHandle OnLocalBranchListUpdated { get; } = new AutoResetEvent(false);
        public EventWaitHandle OnRemoteBranchListUpdated { get; } = new AutoResetEvent(false);
        public EventWaitHandle OnLocalBranchUpdated { get; } = new AutoResetEvent(false);
        public EventWaitHandle OnLocalBranchAdded { get; } = new AutoResetEvent(false);
        public EventWaitHandle OnLocalBranchRemoved { get; } = new AutoResetEvent(false);
        public EventWaitHandle OnRemoteBranchAdded { get; } = new AutoResetEvent(false);
        public EventWaitHandle OnRemoteBranchRemoved { get; } = new AutoResetEvent(false);
        public EventWaitHandle OnGitUserLoaded { get; } = new AutoResetEvent(false);

        public void Reset()
        {
            OnIsBusy.Reset();
            OnIsNotBusy.Reset();
            OnStatusUpdated.Reset();
            OnLocksUpdated.Reset();
            OnCurrentBranchAndRemoteUpdated.Reset();
            OnHeadUpdated.Reset();
            OnLocalBranchListUpdated.Reset();
            OnRemoteBranchListUpdated.Reset();
            OnLocalBranchUpdated.Reset();
            OnLocalBranchAdded.Reset();
            OnLocalBranchRemoved.Reset();
            OnRemoteBranchAdded.Reset();
            OnRemoteBranchRemoved.Reset();
            OnGitUserLoaded.Reset();
        }

        public void WaitForNotBusy(int seconds = 1)
        {
            OnIsBusy.WaitOne(TimeSpan.FromSeconds(seconds));
            OnIsNotBusy.WaitOne(TimeSpan.FromSeconds(seconds));
        }

        public void WaitForStatusUpdated(int seconds = 1)
        {
            OnStatusUpdated.WaitOne(TimeSpan.FromSeconds(seconds));
        }

        public void WaitForHeadUpdated(int seconds = 1)
        {
            OnHeadUpdated.WaitOne(TimeSpan.FromSeconds(seconds));
        }
    }

    static class RepositoryManagerListenerExtensions
    {
        public static void AttachListener(this IRepositoryManagerListener listener,
            IRepositoryManager repositoryManager, RepositoryManagerEvents managerEvents = null, bool trace = true)
        {
            var logger = trace ? Logging.GetLogger<IRepositoryManagerListener>() : null;

            repositoryManager.OnIsBusyChanged += isBusy => {
                logger?.Trace("OnIsBusyChanged: {0}", isBusy);
                listener.OnIsBusyChanged(isBusy);
                if (isBusy)
                    managerEvents?.OnIsBusy.Set();
                else
                    managerEvents?.OnIsNotBusy.Set();
            };

<<<<<<< HEAD
            repositoryManager.OnCurrentBranchUpdated += configBranch => {
                logger?.Trace("OnCurrentBranchUpdated");
                listener.OnCurrentBranchUpdated(configBranch);
                managerEvents?.OnCurrentBranchUpdated.Set();
            };

            repositoryManager.OnCurrentRemoteUpdated += configRemote => {
                logger?.Trace("OnCurrentRemoteUpdated");
                listener.OnCurrentRemoteUpdated(configRemote);
                managerEvents?.OnCurrentRemoteUpdated.Set();
=======
            repositoryManager.OnStatusUpdated += status => {
                logger?.Debug("OnStatusUpdated: {0}", status);
                listener.OnStatusUpdated(status);
                managerEvents?.OnStatusUpdated.Set();
            };

            repositoryManager.OnLocksUpdated += locks => {
                var lockArray = locks.ToArray();
                logger?.Trace("OnLocksUpdated Count:{0}", lockArray.Length);
                listener.OnLocksUpdated(lockArray);
                managerEvents?.OnLocksUpdated.Set();
            };

            repositoryManager.OnCurrentBranchAndRemoteUpdated += (configBranch, configRemote) => {
                logger?.Trace("OnCurrentBranchAndRemoteUpdated");
                listener.OnCurrentBranchAndRemoteUpdated(configBranch, configRemote);
                managerEvents?.OnCurrentBranchAndRemoteUpdated.Set();
>>>>>>> 615955f0
            };

            repositoryManager.OnLocalBranchListUpdated += branchList => {
                logger?.Trace("OnLocalBranchListUpdated");
                listener.OnLocalBranchListUpdated(branchList);
                managerEvents?.OnLocalBranchListUpdated.Set();
            };

            repositoryManager.OnRemoteBranchListUpdated += (remotesList, branchList) => {
                logger?.Trace("OnRemoteBranchListUpdated");
                listener.OnRemoteBranchListUpdated(remotesList, branchList);
                managerEvents?.OnRemoteBranchListUpdated.Set();
            };

            repositoryManager.OnLocalBranchUpdated += name => {
                logger?.Trace("OnLocalBranchUpdated Name:{0}", name);
                listener.OnLocalBranchUpdated(name);
                managerEvents?.OnLocalBranchUpdated.Set();
            };

            repositoryManager.OnLocalBranchAdded += name => {
                logger?.Trace("OnLocalBranchAdded Name:{0}", name);
                listener.OnLocalBranchAdded(name);
                managerEvents?.OnLocalBranchAdded.Set();
            };

            repositoryManager.OnLocalBranchRemoved += name => {
                logger?.Trace("OnLocalBranchRemoved Name:{0}", name);
                listener.OnLocalBranchRemoved(name);
                managerEvents?.OnLocalBranchRemoved.Set();
            };

            repositoryManager.OnRemoteBranchAdded += (origin, name) => {
                logger?.Trace("OnRemoteBranchAdded Origin:{0} Name:{1}", origin, name);
                listener.OnRemoteBranchAdded(origin, name);
                managerEvents?.OnRemoteBranchAdded.Set();
            };

            repositoryManager.OnRemoteBranchRemoved += (origin, name) => {
                logger?.Trace("OnRemoteBranchRemoved Origin:{0} Name:{1}", origin, name);
                listener.OnRemoteBranchRemoved(origin, name);
                managerEvents?.OnRemoteBranchRemoved.Set();
            };

            repositoryManager.OnGitUserLoaded += user => {
                logger?.Trace("OnGitUserLoaded Name:{0}", user);
                listener.OnGitUserLoaded(user);
                managerEvents?.OnGitUserLoaded.Set();
            };
        }

        public static void AssertDidNotReceiveAnyCalls(this IRepositoryManagerListener repositoryManagerListener)
        {
            repositoryManagerListener.DidNotReceive().OnIsBusyChanged(Args.Bool);
            repositoryManagerListener.DidNotReceive().OnStatusUpdated(Args.GitStatus);
            repositoryManagerListener.DidNotReceive().OnLocksUpdated(Args.EnumerableGitLock);
            repositoryManagerListener.DidNotReceive().OnCurrentBranchAndRemoteUpdated(Arg.Any<ConfigBranch?>(), Arg.Any<ConfigRemote?>());
            repositoryManagerListener.DidNotReceive().OnLocalBranchListUpdated(Arg.Any<Dictionary<string, ConfigBranch>>());
            repositoryManagerListener.DidNotReceive().OnRemoteBranchListUpdated(Arg.Any<Dictionary<string, ConfigRemote>>(), Arg.Any<Dictionary<string, Dictionary<string, ConfigBranch>>>());
            repositoryManagerListener.DidNotReceive().OnLocalBranchUpdated(Args.String);
            repositoryManagerListener.DidNotReceive().OnLocalBranchAdded(Args.String);
            repositoryManagerListener.DidNotReceive().OnLocalBranchRemoved(Args.String);
            repositoryManagerListener.DidNotReceive().OnRemoteBranchAdded(Args.String, Args.String);
            repositoryManagerListener.DidNotReceive().OnRemoteBranchRemoved(Args.String, Args.String);
        }
    }
};<|MERGE_RESOLUTION|>--- conflicted
+++ resolved
@@ -91,36 +91,10 @@
                     managerEvents?.OnIsNotBusy.Set();
             };
 
-<<<<<<< HEAD
-            repositoryManager.OnCurrentBranchUpdated += configBranch => {
-                logger?.Trace("OnCurrentBranchUpdated");
-                listener.OnCurrentBranchUpdated(configBranch);
-                managerEvents?.OnCurrentBranchUpdated.Set();
-            };
-
-            repositoryManager.OnCurrentRemoteUpdated += configRemote => {
-                logger?.Trace("OnCurrentRemoteUpdated");
-                listener.OnCurrentRemoteUpdated(configRemote);
-                managerEvents?.OnCurrentRemoteUpdated.Set();
-=======
-            repositoryManager.OnStatusUpdated += status => {
-                logger?.Debug("OnStatusUpdated: {0}", status);
-                listener.OnStatusUpdated(status);
-                managerEvents?.OnStatusUpdated.Set();
-            };
-
-            repositoryManager.OnLocksUpdated += locks => {
-                var lockArray = locks.ToArray();
-                logger?.Trace("OnLocksUpdated Count:{0}", lockArray.Length);
-                listener.OnLocksUpdated(lockArray);
-                managerEvents?.OnLocksUpdated.Set();
-            };
-
             repositoryManager.OnCurrentBranchAndRemoteUpdated += (configBranch, configRemote) => {
                 logger?.Trace("OnCurrentBranchAndRemoteUpdated");
                 listener.OnCurrentBranchAndRemoteUpdated(configBranch, configRemote);
                 managerEvents?.OnCurrentBranchAndRemoteUpdated.Set();
->>>>>>> 615955f0
             };
 
             repositoryManager.OnLocalBranchListUpdated += branchList => {
