--- conflicted
+++ resolved
@@ -32,11 +32,7 @@
             Logger.Trace("File size {0} bytes", downloadPathBytes.Length);
 
             var md5Sum = fileSystem.CalculateFileMD5(downloadPath);
-<<<<<<< HEAD
-            md5Sum.Should().Be(TestDownloadMD5.ToUpperInvariant());
-=======
             md5Sum.Should().Be(TestDownloadMD5);
->>>>>>> af0e2457
 
             var random = new Random();
             var takeCount = random.Next(downloadPathBytes.Length);
@@ -53,11 +49,7 @@
             Logger.Trace("File size {0} Bytes", downloadHalfPathBytes.Length);
 
             md5Sum = fileSystem.CalculateFileMD5(downloadPath);
-<<<<<<< HEAD
-            md5Sum.Should().Be(TestDownloadMD5.ToUpperInvariant());
-=======
             md5Sum.Should().Be(TestDownloadMD5);
->>>>>>> af0e2457
         }
 
         [Test]
