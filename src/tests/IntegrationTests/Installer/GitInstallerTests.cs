using System;
using System.Threading;
using System.Threading.Tasks;
using FluentAssertions;
using GitHub.Unity;
using NSubstitute;
using NUnit.Framework;

namespace IntegrationTests
{
    [TestFixture]
    class GitInstallerTests : BaseIntegrationTest
    {
        const int Timeout = 30000;
        public override void OnSetup()
        {
            base.OnSetup();
            InitializeEnvironment(TestBasePath, initializeRepository: false);
        }

        private TestWebServer.HttpServer server;
        public override void TestFixtureSetUp()
        {
            base.TestFixtureSetUp();
            server = new TestWebServer.HttpServer(SolutionDirectory.Combine("files"));
            Task.Factory.StartNew(server.Start);
            ApplicationConfiguration.WebTimeout = 10000;
        }

        public override void TestFixtureTearDown()
        {
            base.TestFixtureTearDown();
            server.Stop();
            ApplicationConfiguration.WebTimeout = ApplicationConfiguration.DefaultWebTimeout;
        }

        [Test]
        public void GitInstallTest()
        {
            var gitInstallationPath = TestBasePath.Combine("GitInstall").CreateDirectory();

            var installDetails = new GitInstaller.GitInstallDetails(gitInstallationPath, DefaultEnvironment.OnWindows)
                {
                    GitZipMd5Url = $"http://localhost:{server.Port}/{new UriString(GitInstaller.GitInstallDetails.DefaultGitZipMd5Url).Filename}",
                    GitZipUrl = $"http://localhost:{server.Port}/{new UriString(GitInstaller.GitInstallDetails.DefaultGitZipUrl).Filename}",
                    GitLfsZipMd5Url = $"http://localhost:{server.Port}/{new UriString(GitInstaller.GitInstallDetails.DefaultGitLfsZipMd5Url).Filename}",
                    GitLfsZipUrl = $"http://localhost:{server.Port}/{new UriString(GitInstaller.GitInstallDetails.DefaultGitLfsZipUrl).Filename}",
                };

            TestBasePath.Combine("git").CreateDirectory();

            var gitInstaller = new GitInstaller(Environment, CancellationToken.None, installDetails);

<<<<<<< HEAD
            NPath resultPath = null;
            Assert.DoesNotThrow(async () => resultPath = await gitInstaller.SetupGitIfNeeded().Task);
=======
            var autoResetEvent = new AutoResetEvent(false);

            bool? result = null;
            NPath? resultPath = null;
            Exception ex = null;

            gitInstaller.SetupGitIfNeeded(new ActionTask<NPath>(CancellationToken.None, (b, path) => {
                    result = true;
                    resultPath = path;
                    autoResetEvent.Set();
                }),
                new ActionTask(CancellationToken.None, (b, exception) => {
                    result = false;
                    ex = exception;
                    autoResetEvent.Set();
                }));

            autoResetEvent.WaitOne();

            result.HasValue.Should().BeTrue();
            result.Value.Should().BeTrue();
>>>>>>> d416f7e5
            resultPath.Should().NotBeNull();
        }
    }
}<|MERGE_RESOLUTION|>--- conflicted
+++ resolved
@@ -51,32 +51,8 @@
 
             var gitInstaller = new GitInstaller(Environment, CancellationToken.None, installDetails);
 
-<<<<<<< HEAD
-            NPath resultPath = null;
+            NPath? resultPath = null;
             Assert.DoesNotThrow(async () => resultPath = await gitInstaller.SetupGitIfNeeded().Task);
-=======
-            var autoResetEvent = new AutoResetEvent(false);
-
-            bool? result = null;
-            NPath? resultPath = null;
-            Exception ex = null;
-
-            gitInstaller.SetupGitIfNeeded(new ActionTask<NPath>(CancellationToken.None, (b, path) => {
-                    result = true;
-                    resultPath = path;
-                    autoResetEvent.Set();
-                }),
-                new ActionTask(CancellationToken.None, (b, exception) => {
-                    result = false;
-                    ex = exception;
-                    autoResetEvent.Set();
-                }));
-
-            autoResetEvent.WaitOne();
-
-            result.HasValue.Should().BeTrue();
-            result.Value.Should().BeTrue();
->>>>>>> d416f7e5
             resultPath.Should().NotBeNull();
         }
     }
