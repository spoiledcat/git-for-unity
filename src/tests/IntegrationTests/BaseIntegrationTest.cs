using System;
using System.Diagnostics;
using NUnit.Framework;
using GitHub.Unity;
using NCrunch.Framework;
using System.Threading;
using GitHub.Logging;
using System.Linq;
using System.IO;
using System.Runtime.CompilerServices;

namespace IntegrationTests
{
    [Isolated]
    class BaseIntegrationTest
    {
        public IRepositoryManager RepositoryManager { get; set; }

        protected IApplicationManager ApplicationManager { get; set; }

        protected NPath DotGitConfig { get; set; }

        protected NPath DotGitHead { get; set; }

        protected NPath DotGitIndex { get; set; }

        protected NPath RemotesPath { get; set; }

        protected NPath BranchesPath { get; set; }

        protected NPath DotGitPath { get; set; }

        protected NPath TestRepoMasterCleanSynchronized { get; set; }

        protected NPath TestRepoMasterCleanUnsynchronized { get; set; }

        protected NPath TestRepoMasterCleanUnsynchronizedRussianLanguage { get; set; }

        protected NPath TestRepoMasterDirtyUnsynchronized { get; set; }

        protected NPath TestRepoMasterTwoRemotes { get; set; }

        protected static string TestZipFilePath => Path.Combine(SolutionDirectory, "IOTestsRepo.zip");
        protected ITaskManager TaskManager { get; set; }
        protected SynchronizationContext SyncContext { get; set; }

        protected IPlatform Platform { get; set; }
        protected IProcessManager ProcessManager { get; set; }
        protected IProcessEnvironment GitEnvironment => Platform.GitEnvironment;
        protected IGitClient GitClient { get; set; }

        protected NPath TestBasePath { get; set; }
        protected ILogging Logger { get; set; }
        public IEnvironment Environment { get; set; }
        public IRepository Repository => Environment.Repository;

        protected TestUtils.SubstituteFactory Factory { get; set; }
        protected static NPath SolutionDirectory => TestContext.CurrentContext.TestDirectory.ToNPath();

<<<<<<< HEAD
        protected void InitializeEnvironment(NPath repoPath = null,
            NPath environmentPath = null,
=======
        protected void InitializeEnvironment(NPath repoPath,
            NPath? environmentPath = null,
>>>>>>> d416f7e5
            bool enableEnvironmentTrace = false,
            bool initializeRepository = true
            )
        {
            var cacheContainer = new CacheContainer();
            cacheContainer.SetCacheInitializer(CacheType.Branches, () => BranchesCache.Instance);
            cacheContainer.SetCacheInitializer(CacheType.GitAheadBehind, () => GitAheadBehindCache.Instance);
            cacheContainer.SetCacheInitializer(CacheType.GitLocks, () => GitLocksCache.Instance);
            cacheContainer.SetCacheInitializer(CacheType.GitLog, () => GitLogCache.Instance);
            cacheContainer.SetCacheInitializer(CacheType.GitStatus, () => GitStatusCache.Instance);
            cacheContainer.SetCacheInitializer(CacheType.GitUser, () => GitUserCache.Instance);
            cacheContainer.SetCacheInitializer(CacheType.RepositoryInfo, () => RepositoryInfoCache.Instance);

            Environment = new IntegrationTestEnvironment(cacheContainer,
                repoPath,
                SolutionDirectory,
                environmentPath,
                enableEnvironmentTrace,
                initializeRepository);
        }

        private void InitializePlatform(NPath repoPath, NPath environmentPath, bool enableEnvironmentTrace,
            bool setupGit = true, string testName = "")
        {
            InitializeTaskManager();
            InitializeEnvironment(repoPath, environmentPath, enableEnvironmentTrace, true);

            Platform = new Platform(Environment);
            ProcessManager = new ProcessManager(Environment, GitEnvironment, TaskManager.Token);

            Platform.Initialize(ProcessManager, TaskManager);

            if (setupGit)
                SetupGit(Environment.GetSpecialFolder(System.Environment.SpecialFolder.LocalApplicationData).ToNPath(), testName);
        }

        protected void InitializeTaskManager()
        {
            TaskManager = new TaskManager();
            SyncContext = new ThreadSynchronizationContext(TaskManager.Token);
            TaskManager.UIScheduler = new SynchronizationContextTaskScheduler(SyncContext);
        }

        protected IEnvironment InitializePlatformAndEnvironment(NPath repoPath,
            NPath environmentPath = null,
            bool enableEnvironmentTrace = false,
            bool setupGit = true,
            Action<IRepositoryManager> onRepositoryManagerCreated = null,
            [CallerMemberName] string testName = "")
        {
            InitializePlatform(repoPath, environmentPath, enableEnvironmentTrace, setupGit, testName);

            DotGitPath = repoPath.Combine(".git");

            if (DotGitPath.FileExists())
            {
                DotGitPath = DotGitPath.ReadAllLines().Where(x => x.StartsWith("gitdir:"))
                                       .Select(x => x.Substring(7).Trim().ToNPath()).First();
            }

            BranchesPath = DotGitPath.Combine("refs", "heads");
            RemotesPath = DotGitPath.Combine("refs", "remotes");
            DotGitIndex = DotGitPath.Combine("index");
            DotGitHead = DotGitPath.Combine("HEAD");
            DotGitConfig = DotGitPath.Combine("config");

            RepositoryManager = GitHub.Unity.RepositoryManager.CreateInstance(Platform, TaskManager, GitClient, Environment.FileSystem, repoPath);
            RepositoryManager.Initialize();

            onRepositoryManagerCreated?.Invoke(RepositoryManager);

            Environment.Repository?.Initialize(RepositoryManager, TaskManager);

            RepositoryManager.Start();
            Environment.Repository?.Start();
            return Environment;
        }

        protected void SetupGit(NPath pathToSetupGitInto, string testName)
        {
            var autoResetEvent = new AutoResetEvent(false);

            var installDetails = new GitInstaller.GitInstallDetails(pathToSetupGitInto, true);

            var zipArchivesPath = pathToSetupGitInto.Combine("downloads").CreateDirectory();

            Logger.Trace($"Saving git zips into {zipArchivesPath} and unzipping to {pathToSetupGitInto}");

            AssemblyResources.ToFile(ResourceType.Platform, "git.zip", zipArchivesPath, Environment);
            AssemblyResources.ToFile(ResourceType.Platform, "git.zip.md5", zipArchivesPath, Environment);
            AssemblyResources.ToFile(ResourceType.Platform, "git-lfs.zip", zipArchivesPath, Environment);
            AssemblyResources.ToFile(ResourceType.Platform, "git-lfs.zip.md5", zipArchivesPath, Environment);

            var gitInstaller = new GitInstaller(Environment, TaskManager.Token, installDetails);

            NPath result = null;
            Exception ex = null;

            var setupTask = gitInstaller.SetupGitIfNeeded();
            setupTask.OnEnd += (thisTask, path, success, exception) => {
                result = path;
                ex = exception;
                autoResetEvent.Set();
            };

            if (!autoResetEvent.WaitOne(TimeSpan.FromMinutes(1)))
                throw new TimeoutException($"Test setup unzipping {zipArchivesPath} to {pathToSetupGitInto} timed out");

            if (result == null)
            {
                if (ex != null)
                {
                    throw ex;
                }

                throw new Exception("Did not install git");
            }

            Environment.GitExecutablePath = result;
            GitClient = new GitClient(Environment, ProcessManager, TaskManager.Token);
        }

        [TestFixtureSetUp]
        public virtual void TestFixtureSetUp()
        {
            Logger = LogHelper.GetLogger(GetType());
            Factory = new TestUtils.SubstituteFactory();
            GitHub.Unity.Guard.InUnitTestRunner = true;
        }

        [TestFixtureTearDown]
        public virtual void TestFixtureTearDown()
        {
        }

        [SetUp]
        public virtual void OnSetup()
        {
            TestBasePath = NPath.CreateTempDirectory("integration-tests");
            NPath.FileSystem.SetCurrentDirectory(TestBasePath);
            TestRepoMasterCleanUnsynchronized = TestBasePath.Combine("IOTestsRepo", "IOTestsRepo_master_clean_unsync");
            TestRepoMasterCleanUnsynchronizedRussianLanguage = TestBasePath.Combine("IOTestsRepo", "IOTestsRepo_master_clean_sync_with_russian_language");
            TestRepoMasterCleanSynchronized = TestBasePath.Combine("IOTestsRepo", "IOTestsRepo_master_clean_sync");
            TestRepoMasterDirtyUnsynchronized = TestBasePath.Combine("IOTestsRepo", "IOTestsRepo_master_dirty_unsync");
            TestRepoMasterTwoRemotes = TestBasePath.Combine("IOTestsRepo", "IOTestsRepo_master_two_remotes");

            InitializeTaskManager();
        }

        [TearDown]
        public virtual void OnTearDown()
        {
            TaskManager.Dispose();
            Logger.Debug("Deleting TestBasePath: {0}", TestBasePath.ToString());
            for (var i = 0; i < 5; i++)
            {
                try
                {
                    TestBasePath.Delete();
                    break;
                }
                catch (Exception)
                {
                    Thread.Sleep(100);
                }
            }
            if (TestBasePath.Exists())
                Logger.Warning("Error deleting TestBasePath: {0}", TestBasePath.ToString());

            NPath.FileSystem = null;
        }

        protected void StartTest(out Stopwatch watch, out ILogging logger, [CallerMemberName] string testName = "test")
        {
            watch = new Stopwatch();
            logger = LogHelper.GetLogger(testName);
            logger.Trace("Starting test");
        }

        protected void EndTest(ILogging logger)
        {
            logger.Trace("Ending test");
        }

        protected void StartTrackTime(Stopwatch watch, ILogging logger = null, string message = "")
        {
            if (!String.IsNullOrEmpty(message))
                logger.Trace(message);
            watch.Reset();
            watch.Start();
        }

        protected void StopTrackTimeAndLog(Stopwatch watch, ILogging logger)
        {
            watch.Stop();
            logger.Trace($"Time: {watch.ElapsedMilliseconds}");
        }
    }
}<|MERGE_RESOLUTION|>--- conflicted
+++ resolved
@@ -57,13 +57,8 @@
         protected TestUtils.SubstituteFactory Factory { get; set; }
         protected static NPath SolutionDirectory => TestContext.CurrentContext.TestDirectory.ToNPath();
 
-<<<<<<< HEAD
-        protected void InitializeEnvironment(NPath repoPath = null,
-            NPath environmentPath = null,
-=======
-        protected void InitializeEnvironment(NPath repoPath,
+        protected void InitializeEnvironment(NPath? repoPath,
             NPath? environmentPath = null,
->>>>>>> d416f7e5
             bool enableEnvironmentTrace = false,
             bool initializeRepository = true
             )
