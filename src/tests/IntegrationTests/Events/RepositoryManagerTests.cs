﻿using System;
using System.Collections.Generic;
using System.Linq;
using FluentAssertions;
using GitHub.Unity;
using NSubstitute;
using NUnit.Framework;
using TestUtils;
using TestUtils.Events;
using System.Threading.Tasks;

namespace IntegrationTests
{
    [TestFixture, Category("DoNotRunOnAppVeyor")]
    class RepositoryManagerTests : BaseGitEnvironmentTest
    {
        private RepositoryManagerEvents repositoryManagerEvents;
        private TimeSpan Timeout = TimeSpan.FromSeconds(20);

        public override void OnSetup()
        {
            base.OnSetup();
            repositoryManagerEvents = new RepositoryManagerEvents();
        }

        [Test]
        public async Task ShouldPerformBasicInitialize()
        {
            Logger.Trace("Starting ShouldPerformBasicInitialize");

            try
            {
                var repositoryManagerListener = Substitute.For<IRepositoryManagerListener>();

                await Initialize(TestRepoMasterCleanSynchronized, initializeRepository: false,
                    onRepositoryManagerCreated: manager => {
                        repositoryManagerListener.AttachListener(manager, repositoryManagerEvents);
                    });

                repositoryManagerEvents.CurrentBranchUpdated.WaitOne(Timeout).Should().BeTrue();
                repositoryManagerEvents.LocalBranchesUpdated.WaitOne(Timeout).Should().BeTrue();
                repositoryManagerEvents.RemoteBranchesUpdated.WaitOne(Timeout).Should().BeTrue();

                repositoryManagerListener.DidNotReceive().OnIsBusyChanged(Args.Bool);
                repositoryManagerListener.Received().CurrentBranchUpdated(Args.NullableConfigBranch, Args.NullableConfigRemote);
                repositoryManagerListener.DidNotReceive().GitAheadBehindStatusUpdated(Args.GitAheadBehindStatus);
                repositoryManagerListener.DidNotReceive().GitStatusUpdated(Args.GitStatus);
                repositoryManagerListener.DidNotReceive().GitLocksUpdated(Args.GitLocks);
                repositoryManagerListener.DidNotReceive().GitLogUpdated(Args.GitLogs);
                repositoryManagerListener.Received().LocalBranchesUpdated(Args.LocalBranchDictionary);
                repositoryManagerListener.Received().RemoteBranchesUpdated(Args.RemoteDictionary, Args.RemoteBranchDictionary);
            }
            finally
            {
                Logger.Trace("Ending ShouldPerformBasicInitialize");
            }
        }

        [Test]
        public async Task ShouldDetectFileChanges()
        {
            Logger.Trace("Starting ShouldDetectFileChanges");

            try
            {
                var repositoryManagerListener = Substitute.For<IRepositoryManagerListener>();

                await Initialize(TestRepoMasterCleanSynchronized, initializeRepository: false,
                    onRepositoryManagerCreated: manager => {
                        repositoryManagerListener.AttachListener(manager, repositoryManagerEvents);
                    });

                repositoryManagerEvents.CurrentBranchUpdated.WaitOne(Timeout).Should().BeTrue();
                repositoryManagerEvents.LocalBranchesUpdated.WaitOne(Timeout).Should().BeTrue();
                repositoryManagerEvents.RemoteBranchesUpdated.WaitOne(Timeout).Should().BeTrue();

                repositoryManagerListener.ClearReceivedCalls();
                repositoryManagerEvents.Reset();

                var foobarTxt = TestRepoMasterCleanSynchronized.Combine("foobar.txt");
                foobarTxt.WriteAllText("foobar");

                await TaskManager.Wait();

                RepositoryManager.WaitForEvents();
                repositoryManagerEvents.WaitForNotBusy();

                repositoryManagerEvents.GitStatusUpdated.WaitOne(Timeout).Should().BeTrue();
                repositoryManagerEvents.GitLogUpdated.WaitOne(Timeout).Should().BeTrue();

                repositoryManagerListener.Received().OnIsBusyChanged(Args.Bool);
                repositoryManagerListener.DidNotReceive().CurrentBranchUpdated(Args.NullableConfigBranch, Args.NullableConfigRemote);
                repositoryManagerListener.DidNotReceive().GitAheadBehindStatusUpdated(Args.GitAheadBehindStatus);
                repositoryManagerListener.Received().GitStatusUpdated(Args.GitStatus);
                repositoryManagerListener.DidNotReceive().GitLocksUpdated(Args.GitLocks);
                repositoryManagerListener.Received().GitLogUpdated(Args.GitLogs);
                repositoryManagerListener.DidNotReceive().LocalBranchesUpdated(Args.LocalBranchDictionary);
                repositoryManagerListener.DidNotReceive().RemoteBranchesUpdated(Args.RemoteDictionary, Args.RemoteBranchDictionary);
            }
            finally
            {
                Logger.Trace("Ending ShouldDetectFileChanges");
            }
        }

        [Test]
        public async Task ShouldAddAndCommitFiles()
        {
            Logger.Trace("Starting ShouldAddAndCommitFiles");

            try
            {
                var repositoryManagerListener = Substitute.For<IRepositoryManagerListener>();

                await Initialize(TestRepoMasterCleanSynchronized, initializeRepository: false,
                    onRepositoryManagerCreated: manager => {
                        repositoryManagerListener.AttachListener(manager, repositoryManagerEvents);
                    });

                repositoryManagerEvents.CurrentBranchUpdated.WaitOne(Timeout).Should().BeTrue();
                repositoryManagerEvents.LocalBranchesUpdated.WaitOne(Timeout).Should().BeTrue();
                repositoryManagerEvents.RemoteBranchesUpdated.WaitOne(Timeout).Should().BeTrue();

                repositoryManagerListener.ClearReceivedCalls();
                repositoryManagerEvents.Reset();

                var foobarTxt = TestRepoMasterCleanSynchronized.Combine("foobar.txt");
                foobarTxt.WriteAllText("foobar");

                var testDocumentTxt = TestRepoMasterCleanSynchronized.Combine("Assets", "TestDocument.txt");
                testDocumentTxt.WriteAllText("foobar");

                await TaskManager.Wait();

                RepositoryManager.WaitForEvents();
                repositoryManagerEvents.WaitForNotBusy();

                repositoryManagerEvents.GitStatusUpdated.WaitOne(Timeout).Should().BeTrue();

                repositoryManagerListener.Received().OnIsBusyChanged(Args.Bool);
                repositoryManagerListener.DidNotReceive().CurrentBranchUpdated(Args.NullableConfigBranch, Args.NullableConfigRemote);
                repositoryManagerListener.DidNotReceive().GitAheadBehindStatusUpdated(Args.GitAheadBehindStatus);
                repositoryManagerListener.Received().GitStatusUpdated(Args.GitStatus);
                repositoryManagerListener.DidNotReceive().GitLocksUpdated(Args.GitLocks);
                repositoryManagerListener.Received().GitLogUpdated(Args.GitLogs);
                repositoryManagerListener.DidNotReceive().LocalBranchesUpdated(Args.LocalBranchDictionary);
                repositoryManagerListener.DidNotReceive().RemoteBranchesUpdated(Args.RemoteDictionary, Args.RemoteBranchDictionary);

                repositoryManagerListener.ClearReceivedCalls();
                repositoryManagerEvents.Reset();

                await RepositoryManager
                    .CommitFiles(new List<string> { "Assets\\TestDocument.txt", "foobar.txt" }, "IntegrationTest Commit", string.Empty)
                    .StartAsAsync();
                await TaskManager.Wait();

                RepositoryManager.WaitForEvents();
                repositoryManagerEvents.WaitForNotBusy();

                repositoryManagerEvents.LocalBranchesUpdated.WaitOne(Timeout).Should().BeTrue();
                repositoryManagerEvents.GitStatusUpdated.WaitOne(Timeout).Should().BeTrue();
                repositoryManagerEvents.GitLogUpdated.WaitOne(Timeout).Should().BeTrue();

                repositoryManagerListener.Received().OnIsBusyChanged(Args.Bool);
                repositoryManagerListener.DidNotReceive().CurrentBranchUpdated(Args.NullableConfigBranch, Args.NullableConfigRemote);
                repositoryManagerListener.DidNotReceive().GitAheadBehindStatusUpdated(Args.GitAheadBehindStatus);
                repositoryManagerListener.Received().GitStatusUpdated(Args.GitStatus);
                repositoryManagerListener.DidNotReceive().GitLocksUpdated(Args.GitLocks);
                repositoryManagerListener.Received().GitLogUpdated(Args.GitLogs);
                repositoryManagerListener.Received().LocalBranchesUpdated(Args.LocalBranchDictionary);
                repositoryManagerListener.DidNotReceive().RemoteBranchesUpdated(Args.RemoteDictionary, Args.RemoteBranchDictionary);
            }
            finally
            {
                Logger.Trace("Ending ShouldAddAndCommitFiles");
            }
        }

        [Test]
        public async Task ShouldAddAndCommitAllFiles()
        {
            Logger.Trace("Starting ShouldAddAndCommitAllFiles");

            try
            {
                var repositoryManagerListener = Substitute.For<IRepositoryManagerListener>();

                await Initialize(TestRepoMasterCleanSynchronized, initializeRepository: false,
                    onRepositoryManagerCreated: manager => {
                        repositoryManagerListener.AttachListener(manager, repositoryManagerEvents);
                    });

                repositoryManagerEvents.CurrentBranchUpdated.WaitOne(Timeout).Should().BeTrue();
                repositoryManagerEvents.LocalBranchesUpdated.WaitOne(Timeout).Should().BeTrue();
                repositoryManagerEvents.RemoteBranchesUpdated.WaitOne(Timeout).Should().BeTrue();

                repositoryManagerListener.ClearReceivedCalls();
                repositoryManagerEvents.Reset();

                var foobarTxt = TestRepoMasterCleanSynchronized.Combine("foobar.txt");
                foobarTxt.WriteAllText("foobar");

                var testDocumentTxt = TestRepoMasterCleanSynchronized.Combine("Assets", "TestDocument.txt");
                testDocumentTxt.WriteAllText("foobar");

                await TaskManager.Wait();

                RepositoryManager.WaitForEvents();
                repositoryManagerEvents.WaitForNotBusy();

                repositoryManagerEvents.GitLogUpdated.WaitOne(Timeout).Should().BeTrue();
                repositoryManagerEvents.GitStatusUpdated.WaitOne(Timeout).Should().BeTrue();

                repositoryManagerListener.Received().OnIsBusyChanged(Args.Bool);
                repositoryManagerListener.DidNotReceive().CurrentBranchUpdated(Args.NullableConfigBranch, Args.NullableConfigRemote);
                repositoryManagerListener.DidNotReceive().GitAheadBehindStatusUpdated(Args.GitAheadBehindStatus);
                repositoryManagerListener.Received().GitStatusUpdated(Args.GitStatus);
                repositoryManagerListener.DidNotReceive().GitLocksUpdated(Args.GitLocks);
                repositoryManagerListener.Received().GitLogUpdated(Args.GitLogs);
                repositoryManagerListener.DidNotReceive().LocalBranchesUpdated(Args.LocalBranchDictionary);
                repositoryManagerListener.DidNotReceive().RemoteBranchesUpdated(Args.RemoteDictionary, Args.RemoteBranchDictionary);

                repositoryManagerListener.ClearReceivedCalls();
                repositoryManagerEvents.Reset();

                await RepositoryManager
                    .CommitAllFiles("IntegrationTest Commit", string.Empty)
                    .StartAsAsync();
                await TaskManager.Wait();

                RepositoryManager.WaitForEvents();
                repositoryManagerEvents.WaitForNotBusy();

                repositoryManagerEvents.GitStatusUpdated.WaitOne(Timeout).Should().BeTrue();
                repositoryManagerEvents.LocalBranchesUpdated.WaitOne(Timeout).Should().BeTrue();

                repositoryManagerListener.Received().OnIsBusyChanged(Args.Bool);
                repositoryManagerListener.DidNotReceive().CurrentBranchUpdated(Args.NullableConfigBranch, Args.NullableConfigRemote);
                repositoryManagerListener.DidNotReceive().GitAheadBehindStatusUpdated(Args.GitAheadBehindStatus);
                repositoryManagerListener.Received().GitStatusUpdated(Args.GitStatus);
                repositoryManagerListener.DidNotReceive().GitLocksUpdated(Args.GitLocks);
                repositoryManagerListener.DidNotReceive().GitLogUpdated(Args.GitLogs);
                repositoryManagerListener.Received().LocalBranchesUpdated(Args.LocalBranchDictionary);
                repositoryManagerListener.DidNotReceive().RemoteBranchesUpdated(Args.RemoteDictionary, Args.RemoteBranchDictionary);
            }
            finally
            {
                Logger.Trace("Ending ShouldAddAndCommitAllFiles");
            }
        }

        [Test]
        public async Task ShouldDetectBranchChange()
        {
            Logger.Trace("Starting ShouldDetectBranchChange");

            try
            {
                var repositoryManagerListener = Substitute.For<IRepositoryManagerListener>();

                await Initialize(TestRepoMasterCleanSynchronized, initializeRepository: false,
                    onRepositoryManagerCreated: manager => {
                        repositoryManagerListener.AttachListener(manager, repositoryManagerEvents);
                    });

                repositoryManagerEvents.CurrentBranchUpdated.WaitOne(Timeout).Should().BeTrue();
                repositoryManagerEvents.LocalBranchesUpdated.WaitOne(Timeout).Should().BeTrue();
                repositoryManagerEvents.RemoteBranchesUpdated.WaitOne(Timeout).Should().BeTrue();

                repositoryManagerListener.ClearReceivedCalls();
                repositoryManagerEvents.Reset();

                await RepositoryManager.SwitchBranch("feature/document").StartAsAsync();
                await TaskManager.Wait();

                RepositoryManager.WaitForEvents();
                repositoryManagerEvents.WaitForNotBusy();

                repositoryManagerEvents.CurrentBranchUpdated.WaitOne(Timeout).Should().BeTrue();
                repositoryManagerEvents.GitStatusUpdated.WaitOne(Timeout).Should().BeTrue();
                repositoryManagerEvents.GitLogUpdated.WaitOne(Timeout).Should().BeTrue();

                repositoryManagerListener.Received().OnIsBusyChanged(Args.Bool);
                repositoryManagerListener.Received().CurrentBranchUpdated(Args.NullableConfigBranch, Args.NullableConfigRemote);
<<<<<<< HEAD
                repositoryManagerListener.DidNotReceive().GitAheadBehindStatusUpdated(Args.GitAheadBehindStatus);
                repositoryManagerListener.DidNotReceive().GitStatusUpdated(Args.GitStatus);
=======
                repositoryManagerListener.Received().GitStatusUpdated(Args.GitStatus);
>>>>>>> 55cda962
                repositoryManagerListener.DidNotReceive().GitLocksUpdated(Args.GitLocks);
                repositoryManagerListener.Received().GitLogUpdated(Args.GitLogs);
                repositoryManagerListener.DidNotReceive().LocalBranchesUpdated(Args.LocalBranchDictionary);
                repositoryManagerListener.DidNotReceive().RemoteBranchesUpdated(Args.RemoteDictionary, Args.RemoteBranchDictionary);
            }
            finally
            {
                Logger.Trace("Ending ShouldDetectBranchChange");
            }
        }

        [Test]
        public async Task ShouldDetectBranchDelete()
        {
            Logger.Trace("Starting ShouldDetectBranchDelete");

            try
            {
                var repositoryManagerListener = Substitute.For<IRepositoryManagerListener>();

                await Initialize(TestRepoMasterCleanSynchronized, initializeRepository: false,
                    onRepositoryManagerCreated: manager => {
                        repositoryManagerListener.AttachListener(manager, repositoryManagerEvents);
                    });

                repositoryManagerEvents.CurrentBranchUpdated.WaitOne(Timeout).Should().BeTrue();
                repositoryManagerEvents.LocalBranchesUpdated.WaitOne(Timeout).Should().BeTrue();
                repositoryManagerEvents.RemoteBranchesUpdated.WaitOne(Timeout).Should().BeTrue();

                repositoryManagerListener.ClearReceivedCalls();
                repositoryManagerEvents.Reset();

                await RepositoryManager.DeleteBranch("feature/document", true).StartAsAsync();
                await TaskManager.Wait();

                RepositoryManager.WaitForEvents();
                repositoryManagerEvents.WaitForNotBusy();

                repositoryManagerEvents.CurrentBranchUpdated.WaitOne(TimeSpan.FromSeconds(2)).Should().BeTrue();
                repositoryManagerEvents.LocalBranchesUpdated.WaitOne(TimeSpan.FromSeconds(2)).Should().BeTrue();
                repositoryManagerEvents.RemoteBranchesUpdated.WaitOne(TimeSpan.FromSeconds(2)).Should().BeTrue();

                repositoryManagerListener.Received().OnIsBusyChanged(Args.Bool);
                repositoryManagerListener.Received().CurrentBranchUpdated(Args.NullableConfigBranch, Args.NullableConfigRemote);
                repositoryManagerListener.DidNotReceive().GitAheadBehindStatusUpdated(Args.GitAheadBehindStatus);
                repositoryManagerListener.DidNotReceive().GitStatusUpdated(Args.GitStatus);
                repositoryManagerListener.DidNotReceive().GitLocksUpdated(Args.GitLocks);
                repositoryManagerListener.Received().GitLogUpdated(Args.GitLogs);
                repositoryManagerListener.Received().LocalBranchesUpdated(Args.LocalBranchDictionary);
                repositoryManagerListener.Received().RemoteBranchesUpdated(Args.RemoteDictionary, Args.RemoteBranchDictionary);
            }
            finally
            {
                Logger.Trace("Ending ShouldDetectBranchDelete");
            }
        }

        [Test]
        public async Task ShouldDetectBranchCreate()
        {
            Logger.Trace("Starting ShouldDetectBranchCreate");

            try
            {
                var repositoryManagerListener = Substitute.For<IRepositoryManagerListener>();

                await Initialize(TestRepoMasterCleanSynchronized, initializeRepository: false,
                    onRepositoryManagerCreated: manager => {
                        repositoryManagerListener.AttachListener(manager, repositoryManagerEvents);
                    });

                repositoryManagerEvents.CurrentBranchUpdated.WaitOne(Timeout).Should().BeTrue();
                repositoryManagerEvents.LocalBranchesUpdated.WaitOne(Timeout).Should().BeTrue();
                repositoryManagerEvents.RemoteBranchesUpdated.WaitOne(Timeout).Should().BeTrue();

                repositoryManagerListener.ClearReceivedCalls();

                var createdBranch1 = "feature/document2";
                await RepositoryManager.CreateBranch(createdBranch1, "feature/document").StartAsAsync();
                await TaskManager.Wait();

                RepositoryManager.WaitForEvents();
                repositoryManagerEvents.WaitForNotBusy();

                repositoryManagerEvents.LocalBranchesUpdated.WaitOne(TimeSpan.FromSeconds(2)).Should().BeTrue();

                repositoryManagerListener.Received().OnIsBusyChanged(Args.Bool);
                repositoryManagerListener.DidNotReceive().CurrentBranchUpdated(Args.NullableConfigBranch, Args.NullableConfigRemote);
                repositoryManagerListener.DidNotReceive().GitAheadBehindStatusUpdated(Args.GitAheadBehindStatus);
                repositoryManagerListener.DidNotReceive().GitStatusUpdated(Args.GitStatus);
                repositoryManagerListener.DidNotReceive().GitLocksUpdated(Args.GitLocks);
                repositoryManagerListener.Received().GitLogUpdated(Args.GitLogs);
                repositoryManagerListener.Received().LocalBranchesUpdated(Args.LocalBranchDictionary);
                repositoryManagerListener.DidNotReceive().RemoteBranchesUpdated(Args.RemoteDictionary, Args.RemoteBranchDictionary);

                repositoryManagerListener.ClearReceivedCalls();
                repositoryManagerEvents.Reset();

                await RepositoryManager.CreateBranch("feature2/document2", "feature/document").StartAsAsync();
                await TaskManager.Wait();

                RepositoryManager.WaitForEvents();
                repositoryManagerEvents.WaitForNotBusy();

                repositoryManagerEvents.LocalBranchesUpdated.WaitOne(TimeSpan.FromSeconds(2)).Should().BeTrue();

                repositoryManagerListener.Received().OnIsBusyChanged(Args.Bool);
                repositoryManagerListener.DidNotReceive().CurrentBranchUpdated(Args.NullableConfigBranch, Args.NullableConfigRemote);
                repositoryManagerListener.DidNotReceive().GitAheadBehindStatusUpdated(Args.GitAheadBehindStatus);
                repositoryManagerListener.DidNotReceive().GitStatusUpdated(Args.GitStatus);
                repositoryManagerListener.DidNotReceive().GitLocksUpdated(Args.GitLocks);
                repositoryManagerListener.DidNotReceive().GitLogUpdated(Args.GitLogs);
                repositoryManagerListener.Received().LocalBranchesUpdated(Args.LocalBranchDictionary);
                repositoryManagerListener.DidNotReceive().RemoteBranchesUpdated(Args.RemoteDictionary, Args.RemoteBranchDictionary);
            }
            finally
            {
                Logger.Trace("Ending ShouldDetectBranchCreate");
            }
        }

        [Test]
        public async Task ShouldDetectChangesToRemotes()
        {
            Logger.Trace("Starting ShouldDetectChangesToRemotes");

            try
            {
                var repositoryManagerListener = Substitute.For<IRepositoryManagerListener>();

                await Initialize(TestRepoMasterCleanSynchronized, initializeRepository: false,
                    onRepositoryManagerCreated: manager => {
                        repositoryManagerListener.AttachListener(manager, repositoryManagerEvents);
                    });

                repositoryManagerEvents.CurrentBranchUpdated.WaitOne(Timeout).Should().BeTrue();
                repositoryManagerEvents.LocalBranchesUpdated.WaitOne(Timeout).Should().BeTrue();
                repositoryManagerEvents.RemoteBranchesUpdated.WaitOne(Timeout).Should().BeTrue();

                repositoryManagerListener.ClearReceivedCalls();
                repositoryManagerEvents.Reset();

                await RepositoryManager.RemoteRemove("origin").StartAsAsync();
                await TaskManager.Wait();

                RepositoryManager.WaitForEvents();
                repositoryManagerEvents.WaitForNotBusy();

                repositoryManagerEvents.CurrentBranchUpdated.WaitOne(Timeout).Should().BeTrue();
                repositoryManagerEvents.RemoteBranchesUpdated.WaitOne(Timeout).Should().BeTrue();
                repositoryManagerEvents.LocalBranchesUpdated.WaitOne(Timeout).Should().BeTrue();

                repositoryManagerListener.Received().OnIsBusyChanged(Args.Bool);
                repositoryManagerListener.Received().CurrentBranchUpdated(Args.NullableConfigBranch, Args.NullableConfigRemote);
                repositoryManagerListener.DidNotReceive().GitAheadBehindStatusUpdated(Args.GitAheadBehindStatus);
                repositoryManagerListener.DidNotReceive().GitStatusUpdated(Args.GitStatus);
                repositoryManagerListener.DidNotReceive().GitLocksUpdated(Args.GitLocks);
                repositoryManagerListener.Received().GitLogUpdated(Args.GitLogs);
                repositoryManagerListener.Received().LocalBranchesUpdated(Args.LocalBranchDictionary);
                repositoryManagerListener.Received().RemoteBranchesUpdated(Args.RemoteDictionary, Args.RemoteBranchDictionary);

                repositoryManagerListener.ClearReceivedCalls();
                repositoryManagerEvents.Reset();

                await RepositoryManager.RemoteAdd("origin", "https://github.com/EvilShana/IOTestsRepo.git").StartAsAsync();
                await TaskManager.Wait();

                RepositoryManager.WaitForEvents();
                repositoryManagerEvents.WaitForNotBusy();

                repositoryManagerEvents.CurrentBranchUpdated.WaitOne(Timeout).Should().BeTrue();
                repositoryManagerEvents.RemoteBranchesUpdated.WaitOne(Timeout).Should().BeTrue();
                repositoryManagerEvents.LocalBranchesUpdated.WaitOne(Timeout).Should().BeTrue();
                repositoryManagerEvents.GitLogUpdated.WaitOne(Timeout).Should().BeTrue();

                repositoryManagerListener.Received().OnIsBusyChanged(Args.Bool);
                repositoryManagerListener.Received().CurrentBranchUpdated(Args.NullableConfigBranch, Args.NullableConfigRemote);
                repositoryManagerListener.DidNotReceive().GitAheadBehindStatusUpdated(Args.GitAheadBehindStatus);
                repositoryManagerListener.DidNotReceive().GitStatusUpdated(Args.GitStatus);
                repositoryManagerListener.DidNotReceive().GitLocksUpdated(Args.GitLocks);
                repositoryManagerListener.Received().GitLogUpdated(Args.GitLogs);
                repositoryManagerListener.Received().LocalBranchesUpdated(Args.LocalBranchDictionary);
                repositoryManagerListener.Received().RemoteBranchesUpdated(Args.RemoteDictionary, Args.RemoteBranchDictionary);
            }
            finally
            {
                Logger.Trace("Ending ShouldDetectChangesToRemotes");
            }
        }

        [Test]
        public async Task ShouldDetectChangesToRemotesWhenSwitchingBranches()
        {
            Logger.Trace("Starting ShouldDetectChangesToRemotesWhenSwitchingBranches");

            try
            {
                var repositoryManagerListener = Substitute.For<IRepositoryManagerListener>();

                await Initialize(TestRepoMasterTwoRemotes, initializeRepository: false,
                    onRepositoryManagerCreated: manager => {
                        repositoryManagerListener.AttachListener(manager, repositoryManagerEvents);
                    });

                repositoryManagerEvents.CurrentBranchUpdated.WaitOne(Timeout).Should().BeTrue();
                repositoryManagerEvents.LocalBranchesUpdated.WaitOne(Timeout).Should().BeTrue();
                repositoryManagerEvents.RemoteBranchesUpdated.WaitOne(Timeout).Should().BeTrue();

                repositoryManagerListener.ClearReceivedCalls();
                repositoryManagerEvents.Reset();

                await RepositoryManager.CreateBranch("branch2", "another/master")
                                       .StartAsAsync();
                await TaskManager.Wait();

                RepositoryManager.WaitForEvents();
                repositoryManagerEvents.WaitForNotBusy();

                repositoryManagerEvents.CurrentBranchUpdated.WaitOne(Timeout).Should().BeTrue();
                repositoryManagerEvents.LocalBranchesUpdated.WaitOne(Timeout).Should().BeTrue();
                repositoryManagerEvents.RemoteBranchesUpdated.WaitOne(Timeout).Should().BeTrue();

                repositoryManagerListener.Received().OnIsBusyChanged(Args.Bool);
                repositoryManagerListener.Received().CurrentBranchUpdated(Args.NullableConfigBranch, Args.NullableConfigRemote);
                repositoryManagerListener.DidNotReceive().GitAheadBehindStatusUpdated(Args.GitAheadBehindStatus);
                repositoryManagerListener.DidNotReceive().GitStatusUpdated(Args.GitStatus);
                repositoryManagerListener.DidNotReceive().GitLocksUpdated(Args.GitLocks);
                repositoryManagerListener.Received().GitLogUpdated(Args.GitLogs);
                repositoryManagerListener.Received().LocalBranchesUpdated(Args.LocalBranchDictionary);
                repositoryManagerListener.Received().RemoteBranchesUpdated(Args.RemoteDictionary, Args.RemoteBranchDictionary);

                repositoryManagerListener.ClearReceivedCalls();
                repositoryManagerEvents.Reset();

                await RepositoryManager.SwitchBranch("branch2")
                                       .StartAsAsync();
                await TaskManager.Wait();

                RepositoryManager.WaitForEvents();
                repositoryManagerEvents.WaitForNotBusy();

                repositoryManagerEvents.CurrentBranchUpdated.WaitOne(Timeout).Should().BeTrue();
                repositoryManagerEvents.GitLogUpdated.WaitOne(Timeout).Should().BeTrue();

                repositoryManagerListener.Received().OnIsBusyChanged(Args.Bool);
                repositoryManagerListener.Received().CurrentBranchUpdated(Args.NullableConfigBranch, Args.NullableConfigRemote);
                repositoryManagerListener.DidNotReceive().GitAheadBehindStatusUpdated(Args.GitAheadBehindStatus);
                repositoryManagerListener.DidNotReceive().GitStatusUpdated(Args.GitStatus);
                repositoryManagerListener.DidNotReceive().GitLocksUpdated(Args.GitLocks);
                repositoryManagerListener.Received().GitLogUpdated(Args.GitLogs);
                repositoryManagerListener.DidNotReceive().LocalBranchesUpdated(Args.LocalBranchDictionary);
                repositoryManagerListener.DidNotReceive().RemoteBranchesUpdated(Args.RemoteDictionary, Args.RemoteBranchDictionary);
            }
            finally
            {
                Logger.Trace("Ending ShouldDetectChangesToRemotesWhenSwitchingBranches");
            }
        }

        [Test]
        public async Task ShouldDetectGitPull()
        {
            Logger.Trace("Starting ShouldDetectGitPull");

            try
            {
                var repositoryManagerListener = Substitute.For<IRepositoryManagerListener>();

                await Initialize(TestRepoMasterCleanSynchronized, initializeRepository: false,
                    onRepositoryManagerCreated: manager => {
                        repositoryManagerListener.AttachListener(manager, repositoryManagerEvents);
                    });

                repositoryManagerEvents.CurrentBranchUpdated.WaitOne(Timeout).Should().BeTrue();
                repositoryManagerEvents.LocalBranchesUpdated.WaitOne(Timeout).Should().BeTrue();
                repositoryManagerEvents.RemoteBranchesUpdated.WaitOne(Timeout).Should().BeTrue();

                repositoryManagerListener.ClearReceivedCalls();

                await RepositoryManager.Pull("origin", "master").StartAsAsync();
                await TaskManager.Wait();

                RepositoryManager.WaitForEvents();
                repositoryManagerEvents.WaitForNotBusy();

                repositoryManagerEvents.LocalBranchesUpdated.WaitOne(TimeSpan.FromSeconds(2)).Should().BeTrue();

                repositoryManagerListener.Received().OnIsBusyChanged(Args.Bool);
                repositoryManagerListener.DidNotReceive().CurrentBranchUpdated(Args.NullableConfigBranch, Args.NullableConfigRemote);
                repositoryManagerListener.DidNotReceive().GitAheadBehindStatusUpdated(Args.GitAheadBehindStatus);
                repositoryManagerListener.DidNotReceive().GitStatusUpdated(Args.GitStatus);
                repositoryManagerListener.DidNotReceive().GitLocksUpdated(Args.GitLocks);
                repositoryManagerListener.Received().GitLogUpdated(Args.GitLogs);
                repositoryManagerListener.Received().LocalBranchesUpdated(Args.LocalBranchDictionary);
                repositoryManagerListener.DidNotReceive().RemoteBranchesUpdated(Args.RemoteDictionary, Args.RemoteBranchDictionary);
            }
            finally
            {
                Logger.Trace("Ending ShouldDetectGitPull");
            }
        }

        [Test]
        public async Task ShouldDetectGitFetch()
        {
            Logger.Trace("Starting ShouldDetectGitFetch");

            try
            {
                var repositoryManagerListener = Substitute.For<IRepositoryManagerListener>();

                await Initialize(TestRepoMasterCleanUnsynchronized, initializeRepository: false,
                    onRepositoryManagerCreated: manager => {
                        repositoryManagerListener.AttachListener(manager, repositoryManagerEvents);
                    });

                repositoryManagerEvents.CurrentBranchUpdated.WaitOne(Timeout).Should().BeTrue();
                repositoryManagerEvents.LocalBranchesUpdated.WaitOne(Timeout).Should().BeTrue();
                repositoryManagerEvents.RemoteBranchesUpdated.WaitOne(Timeout).Should().BeTrue();

                repositoryManagerListener.ClearReceivedCalls();
                repositoryManagerEvents.Reset();

                await RepositoryManager.Fetch("origin").StartAsAsync();
                await TaskManager.Wait();

                RepositoryManager.WaitForEvents();
                repositoryManagerEvents.WaitForNotBusy();

                repositoryManagerEvents.GitLogUpdated.WaitOne(Timeout).Should().BeTrue();
                repositoryManagerEvents.LocalBranchesUpdated.WaitOne(Timeout).Should().BeTrue();

                repositoryManagerListener.Received().OnIsBusyChanged(Args.Bool);
                repositoryManagerListener.DidNotReceive().CurrentBranchUpdated(Args.NullableConfigBranch, Args.NullableConfigRemote);
                repositoryManagerListener.DidNotReceive().GitAheadBehindStatusUpdated(Args.GitAheadBehindStatus);
                repositoryManagerListener.DidNotReceive().GitStatusUpdated(Args.GitStatus);
                repositoryManagerListener.DidNotReceive().GitLocksUpdated(Args.GitLocks);
                repositoryManagerListener.Received().GitLogUpdated(Args.GitLogs);
                repositoryManagerListener.Received().LocalBranchesUpdated(Args.LocalBranchDictionary);
                repositoryManagerListener.Received().RemoteBranchesUpdated(Args.RemoteDictionary, Args.RemoteBranchDictionary);
            }
            finally
            {
                Logger.Trace("Ending ShouldDetectGitFetch");
            }
        }
    }
}<|MERGE_RESOLUTION|>--- conflicted
+++ resolved
@@ -282,12 +282,8 @@
 
                 repositoryManagerListener.Received().OnIsBusyChanged(Args.Bool);
                 repositoryManagerListener.Received().CurrentBranchUpdated(Args.NullableConfigBranch, Args.NullableConfigRemote);
-<<<<<<< HEAD
-                repositoryManagerListener.DidNotReceive().GitAheadBehindStatusUpdated(Args.GitAheadBehindStatus);
-                repositoryManagerListener.DidNotReceive().GitStatusUpdated(Args.GitStatus);
-=======
+                repositoryManagerListener.DidNotReceive().GitAheadBehindStatusUpdated(Args.GitAheadBehindStatus);
                 repositoryManagerListener.Received().GitStatusUpdated(Args.GitStatus);
->>>>>>> 55cda962
                 repositoryManagerListener.DidNotReceive().GitLocksUpdated(Args.GitLocks);
                 repositoryManagerListener.Received().GitLogUpdated(Args.GitLogs);
                 repositoryManagerListener.DidNotReceive().LocalBranchesUpdated(Args.LocalBranchDictionary);
