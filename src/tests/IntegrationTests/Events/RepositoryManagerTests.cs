﻿using System;
using System.Collections.Generic;
using System.Linq;
using FluentAssertions;
using GitHub.Unity;
using NSubstitute;
using NUnit.Framework;
using TestUtils;
using TestUtils.Events;
using System.Threading.Tasks;

namespace IntegrationTests
{
    [TestFixture]
    class RepositoryManagerTests : BaseGitEnvironmentTest
    {
        private RepositoryManagerEvents repositoryManagerEvents;

        public override void OnSetup()
        {
            base.OnSetup();
            repositoryManagerEvents = new RepositoryManagerEvents();
        }

        [Test]
        public async Task ShouldDoNothingOnInitialize()
        {
            await Initialize(TestRepoMasterCleanSynchronized, initializeRepository: false);

            var repositoryManagerListener = Substitute.For<IRepositoryManagerListener>();
            repositoryManagerListener.AttachListener(RepositoryManager, repositoryManagerEvents);

            RepositoryManager.WaitForEvents();
            repositoryManagerEvents.WaitForNotBusy();

            repositoryManagerListener.AssertDidNotReceiveAnyCalls();
        }

        [Test]
        public async Task ShouldDetectFileChanges()
        {
            await Initialize(TestRepoMasterCleanSynchronized, initializeRepository: false);

            var repositoryManagerListener = Substitute.For<IRepositoryManagerListener>();
            repositoryManagerListener.AttachListener(RepositoryManager, repositoryManagerEvents);

            var foobarTxt = TestRepoMasterCleanSynchronized.Combine("foobar.txt");
            foobarTxt.WriteAllText("foobar");

            await TaskManager.Wait();
            RepositoryManager.WaitForEvents();
            repositoryManagerEvents.WaitForNotBusy();

            repositoryManagerListener.DidNotReceive().OnIsBusyChanged(Args.Bool);
            repositoryManagerListener.DidNotReceive().OnCurrentBranchAndRemoteUpdated(Arg.Any<ConfigBranch?>(), Arg.Any<ConfigRemote?>());
            repositoryManagerListener.DidNotReceive().OnLocalBranchListUpdated(Arg.Any<Dictionary<string, ConfigBranch>>());
            repositoryManagerListener.DidNotReceive().OnRemoteBranchListUpdated(Arg.Any<Dictionary<string, ConfigRemote>>(), Arg.Any<Dictionary<string, Dictionary<string, ConfigBranch>>>());
<<<<<<< HEAD

            result.AssertEqual(expected);
=======
            repositoryManagerListener.DidNotReceive().OnLocalBranchUpdated(Args.String);
            repositoryManagerListener.DidNotReceive().OnLocalBranchAdded(Args.String);
            repositoryManagerListener.DidNotReceive().OnLocalBranchRemoved(Args.String);
            repositoryManagerListener.DidNotReceive().OnRemoteBranchAdded(Args.String, Args.String);
            repositoryManagerListener.DidNotReceive().OnRemoteBranchRemoved(Args.String, Args.String);
>>>>>>> 2256998b
        }

        [Test]
        public async Task ShouldAddAndCommitFiles()
        {
            await Initialize(TestRepoMasterCleanSynchronized, initializeRepository: false);

            var repositoryManagerListener = Substitute.For<IRepositoryManagerListener>();
            repositoryManagerListener.AttachListener(RepositoryManager, repositoryManagerEvents);

            var expectedLocalBranch = "master";

            var foobarTxt = TestRepoMasterCleanSynchronized.Combine("foobar.txt");
            foobarTxt.WriteAllText("foobar");

            var testDocumentTxt = TestRepoMasterCleanSynchronized.Combine("Assets", "TestDocument.txt");
            testDocumentTxt.WriteAllText("foobar");

            await TaskManager.Wait();

            //Intentionally wait two cycles, in case the first cycle did not pick up all events
            RepositoryManager.WaitForEvents();
            repositoryManagerEvents.WaitForNotBusy();

            RepositoryManager.WaitForEvents();
            repositoryManagerEvents.WaitForNotBusy();
            repositoryManagerListener.DidNotReceive().OnIsBusyChanged(Args.Bool);
            repositoryManagerListener.DidNotReceive().OnCurrentBranchAndRemoteUpdated(Arg.Any<ConfigBranch?>(), Arg.Any<ConfigRemote?>());
            repositoryManagerListener.DidNotReceive().OnLocalBranchListUpdated(Arg.Any<Dictionary<string, ConfigBranch>>());
            repositoryManagerListener.DidNotReceive().OnRemoteBranchListUpdated(Arg.Any<Dictionary<string, ConfigRemote>>(), Arg.Any<Dictionary<string, Dictionary<string, ConfigBranch>>>());

            repositoryManagerListener.ClearReceivedCalls();
            repositoryManagerEvents.Reset();

            await RepositoryManager
                .CommitFiles(new List<string> { "Assets\\TestDocument.txt", "foobar.txt" }, "IntegrationTest Commit", string.Empty)
                .StartAsAsync();

            await TaskManager.Wait();
            RepositoryManager.WaitForEvents();
            repositoryManagerEvents.WaitForNotBusy();

            repositoryManagerListener.Received().OnIsBusyChanged(Args.Bool);
            repositoryManagerListener.DidNotReceive().OnCurrentBranchAndRemoteUpdated(Arg.Any<ConfigBranch?>(), Arg.Any<ConfigRemote?>());
            repositoryManagerListener.DidNotReceive().OnLocalBranchListUpdated(Arg.Any<Dictionary<string, ConfigBranch>>());
            repositoryManagerListener.DidNotReceive().OnRemoteBranchListUpdated(Arg.Any<Dictionary<string, ConfigRemote>>(), Arg.Any<Dictionary<string, Dictionary<string, ConfigBranch>>>());
        }

        [Test]
        public async Task ShouldAddAndCommitAllFiles()
        {
            await Initialize(TestRepoMasterCleanSynchronized, initializeRepository: false);

            var repositoryManagerListener = Substitute.For<IRepositoryManagerListener>();
            repositoryManagerListener.AttachListener(RepositoryManager, repositoryManagerEvents);

            var expectedLocalBranch = "master";

            var foobarTxt = TestRepoMasterCleanSynchronized.Combine("foobar.txt");
            foobarTxt.WriteAllText("foobar");

            var testDocumentTxt = TestRepoMasterCleanSynchronized.Combine("Assets", "TestDocument.txt");
            testDocumentTxt.WriteAllText("foobar");

            await TaskManager.Wait();
            RepositoryManager.WaitForEvents();
            repositoryManagerEvents.WaitForNotBusy();

            repositoryManagerListener.DidNotReceive().OnIsBusyChanged(Args.Bool);
            repositoryManagerListener.DidNotReceive().OnCurrentBranchAndRemoteUpdated(Arg.Any<ConfigBranch?>(), Arg.Any<ConfigRemote?>());
            repositoryManagerListener.DidNotReceive().OnLocalBranchListUpdated(Arg.Any<Dictionary<string, ConfigBranch>>());
            repositoryManagerListener.DidNotReceive().OnRemoteBranchListUpdated(Arg.Any<Dictionary<string, ConfigRemote>>(), Arg.Any<Dictionary<string, Dictionary<string, ConfigBranch>>>());

            repositoryManagerListener.ClearReceivedCalls();
            repositoryManagerEvents.Reset();

            await RepositoryManager
                .CommitAllFiles("IntegrationTest Commit", string.Empty)
                .StartAsAsync();

            await TaskManager.Wait();
            RepositoryManager.WaitForEvents();
            repositoryManagerEvents.WaitForNotBusy();

            repositoryManagerListener.Received().OnIsBusyChanged(Args.Bool);
            repositoryManagerListener.DidNotReceive().OnCurrentBranchAndRemoteUpdated(Arg.Any<ConfigBranch?>(), Arg.Any<ConfigRemote?>());
            repositoryManagerListener.DidNotReceive().OnLocalBranchListUpdated(Arg.Any<Dictionary<string, ConfigBranch>>());
            repositoryManagerListener.DidNotReceive().OnRemoteBranchListUpdated(Arg.Any<Dictionary<string, ConfigRemote>>(), Arg.Any<Dictionary<string, Dictionary<string, ConfigBranch>>>());
        }

        [Test]
        public async Task ShouldDetectBranchChange()
        {
            await Initialize(TestRepoMasterCleanSynchronized, initializeRepository: false);

            var repositoryManagerListener = Substitute.For<IRepositoryManagerListener>();
            repositoryManagerListener.AttachListener(RepositoryManager, repositoryManagerEvents);

            var expectedLocalBranch = "feature/document";

            Logger.Trace("Starting test");

            await RepositoryManager.SwitchBranch(expectedLocalBranch).StartAsAsync();

            await TaskManager.Wait();
            RepositoryManager.WaitForEvents();
            repositoryManagerEvents.WaitForNotBusy();

            repositoryManagerListener.Received().OnIsBusyChanged(Args.Bool);
            repositoryManagerListener.Received().OnCurrentBranchAndRemoteUpdated(Arg.Any<ConfigBranch?>(), Arg.Any<ConfigRemote?>());
            repositoryManagerListener.DidNotReceive().OnLocalBranchListUpdated(Arg.Any<Dictionary<string, ConfigBranch>>());
            repositoryManagerListener.DidNotReceive().OnRemoteBranchListUpdated(Arg.Any<Dictionary<string, ConfigRemote>>(), Arg.Any<Dictionary<string, Dictionary<string, ConfigBranch>>>());
<<<<<<< HEAD

            result.AssertEqual(expected);

            Repository.Name.Should().Be("IOTestsRepo");
            Repository.CloneUrl.ToString().Should().Be("https://github.com/EvilStanleyGoldman/IOTestsRepo.git");
            Repository.Owner.Should().Be("EvilStanleyGoldman");
            Repository.LocalPath.Should().Be(TestRepoMasterCleanSynchronized);
            Repository.IsGitHub.Should().BeTrue();
            Repository.CurrentBranchName.Should().Be("feature/document");
            Repository.CurrentBranch.HasValue.Should().BeTrue();
            Repository.CurrentBranch.Value.Name.Should().Be("feature/document");
            Repository.CurrentRemote.HasValue.Should().BeTrue();
            Repository.CurrentRemote.Value.Name.Should().Be("origin");
            Repository.CurrentRemote.Value.Url.Should().Be("https://github.com/EvilStanleyGoldman/IOTestsRepo.git");
            Repository.LocalBranches.Should().BeEquivalentTo(new[] {
                new GitBranch("master", "origin/master", false),
                new GitBranch("feature/document", "origin/feature/document", true),
                new GitBranch("feature/other-feature", "origin/feature/other-feature", false),
            });
            Repository.Remotes.Should().BeEquivalentTo(new GitRemote("origin", "https://github.com/EvilStanleyGoldman/IOTestsRepo.git"));
            Repository.RemoteBranches.Should().BeEquivalentTo(new[] {
                new GitBranch("origin/master", "[None]", false),
                new GitBranch("origin/feature/document-2", "[None]", false),
                new GitBranch("origin/feature/other-feature", "[None]", false),
            });
=======
            repositoryManagerListener.DidNotReceive().OnLocalBranchUpdated(Args.String);
            repositoryManagerListener.DidNotReceive().OnLocalBranchAdded(Args.String);
            repositoryManagerListener.DidNotReceive().OnLocalBranchRemoved(Args.String);
            repositoryManagerListener.DidNotReceive().OnRemoteBranchAdded(Args.String, Args.String);
            repositoryManagerListener.DidNotReceive().OnRemoteBranchRemoved(Args.String, Args.String);
>>>>>>> 2256998b
        }

        [Test]
        public async Task ShouldDetectBranchDelete()
        {
            await Initialize(TestRepoMasterCleanSynchronized, initializeRepository: false);

            var repositoryManagerListener = Substitute.For<IRepositoryManagerListener>();
            repositoryManagerListener.AttachListener(RepositoryManager, repositoryManagerEvents);

            var deletedBranch = "feature/document";
            await RepositoryManager.DeleteBranch(deletedBranch, true).StartAsAsync();
            await TaskManager.Wait();
            RepositoryManager.WaitForEvents();
            repositoryManagerEvents.WaitForNotBusy();

            repositoryManagerListener.Received().OnIsBusyChanged(Args.Bool);
            repositoryManagerListener.Received().OnCurrentBranchAndRemoteUpdated(Arg.Any<ConfigBranch?>(), Arg.Any<ConfigRemote?>());
            repositoryManagerListener.Received().OnLocalBranchListUpdated(Arg.Any<Dictionary<string, ConfigBranch>>());
            repositoryManagerListener.Received().OnRemoteBranchListUpdated(Arg.Any<Dictionary<string, ConfigRemote>>(), Arg.Any<Dictionary<string, Dictionary<string, ConfigBranch>>>());
<<<<<<< HEAD

            Repository.Name.Should().Be("IOTestsRepo");
            Repository.CloneUrl.ToString().Should().Be("https://github.com/EvilStanleyGoldman/IOTestsRepo.git");
            Repository.Owner.Should().Be("EvilStanleyGoldman");
            Repository.LocalPath.Should().Be(TestRepoMasterCleanSynchronized);
            Repository.IsGitHub.Should().BeTrue();
            Repository.CurrentBranchName.Should().Be("master");
            Repository.CurrentBranch.HasValue.Should().BeTrue();
            Repository.CurrentBranch.Value.Name.Should().Be("master");
            Repository.CurrentRemote.HasValue.Should().BeTrue();
            Repository.CurrentRemote.Value.Name.Should().Be("origin");
            Repository.CurrentRemote.Value.Url.Should().Be("https://github.com/EvilStanleyGoldman/IOTestsRepo.git");
            Repository.LocalBranches.Should().BeEquivalentTo(new[] {
                new GitBranch("master", "origin/master", true),
                new GitBranch("feature/other-feature", "origin/feature/other-feature", false),
            });
            Repository.Remotes.Should().BeEquivalentTo(new GitRemote("origin","https://github.com/EvilStanleyGoldman/IOTestsRepo.git"));
            Repository.RemoteBranches.Should().BeEquivalentTo(new[] {
                new GitBranch("origin/master", "[None]", false),
                new GitBranch("origin/feature/document-2", "[None]", false),
                new GitBranch("origin/feature/other-feature", "[None]", false),
            });
=======
            repositoryManagerListener.DidNotReceive().OnLocalBranchUpdated(Args.String);
            repositoryManagerListener.DidNotReceive().OnLocalBranchAdded(Args.String);
            repositoryManagerListener.Received().OnLocalBranchRemoved(deletedBranch);
            repositoryManagerListener.DidNotReceive().OnRemoteBranchAdded(Args.String, Args.String);
            repositoryManagerListener.DidNotReceive().OnRemoteBranchRemoved(Args.String, Args.String);
>>>>>>> 2256998b
        }

        [Test]
        public async Task ShouldDetectBranchCreate()
        {
            await Initialize(TestRepoMasterCleanSynchronized, initializeRepository: false);

            var repositoryManagerListener = Substitute.For<IRepositoryManagerListener>();
            repositoryManagerListener.AttachListener(RepositoryManager, repositoryManagerEvents);

            var createdBranch1 = "feature/document2";
            await RepositoryManager.CreateBranch(createdBranch1, "feature/document").StartAsAsync();
            await TaskManager.Wait();
            RepositoryManager.WaitForEvents();
            repositoryManagerEvents.WaitForNotBusy();

            repositoryManagerListener.Received().OnIsBusyChanged(Args.Bool);
            repositoryManagerListener.DidNotReceive().OnCurrentBranchAndRemoteUpdated(Arg.Any<ConfigBranch?>(), Arg.Any<ConfigRemote?>());
            repositoryManagerListener.DidNotReceive().OnLocalBranchListUpdated(Arg.Any<Dictionary<string, ConfigBranch>>());
            repositoryManagerListener.DidNotReceive().OnRemoteBranchListUpdated(Arg.Any<Dictionary<string, ConfigRemote>>(), Arg.Any<Dictionary<string, Dictionary<string, ConfigBranch>>>());

            repositoryManagerListener.ClearReceivedCalls();
            repositoryManagerEvents.Reset();

            var createdBranch2 = "feature2/document2";
            await RepositoryManager.CreateBranch(createdBranch2, "feature/document").StartAsAsync();
            await TaskManager.Wait();
            RepositoryManager.WaitForEvents();
            repositoryManagerEvents.WaitForNotBusy();

            repositoryManagerListener.Received().OnIsBusyChanged(Args.Bool);
            repositoryManagerListener.DidNotReceive().OnCurrentBranchAndRemoteUpdated(Arg.Any<ConfigBranch?>(), Arg.Any<ConfigRemote?>());
            repositoryManagerListener.DidNotReceive().OnLocalBranchListUpdated(Arg.Any<Dictionary<string, ConfigBranch>>());
            repositoryManagerListener.DidNotReceive().OnRemoteBranchListUpdated(Arg.Any<Dictionary<string, ConfigRemote>>(), Arg.Any<Dictionary<string, Dictionary<string, ConfigBranch>>>());
<<<<<<< HEAD

            Repository.Name.Should().Be("IOTestsRepo");
            Repository.CloneUrl.ToString().Should().Be("https://github.com/EvilStanleyGoldman/IOTestsRepo.git");
            Repository.Owner.Should().Be("EvilStanleyGoldman");
            Repository.LocalPath.Should().Be(TestRepoMasterCleanSynchronized);
            Repository.IsGitHub.Should().BeTrue();
            Repository.CurrentBranchName.Should().Be("master");
            Repository.CurrentBranch.HasValue.Should().BeTrue();
            Repository.CurrentBranch.Value.Name.Should().Be("master");
            Repository.CurrentRemote.HasValue.Should().BeTrue();
            Repository.CurrentRemote.Value.Name.Should().Be("origin");
            Repository.CurrentRemote.Value.Url.Should().Be("https://github.com/EvilStanleyGoldman/IOTestsRepo.git");
            Repository.LocalBranches.Should().BeEquivalentTo(new[] {
                new GitBranch("master", "origin/master", true),
                new GitBranch("feature/document", "origin/feature/document", false),
                new GitBranch("feature/document2", "[None]", false),
                new GitBranch("feature2/document2", "[None]", false),
                new GitBranch("feature/other-feature", "origin/feature/other-feature", false),
            });
            Repository.Remotes.Should().BeEquivalentTo(new GitRemote("origin","https://github.com/EvilStanleyGoldman/IOTestsRepo.git"));
            Repository.RemoteBranches.Should().BeEquivalentTo(new[] {
                new GitBranch("origin/master", "[None]", false),
                new GitBranch("origin/feature/document-2", "[None]", false),
                new GitBranch("origin/feature/other-feature", "[None]", false),
            });
=======
            repositoryManagerListener.DidNotReceive().OnLocalBranchUpdated(Args.String);
            repositoryManagerListener.Received().OnLocalBranchAdded(createdBranch2);
            repositoryManagerListener.DidNotReceive().OnLocalBranchRemoved(Args.String);
            repositoryManagerListener.DidNotReceive().OnRemoteBranchAdded(Args.String, Args.String);
            repositoryManagerListener.DidNotReceive().OnRemoteBranchRemoved(Args.String, Args.String);
>>>>>>> 2256998b
        }

        [Test]
        public async Task ShouldDetectChangesToRemotes()
        {
            await Initialize(TestRepoMasterCleanSynchronized, initializeRepository: false);

            var repositoryManagerListener = Substitute.For<IRepositoryManagerListener>();
            repositoryManagerListener.AttachListener(RepositoryManager, repositoryManagerEvents);

            await RepositoryManager.RemoteRemove("origin").StartAsAsync();
            await TaskManager.Wait();

            RepositoryManager.WaitForEvents();
            repositoryManagerEvents.WaitForNotBusy();

            repositoryManagerEvents.OnRemoteBranchListUpdated.WaitOne(TimeSpan.FromSeconds(1));
            repositoryManagerEvents.OnLocalBranchListUpdated.WaitOne(TimeSpan.FromSeconds(1));

            repositoryManagerListener.Received().OnIsBusyChanged(Args.Bool);
            repositoryManagerListener.Received().OnCurrentBranchAndRemoteUpdated(Arg.Any<ConfigBranch?>(), Arg.Any<ConfigRemote?>());
            repositoryManagerListener.Received().OnLocalBranchListUpdated(Arg.Any<Dictionary<string, ConfigBranch>>());
            repositoryManagerListener.Received().OnRemoteBranchListUpdated(Arg.Any<Dictionary<string, ConfigRemote>>(), Arg.Any<Dictionary<string, Dictionary<string, ConfigBranch>>>());

            repositoryManagerListener.ClearReceivedCalls();
            repositoryManagerEvents.Reset();

            await RepositoryManager.RemoteAdd("origin", "https://github.com/EvilShana/IOTestsRepo.git").StartAsAsync();
            await TaskManager.Wait();
            RepositoryManager.WaitForEvents();
            repositoryManagerEvents.WaitForNotBusy();
            repositoryManagerEvents.OnRemoteBranchListUpdated.WaitOne(TimeSpan.FromSeconds(1));
            repositoryManagerEvents.OnLocalBranchListUpdated.WaitOne(TimeSpan.FromSeconds(1));

            repositoryManagerListener.Received().OnIsBusyChanged(Args.Bool);
            repositoryManagerListener.Received().OnCurrentBranchAndRemoteUpdated(Arg.Any<ConfigBranch?>(), Arg.Any<ConfigRemote?>());
            repositoryManagerListener.Received().OnLocalBranchListUpdated(Arg.Any<Dictionary<string, ConfigBranch>>());
            repositoryManagerListener.Received().OnRemoteBranchListUpdated(Arg.Any<Dictionary<string, ConfigRemote>>(), Arg.Any<Dictionary<string, Dictionary<string, ConfigBranch>>>());
<<<<<<< HEAD

            Repository.Name.Should().Be("IOTestsRepo");
            Repository.CloneUrl.ToString().Should().Be("https://github.com/EvilShana/IOTestsRepo.git");
            Repository.Owner.Should().Be("EvilShana");
            Repository.LocalPath.Should().Be(TestRepoMasterCleanSynchronized);
            Repository.IsGitHub.Should().BeTrue();
            Repository.CurrentBranchName.Should().Be("master");
            Repository.CurrentBranch.HasValue.Should().BeTrue();
            Repository.CurrentBranch.Value.Name.Should().Be("master");
            Repository.CurrentRemote.HasValue.Should().BeTrue();
            Repository.CurrentRemote.Value.Name.Should().Be("origin");
            Repository.CurrentRemote.Value.Url.Should().Be("https://github.com/EvilShana/IOTestsRepo.git");
            Repository.LocalBranches.Should().BeEquivalentTo(new[] {
                new GitBranch("master", "[None]", true),
                new GitBranch("feature/document", "[None]", false),
                new GitBranch("feature/other-feature", "[None]", false),
            });
            Repository.Remotes.Should().BeEquivalentTo(new GitRemote("origin","https://github.com/EvilShana/IOTestsRepo.git"));
            Repository.RemoteBranches.Should().BeEmpty();
=======
            repositoryManagerListener.DidNotReceive().OnLocalBranchUpdated(Args.String);
            repositoryManagerListener.DidNotReceive().OnLocalBranchAdded(Args.String);
            repositoryManagerListener.DidNotReceive().OnLocalBranchRemoved(Args.String);
            repositoryManagerListener.DidNotReceive().OnRemoteBranchAdded(Args.String, Args.String);
            repositoryManagerListener.DidNotReceive().OnRemoteBranchRemoved(Args.String, Args.String);
>>>>>>> 2256998b
        }

        [Test]
        public async Task ShouldDetectChangesToRemotesWhenSwitchingBranches()
        {
            await Initialize(TestRepoMasterTwoRemotes, initializeRepository: false);

            var repositoryManagerListener = Substitute.For<IRepositoryManagerListener>();
            repositoryManagerListener.AttachListener(RepositoryManager, repositoryManagerEvents);

            await RepositoryManager.CreateBranch("branch2", "another/master")
                .StartAsAsync();

            await TaskManager.Wait();
            RepositoryManager.WaitForEvents();
            repositoryManagerEvents.WaitForNotBusy();

            repositoryManagerListener.Received().OnIsBusyChanged(Args.Bool);
            repositoryManagerListener.Received().OnCurrentBranchAndRemoteUpdated(Arg.Any<ConfigBranch?>(), Arg.Any<ConfigRemote?>());
            repositoryManagerListener.Received().OnLocalBranchListUpdated(Arg.Any<Dictionary<string, ConfigBranch>>());
            repositoryManagerListener.Received().OnRemoteBranchListUpdated(Arg.Any<Dictionary<string, ConfigRemote>>(), Arg.Any<Dictionary<string, Dictionary<string, ConfigBranch>>>());

            repositoryManagerListener.ClearReceivedCalls();
            repositoryManagerEvents.Reset();

            await RepositoryManager.SwitchBranch("branch2")
                                   .StartAsAsync();

            await TaskManager.Wait();
            RepositoryManager.WaitForEvents();
            repositoryManagerEvents.WaitForNotBusy();
            repositoryManagerEvents.WaitForHeadUpdated();

            repositoryManagerListener.Received().OnIsBusyChanged(Args.Bool);
            repositoryManagerListener.Received().OnCurrentBranchAndRemoteUpdated(Arg.Any<ConfigBranch?>(), Arg.Any<ConfigRemote?>());
            repositoryManagerListener.DidNotReceive().OnLocalBranchListUpdated(Arg.Any<Dictionary<string, ConfigBranch>>());
            repositoryManagerListener.DidNotReceive().OnRemoteBranchListUpdated(Arg.Any<Dictionary<string, ConfigRemote>>(), Arg.Any<Dictionary<string, Dictionary<string, ConfigBranch>>>());
<<<<<<< HEAD

            Repository.Name.Should().Be("Url");
            Repository.CloneUrl.ToString().Should().Be("https://another.remote/Owner/Url.git");
            Repository.Owner.Should().Be("Owner");
            Repository.LocalPath.Should().Be(TestRepoMasterTwoRemotes);
            Repository.IsGitHub.Should().BeFalse();
            Repository.CurrentBranchName.Should().Be("branch2");
            Repository.CurrentBranch.HasValue.Should().BeTrue();
            Repository.CurrentBranch.Value.Name.Should().Be("branch2");
            Repository.CurrentRemote.HasValue.Should().BeTrue();
            Repository.CurrentRemote.Value.Name.Should().Be("another");
            Repository.CurrentRemote.Value.Url.Should().Be("https://another.remote/Owner/Url.git");
            Repository.LocalBranches.Should().BeEquivalentTo(new[] {
                new GitBranch("master", "origin/master", false),
                new GitBranch("branch2", "another/branch2", true),
                new GitBranch("feature/document", "origin/feature/document", false),
                new GitBranch("feature/other-feature", "origin/feature/other-feature", false),
            });
            Repository.Remotes.Should().BeEquivalentTo(
                new GitRemote("origin","https://github.com/EvilStanleyGoldman/IOTestsRepo.git"), 
                new GitRemote("another","https://another.remote/Owner/Url.git"));
            Repository.RemoteBranches.Should().BeEquivalentTo(new[] {
                new GitBranch("origin/master", "[None]", false),
                new GitBranch("origin/feature/document-2", "[None]", false),
                new GitBranch("origin/feature/other-feature", "[None]", false),
                new GitBranch("another/master", "[None]", false),
                new GitBranch("another/feature/document-2", "[None]", false),
                new GitBranch("another/feature/other-feature", "[None]", false),
            });
=======
            repositoryManagerListener.DidNotReceive().OnLocalBranchUpdated(Args.String);
            repositoryManagerListener.DidNotReceive().OnLocalBranchAdded(Args.String);
            repositoryManagerListener.DidNotReceive().OnLocalBranchRemoved(Args.String);
            repositoryManagerListener.DidNotReceive().OnRemoteBranchAdded(Args.String, Args.String);
            repositoryManagerListener.DidNotReceive().OnRemoteBranchRemoved(Args.String, Args.String);
>>>>>>> 2256998b
        }

        [Test]
        public async Task ShouldDetectGitPull()
        {
            await Initialize(TestRepoMasterCleanSynchronized, initializeRepository: false);

            var repositoryManagerListener = Substitute.For<IRepositoryManagerListener>();
            repositoryManagerListener.AttachListener(RepositoryManager, repositoryManagerEvents);

            await RepositoryManager.Pull("origin", "master").StartAsAsync();
            await TaskManager.Wait();
            RepositoryManager.WaitForEvents();
            repositoryManagerEvents.WaitForNotBusy();

            repositoryManagerListener.Received().OnIsBusyChanged(Args.Bool);
            repositoryManagerListener.DidNotReceive().OnCurrentBranchAndRemoteUpdated(Arg.Any<ConfigBranch?>(), Arg.Any<ConfigRemote?>());
            repositoryManagerListener.DidNotReceive().OnLocalBranchListUpdated(Arg.Any<Dictionary<string, ConfigBranch>>());
            repositoryManagerListener.DidNotReceive().OnRemoteBranchListUpdated(Arg.Any<Dictionary<string, ConfigRemote>>(), Arg.Any<Dictionary<string, Dictionary<string, ConfigBranch>>>());

            repositoryManagerEvents.Reset();
            repositoryManagerEvents.WaitForNotBusy();
        }

        [Test]
        public async Task ShouldDetectGitFetch()
        {
            await Initialize(TestRepoMasterCleanUnsynchronized, initializeRepository: false);

            var repositoryManagerListener = Substitute.For<IRepositoryManagerListener>();
            repositoryManagerListener.AttachListener(RepositoryManager, repositoryManagerEvents);

            await RepositoryManager.Fetch("origin").StartAsAsync();
            await TaskManager.Wait();
            RepositoryManager.WaitForEvents();
            repositoryManagerEvents.WaitForNotBusy();

            repositoryManagerListener.Received().OnIsBusyChanged(Args.Bool);
            repositoryManagerListener.DidNotReceive().OnCurrentBranchAndRemoteUpdated(Arg.Any<ConfigBranch?>(), Arg.Any<ConfigRemote?>());
            repositoryManagerListener.DidNotReceive().OnLocalBranchListUpdated(Arg.Any<Dictionary<string, ConfigBranch>>());
            repositoryManagerListener.DidNotReceive().OnRemoteBranchListUpdated(Arg.Any<Dictionary<string, ConfigRemote>>(), Arg.Any<Dictionary<string, Dictionary<string, ConfigBranch>>>());
<<<<<<< HEAD

            Repository.Name.Should().Be("IOTestsRepo");
            Repository.CloneUrl.ToString().Should().Be("https://github.com/EvilStanleyGoldman/IOTestsRepo.git");
            Repository.Owner.Should().Be("EvilStanleyGoldman");
            Repository.LocalPath.Should().Be(TestRepoMasterCleanUnsynchronized);
            Repository.IsGitHub.Should().BeTrue();
            Repository.CurrentBranchName.Should().Be("master");
            Repository.CurrentBranch.HasValue.Should().BeTrue();
            Repository.CurrentBranch.Value.Name.Should().Be("master");
            Repository.CurrentRemote.HasValue.Should().BeTrue();
            Repository.CurrentRemote.Value.Name.Should().Be("origin");
            Repository.CurrentRemote.Value.Url.Should().Be("https://github.com/EvilStanleyGoldman/IOTestsRepo.git");
            Repository.LocalBranches.Should().BeEquivalentTo(new[] {
                new GitBranch("feature/document", "origin/feature/document", false),
            });
            Repository.Remotes.Should().BeEquivalentTo(new GitRemote("origin","https://github.com/EvilStanleyGoldman/IOTestsRepo.git"));
            Repository.RemoteBranches.Should().BeEquivalentTo(new[] {
                new GitBranch("origin/master", "[None]", false),
                new GitBranch("origin/feature/document", "[None]", false),
                new GitBranch("origin/feature/document-2", "[None]", false),
                new GitBranch("origin/feature/new-feature", "[None]", false),
                new GitBranch("origin/feature/other-feature", "[None]", false),
            });
=======
            repositoryManagerListener.DidNotReceive().OnLocalBranchUpdated(Args.String);
            repositoryManagerListener.DidNotReceive().OnLocalBranchAdded(Args.String);
            repositoryManagerListener.DidNotReceive().OnLocalBranchRemoved(Args.String);
            repositoryManagerListener.Received().OnRemoteBranchAdded(Args.String, Args.String);
            repositoryManagerListener.DidNotReceive().OnRemoteBranchRemoved(Args.String, Args.String);
>>>>>>> 2256998b
        }
    }
}<|MERGE_RESOLUTION|>--- conflicted
+++ resolved
@@ -55,16 +55,6 @@
             repositoryManagerListener.DidNotReceive().OnCurrentBranchAndRemoteUpdated(Arg.Any<ConfigBranch?>(), Arg.Any<ConfigRemote?>());
             repositoryManagerListener.DidNotReceive().OnLocalBranchListUpdated(Arg.Any<Dictionary<string, ConfigBranch>>());
             repositoryManagerListener.DidNotReceive().OnRemoteBranchListUpdated(Arg.Any<Dictionary<string, ConfigRemote>>(), Arg.Any<Dictionary<string, Dictionary<string, ConfigBranch>>>());
-<<<<<<< HEAD
-
-            result.AssertEqual(expected);
-=======
-            repositoryManagerListener.DidNotReceive().OnLocalBranchUpdated(Args.String);
-            repositoryManagerListener.DidNotReceive().OnLocalBranchAdded(Args.String);
-            repositoryManagerListener.DidNotReceive().OnLocalBranchRemoved(Args.String);
-            repositoryManagerListener.DidNotReceive().OnRemoteBranchAdded(Args.String, Args.String);
-            repositoryManagerListener.DidNotReceive().OnRemoteBranchRemoved(Args.String, Args.String);
->>>>>>> 2256998b
         }
 
         [Test]
@@ -177,39 +167,6 @@
             repositoryManagerListener.Received().OnCurrentBranchAndRemoteUpdated(Arg.Any<ConfigBranch?>(), Arg.Any<ConfigRemote?>());
             repositoryManagerListener.DidNotReceive().OnLocalBranchListUpdated(Arg.Any<Dictionary<string, ConfigBranch>>());
             repositoryManagerListener.DidNotReceive().OnRemoteBranchListUpdated(Arg.Any<Dictionary<string, ConfigRemote>>(), Arg.Any<Dictionary<string, Dictionary<string, ConfigBranch>>>());
-<<<<<<< HEAD
-
-            result.AssertEqual(expected);
-
-            Repository.Name.Should().Be("IOTestsRepo");
-            Repository.CloneUrl.ToString().Should().Be("https://github.com/EvilStanleyGoldman/IOTestsRepo.git");
-            Repository.Owner.Should().Be("EvilStanleyGoldman");
-            Repository.LocalPath.Should().Be(TestRepoMasterCleanSynchronized);
-            Repository.IsGitHub.Should().BeTrue();
-            Repository.CurrentBranchName.Should().Be("feature/document");
-            Repository.CurrentBranch.HasValue.Should().BeTrue();
-            Repository.CurrentBranch.Value.Name.Should().Be("feature/document");
-            Repository.CurrentRemote.HasValue.Should().BeTrue();
-            Repository.CurrentRemote.Value.Name.Should().Be("origin");
-            Repository.CurrentRemote.Value.Url.Should().Be("https://github.com/EvilStanleyGoldman/IOTestsRepo.git");
-            Repository.LocalBranches.Should().BeEquivalentTo(new[] {
-                new GitBranch("master", "origin/master", false),
-                new GitBranch("feature/document", "origin/feature/document", true),
-                new GitBranch("feature/other-feature", "origin/feature/other-feature", false),
-            });
-            Repository.Remotes.Should().BeEquivalentTo(new GitRemote("origin", "https://github.com/EvilStanleyGoldman/IOTestsRepo.git"));
-            Repository.RemoteBranches.Should().BeEquivalentTo(new[] {
-                new GitBranch("origin/master", "[None]", false),
-                new GitBranch("origin/feature/document-2", "[None]", false),
-                new GitBranch("origin/feature/other-feature", "[None]", false),
-            });
-=======
-            repositoryManagerListener.DidNotReceive().OnLocalBranchUpdated(Args.String);
-            repositoryManagerListener.DidNotReceive().OnLocalBranchAdded(Args.String);
-            repositoryManagerListener.DidNotReceive().OnLocalBranchRemoved(Args.String);
-            repositoryManagerListener.DidNotReceive().OnRemoteBranchAdded(Args.String, Args.String);
-            repositoryManagerListener.DidNotReceive().OnRemoteBranchRemoved(Args.String, Args.String);
->>>>>>> 2256998b
         }
 
         [Test]
@@ -230,36 +187,6 @@
             repositoryManagerListener.Received().OnCurrentBranchAndRemoteUpdated(Arg.Any<ConfigBranch?>(), Arg.Any<ConfigRemote?>());
             repositoryManagerListener.Received().OnLocalBranchListUpdated(Arg.Any<Dictionary<string, ConfigBranch>>());
             repositoryManagerListener.Received().OnRemoteBranchListUpdated(Arg.Any<Dictionary<string, ConfigRemote>>(), Arg.Any<Dictionary<string, Dictionary<string, ConfigBranch>>>());
-<<<<<<< HEAD
-
-            Repository.Name.Should().Be("IOTestsRepo");
-            Repository.CloneUrl.ToString().Should().Be("https://github.com/EvilStanleyGoldman/IOTestsRepo.git");
-            Repository.Owner.Should().Be("EvilStanleyGoldman");
-            Repository.LocalPath.Should().Be(TestRepoMasterCleanSynchronized);
-            Repository.IsGitHub.Should().BeTrue();
-            Repository.CurrentBranchName.Should().Be("master");
-            Repository.CurrentBranch.HasValue.Should().BeTrue();
-            Repository.CurrentBranch.Value.Name.Should().Be("master");
-            Repository.CurrentRemote.HasValue.Should().BeTrue();
-            Repository.CurrentRemote.Value.Name.Should().Be("origin");
-            Repository.CurrentRemote.Value.Url.Should().Be("https://github.com/EvilStanleyGoldman/IOTestsRepo.git");
-            Repository.LocalBranches.Should().BeEquivalentTo(new[] {
-                new GitBranch("master", "origin/master", true),
-                new GitBranch("feature/other-feature", "origin/feature/other-feature", false),
-            });
-            Repository.Remotes.Should().BeEquivalentTo(new GitRemote("origin","https://github.com/EvilStanleyGoldman/IOTestsRepo.git"));
-            Repository.RemoteBranches.Should().BeEquivalentTo(new[] {
-                new GitBranch("origin/master", "[None]", false),
-                new GitBranch("origin/feature/document-2", "[None]", false),
-                new GitBranch("origin/feature/other-feature", "[None]", false),
-            });
-=======
-            repositoryManagerListener.DidNotReceive().OnLocalBranchUpdated(Args.String);
-            repositoryManagerListener.DidNotReceive().OnLocalBranchAdded(Args.String);
-            repositoryManagerListener.Received().OnLocalBranchRemoved(deletedBranch);
-            repositoryManagerListener.DidNotReceive().OnRemoteBranchAdded(Args.String, Args.String);
-            repositoryManagerListener.DidNotReceive().OnRemoteBranchRemoved(Args.String, Args.String);
->>>>>>> 2256998b
         }
 
         [Test]
@@ -294,39 +221,6 @@
             repositoryManagerListener.DidNotReceive().OnCurrentBranchAndRemoteUpdated(Arg.Any<ConfigBranch?>(), Arg.Any<ConfigRemote?>());
             repositoryManagerListener.DidNotReceive().OnLocalBranchListUpdated(Arg.Any<Dictionary<string, ConfigBranch>>());
             repositoryManagerListener.DidNotReceive().OnRemoteBranchListUpdated(Arg.Any<Dictionary<string, ConfigRemote>>(), Arg.Any<Dictionary<string, Dictionary<string, ConfigBranch>>>());
-<<<<<<< HEAD
-
-            Repository.Name.Should().Be("IOTestsRepo");
-            Repository.CloneUrl.ToString().Should().Be("https://github.com/EvilStanleyGoldman/IOTestsRepo.git");
-            Repository.Owner.Should().Be("EvilStanleyGoldman");
-            Repository.LocalPath.Should().Be(TestRepoMasterCleanSynchronized);
-            Repository.IsGitHub.Should().BeTrue();
-            Repository.CurrentBranchName.Should().Be("master");
-            Repository.CurrentBranch.HasValue.Should().BeTrue();
-            Repository.CurrentBranch.Value.Name.Should().Be("master");
-            Repository.CurrentRemote.HasValue.Should().BeTrue();
-            Repository.CurrentRemote.Value.Name.Should().Be("origin");
-            Repository.CurrentRemote.Value.Url.Should().Be("https://github.com/EvilStanleyGoldman/IOTestsRepo.git");
-            Repository.LocalBranches.Should().BeEquivalentTo(new[] {
-                new GitBranch("master", "origin/master", true),
-                new GitBranch("feature/document", "origin/feature/document", false),
-                new GitBranch("feature/document2", "[None]", false),
-                new GitBranch("feature2/document2", "[None]", false),
-                new GitBranch("feature/other-feature", "origin/feature/other-feature", false),
-            });
-            Repository.Remotes.Should().BeEquivalentTo(new GitRemote("origin","https://github.com/EvilStanleyGoldman/IOTestsRepo.git"));
-            Repository.RemoteBranches.Should().BeEquivalentTo(new[] {
-                new GitBranch("origin/master", "[None]", false),
-                new GitBranch("origin/feature/document-2", "[None]", false),
-                new GitBranch("origin/feature/other-feature", "[None]", false),
-            });
-=======
-            repositoryManagerListener.DidNotReceive().OnLocalBranchUpdated(Args.String);
-            repositoryManagerListener.Received().OnLocalBranchAdded(createdBranch2);
-            repositoryManagerListener.DidNotReceive().OnLocalBranchRemoved(Args.String);
-            repositoryManagerListener.DidNotReceive().OnRemoteBranchAdded(Args.String, Args.String);
-            repositoryManagerListener.DidNotReceive().OnRemoteBranchRemoved(Args.String, Args.String);
->>>>>>> 2256998b
         }
 
         [Test]
@@ -365,33 +259,6 @@
             repositoryManagerListener.Received().OnCurrentBranchAndRemoteUpdated(Arg.Any<ConfigBranch?>(), Arg.Any<ConfigRemote?>());
             repositoryManagerListener.Received().OnLocalBranchListUpdated(Arg.Any<Dictionary<string, ConfigBranch>>());
             repositoryManagerListener.Received().OnRemoteBranchListUpdated(Arg.Any<Dictionary<string, ConfigRemote>>(), Arg.Any<Dictionary<string, Dictionary<string, ConfigBranch>>>());
-<<<<<<< HEAD
-
-            Repository.Name.Should().Be("IOTestsRepo");
-            Repository.CloneUrl.ToString().Should().Be("https://github.com/EvilShana/IOTestsRepo.git");
-            Repository.Owner.Should().Be("EvilShana");
-            Repository.LocalPath.Should().Be(TestRepoMasterCleanSynchronized);
-            Repository.IsGitHub.Should().BeTrue();
-            Repository.CurrentBranchName.Should().Be("master");
-            Repository.CurrentBranch.HasValue.Should().BeTrue();
-            Repository.CurrentBranch.Value.Name.Should().Be("master");
-            Repository.CurrentRemote.HasValue.Should().BeTrue();
-            Repository.CurrentRemote.Value.Name.Should().Be("origin");
-            Repository.CurrentRemote.Value.Url.Should().Be("https://github.com/EvilShana/IOTestsRepo.git");
-            Repository.LocalBranches.Should().BeEquivalentTo(new[] {
-                new GitBranch("master", "[None]", true),
-                new GitBranch("feature/document", "[None]", false),
-                new GitBranch("feature/other-feature", "[None]", false),
-            });
-            Repository.Remotes.Should().BeEquivalentTo(new GitRemote("origin","https://github.com/EvilShana/IOTestsRepo.git"));
-            Repository.RemoteBranches.Should().BeEmpty();
-=======
-            repositoryManagerListener.DidNotReceive().OnLocalBranchUpdated(Args.String);
-            repositoryManagerListener.DidNotReceive().OnLocalBranchAdded(Args.String);
-            repositoryManagerListener.DidNotReceive().OnLocalBranchRemoved(Args.String);
-            repositoryManagerListener.DidNotReceive().OnRemoteBranchAdded(Args.String, Args.String);
-            repositoryManagerListener.DidNotReceive().OnRemoteBranchRemoved(Args.String, Args.String);
->>>>>>> 2256998b
         }
 
         [Test]
@@ -429,43 +296,6 @@
             repositoryManagerListener.Received().OnCurrentBranchAndRemoteUpdated(Arg.Any<ConfigBranch?>(), Arg.Any<ConfigRemote?>());
             repositoryManagerListener.DidNotReceive().OnLocalBranchListUpdated(Arg.Any<Dictionary<string, ConfigBranch>>());
             repositoryManagerListener.DidNotReceive().OnRemoteBranchListUpdated(Arg.Any<Dictionary<string, ConfigRemote>>(), Arg.Any<Dictionary<string, Dictionary<string, ConfigBranch>>>());
-<<<<<<< HEAD
-
-            Repository.Name.Should().Be("Url");
-            Repository.CloneUrl.ToString().Should().Be("https://another.remote/Owner/Url.git");
-            Repository.Owner.Should().Be("Owner");
-            Repository.LocalPath.Should().Be(TestRepoMasterTwoRemotes);
-            Repository.IsGitHub.Should().BeFalse();
-            Repository.CurrentBranchName.Should().Be("branch2");
-            Repository.CurrentBranch.HasValue.Should().BeTrue();
-            Repository.CurrentBranch.Value.Name.Should().Be("branch2");
-            Repository.CurrentRemote.HasValue.Should().BeTrue();
-            Repository.CurrentRemote.Value.Name.Should().Be("another");
-            Repository.CurrentRemote.Value.Url.Should().Be("https://another.remote/Owner/Url.git");
-            Repository.LocalBranches.Should().BeEquivalentTo(new[] {
-                new GitBranch("master", "origin/master", false),
-                new GitBranch("branch2", "another/branch2", true),
-                new GitBranch("feature/document", "origin/feature/document", false),
-                new GitBranch("feature/other-feature", "origin/feature/other-feature", false),
-            });
-            Repository.Remotes.Should().BeEquivalentTo(
-                new GitRemote("origin","https://github.com/EvilStanleyGoldman/IOTestsRepo.git"), 
-                new GitRemote("another","https://another.remote/Owner/Url.git"));
-            Repository.RemoteBranches.Should().BeEquivalentTo(new[] {
-                new GitBranch("origin/master", "[None]", false),
-                new GitBranch("origin/feature/document-2", "[None]", false),
-                new GitBranch("origin/feature/other-feature", "[None]", false),
-                new GitBranch("another/master", "[None]", false),
-                new GitBranch("another/feature/document-2", "[None]", false),
-                new GitBranch("another/feature/other-feature", "[None]", false),
-            });
-=======
-            repositoryManagerListener.DidNotReceive().OnLocalBranchUpdated(Args.String);
-            repositoryManagerListener.DidNotReceive().OnLocalBranchAdded(Args.String);
-            repositoryManagerListener.DidNotReceive().OnLocalBranchRemoved(Args.String);
-            repositoryManagerListener.DidNotReceive().OnRemoteBranchAdded(Args.String, Args.String);
-            repositoryManagerListener.DidNotReceive().OnRemoteBranchRemoved(Args.String, Args.String);
->>>>>>> 2256998b
         }
 
         [Test]
@@ -507,37 +337,6 @@
             repositoryManagerListener.DidNotReceive().OnCurrentBranchAndRemoteUpdated(Arg.Any<ConfigBranch?>(), Arg.Any<ConfigRemote?>());
             repositoryManagerListener.DidNotReceive().OnLocalBranchListUpdated(Arg.Any<Dictionary<string, ConfigBranch>>());
             repositoryManagerListener.DidNotReceive().OnRemoteBranchListUpdated(Arg.Any<Dictionary<string, ConfigRemote>>(), Arg.Any<Dictionary<string, Dictionary<string, ConfigBranch>>>());
-<<<<<<< HEAD
-
-            Repository.Name.Should().Be("IOTestsRepo");
-            Repository.CloneUrl.ToString().Should().Be("https://github.com/EvilStanleyGoldman/IOTestsRepo.git");
-            Repository.Owner.Should().Be("EvilStanleyGoldman");
-            Repository.LocalPath.Should().Be(TestRepoMasterCleanUnsynchronized);
-            Repository.IsGitHub.Should().BeTrue();
-            Repository.CurrentBranchName.Should().Be("master");
-            Repository.CurrentBranch.HasValue.Should().BeTrue();
-            Repository.CurrentBranch.Value.Name.Should().Be("master");
-            Repository.CurrentRemote.HasValue.Should().BeTrue();
-            Repository.CurrentRemote.Value.Name.Should().Be("origin");
-            Repository.CurrentRemote.Value.Url.Should().Be("https://github.com/EvilStanleyGoldman/IOTestsRepo.git");
-            Repository.LocalBranches.Should().BeEquivalentTo(new[] {
-                new GitBranch("feature/document", "origin/feature/document", false),
-            });
-            Repository.Remotes.Should().BeEquivalentTo(new GitRemote("origin","https://github.com/EvilStanleyGoldman/IOTestsRepo.git"));
-            Repository.RemoteBranches.Should().BeEquivalentTo(new[] {
-                new GitBranch("origin/master", "[None]", false),
-                new GitBranch("origin/feature/document", "[None]", false),
-                new GitBranch("origin/feature/document-2", "[None]", false),
-                new GitBranch("origin/feature/new-feature", "[None]", false),
-                new GitBranch("origin/feature/other-feature", "[None]", false),
-            });
-=======
-            repositoryManagerListener.DidNotReceive().OnLocalBranchUpdated(Args.String);
-            repositoryManagerListener.DidNotReceive().OnLocalBranchAdded(Args.String);
-            repositoryManagerListener.DidNotReceive().OnLocalBranchRemoved(Args.String);
-            repositoryManagerListener.Received().OnRemoteBranchAdded(Args.String, Args.String);
-            repositoryManagerListener.DidNotReceive().OnRemoteBranchRemoved(Args.String, Args.String);
->>>>>>> 2256998b
         }
     }
 }