--- conflicted
+++ resolved
@@ -96,11 +96,6 @@
     <Compile Include="ProcessManagerExtensions.cs" />
     <Compile Include="SetUpFixture.cs" />
     <Compile Include="Properties\AssemblyInfo.cs" />
-<<<<<<< HEAD
-    <Compile Include="UI\TreeLoaderTests.cs" />
-=======
-    <Compile Include="UI\TreeBuilderTests.cs" />
->>>>>>> fa1ffdef
   </ItemGroup>
   <ItemGroup>
     <ProjectReference Include="$(SolutionDir)\src\GitHub.Api\GitHub.Api.csproj">
